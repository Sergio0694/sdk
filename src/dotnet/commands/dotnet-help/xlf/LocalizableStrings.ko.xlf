--- conflicted
+++ resolved
@@ -252,25 +252,9 @@
         <target state="translated">지정된 어셈블리를 런타임 저장소에 저장합니다.</target>
         <note />
       </trans-unit>
-<<<<<<< HEAD
-      <trans-unit id="InstallDefinition">
-        <source>Installs an item into the development environment.</source>
-        <target state="translated">개발 환경에 항목을 설치합니다.</target>
-        <note />
-      </trans-unit>
-      <trans-unit id="UninstallDefinition">
-        <source>Uninstalls an item from the development environment.</source>
-        <target state="translated">개발 환경에서 항목을 제거합니다.</target>
-        <note />
-      </trans-unit>
-      <trans-unit id="UpdateDefinition">
-        <source>Updates an item in the development environment.</source>
-        <target state="new">Updates an item in the development environment.</target>
-=======
       <trans-unit id="ToolDefinition">
         <source>Modify tools.</source>
         <target state="new">Modify tools.</target>
->>>>>>> 14098449
         <note />
       </trans-unit>
     </body>
