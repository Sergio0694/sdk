﻿<?xml version="1.0" encoding="utf-8"?>
<xliff xmlns="urn:oasis:names:tc:xliff:document:1.2" xmlns:xsi="http://www.w3.org/2001/XMLSchema-instance" version="1.2" xsi:schemaLocation="urn:oasis:names:tc:xliff:document:1.2 xliff-core-1.2-transitional.xsd">
  <file datatype="xml" source-language="en" target-language="pt-BR" original="../LocalizableStrings.resx">
    <body>
      <trans-unit id="SourceOptionDescription">
        <source>Specifies a NuGet package source to use during installation.</source>
        <target state="translated">Especifica uma origem do pacote NuGet a ser usada durante a instalação.</target>
        <note />
      </trans-unit>
      <trans-unit id="SourceOptionName">
        <source>SOURCE</source>
        <target state="translated">ORIGEM</target>
        <note />
      </trans-unit>
      <trans-unit id="InstallationSucceeded">
        <source>
The installation succeeded. If there are no further instructions, you can type the following command in shell directly to invoke: {0}</source>
        <target state="translated">
A instalação foi bem-sucedida. Se não houver outras instruções, digite o seguinte comando no shell diretamente para invocar: {0}</target>
        <note />
      </trans-unit>
      <trans-unit id="FailedToAddPackage">
        <source>Failed to add package.
WorkingDirectory: {0}
Arguments: {1}
Output: {2}{3}</source>
        <target state="translated">Falha ao adicionar pacote.
WorkingDirectory: {0}
Arguments: {1}
Output: {2}{3}</target>
        <note />
      </trans-unit>
<<<<<<< HEAD
      <trans-unit id="FailedToRestorePackage">
        <source>Failed to restore package. 
WorkingDirectory: {0}
Arguments: {1}
Output: {2}{3}</source>
        <target state="translated">Falha ao restaurar pacote.
WorkingDirectory: {0}
Arguments: {1}
Output: {2}{3}</target>
        <note />
      </trans-unit>
      <trans-unit id="InstallFailedNuget">
        <source>Install failed. Failed to download package:
NuGet returned:

{0}</source>
        <target state="translated">Falha na instalação. Falha ao baixar o pacote:
o NuGet retornou:

{0}</target>
        <note />
      </trans-unit>
      <trans-unit id="InstallFailedPackage">
        <source>Install failed. The settings file in the tool's NuGet package is not valid. Please contact the owner of the NuGet package.
The error was:

{0}</source>
        <target state="translated">Falha na instalação. O arquivo de configuração no pacote NuGet da ferramenta não é válido. Contate o proprietário do pacote NuGet.
O erro foi o seguinte:

{0}</target>
        <note />
      </trans-unit>
=======
>>>>>>> 2f4370bd
      <trans-unit id="PackageIdArgumentDescription">
        <source>NuGet Package Id of the tool to install.</source>
        <target state="translated">A ID do pacote NuGet da ferramenta a ser instalada.</target>
        <note />
      </trans-unit>
      <trans-unit id="CommandDescription">
        <source>Installs a tool for use on the command line.</source>
        <target state="translated">Instala uma ferramenta para uso na linha de comando.</target>
        <note />
      </trans-unit>
      <trans-unit id="ConfigFileOptionDescription">
        <source>The NuGet configuration file to use.</source>
        <target state="translated">O arquivo de configuração do NuGet a ser usado.</target>
        <note />
      </trans-unit>
      <trans-unit id="FrameworkOptionDescription">
        <source>The target framework to install the tool for.</source>
        <target state="translated">A estrutura de destino para a qual instalar a ferramenta.</target>
        <note />
      </trans-unit>
      <trans-unit id="VersionOptionDescription">
        <source>Version of the tool package in NuGet.</source>
        <target state="translated">Versão do pacote da ferramenta no NuGet.</target>
        <note />
      </trans-unit>
      <trans-unit id="PackageIdArgumentName">
        <source>PACKAGE_ID</source>
        <target state="translated">PACKAGE_ID</target>
        <note />
      </trans-unit>
      <trans-unit id="SpecifyExactlyOnePackageId">
        <source>Please specify one tool Package Id to install.</source>
        <target state="translated">Especifique uma ID de Pacote da ferramenta a ser instalada.</target>
        <note />
      </trans-unit>
      <trans-unit id="GlobalOptionDescription">
        <source>Install user wide.</source>
        <target state="translated">Instale para todo o usuário.</target>
        <note />
      </trans-unit>
      <trans-unit id="InstallFullCommandNameLocalized">
        <source>.NET Install Command</source>
        <target state="translated">Comando de instalação do .NET</target>
        <note />
      </trans-unit>
      <trans-unit id="InstallToolCommandOnlySupportGlobal">
        <source>The --global switch (-g) is currently required because only user wide tools are supported.</source>
        <target state="translated">A opção --global (-g) é obrigatória, pois somente ferramentas para todo o usuário são compatíveis.</target>
        <note />
      </trans-unit>
      <trans-unit id="InvalidToolConfiguration">
        <source>The settings file in the tool's NuGet package is invalid: {0}</source>
        <target state="new">The settings file in the tool's NuGet package is invalid: {0}</target>
        <note />
      </trans-unit>
      <trans-unit id="ToolInstallationFailed">
        <source>Tool '{0}' failed to install.</source>
        <target state="new">Tool '{0}' failed to install.</target>
        <note />
      </trans-unit>
      <trans-unit id="ToolInstallationFailedContactAuthor">
        <source>Tool '{0}' failed to install. Please contact the tool author for assistance.</source>
        <target state="new">Tool '{0}' failed to install. Please contact the tool author for assistance.</target>
        <note />
      </trans-unit>
      <trans-unit id="ToolInstallationRestoreFailed">
        <source>The tool package could not be restored.</source>
        <target state="new">The tool package could not be restored.</target>
        <note />
      </trans-unit>
    </body>
  </file>
</xliff><|MERGE_RESOLUTION|>--- conflicted
+++ resolved
@@ -30,42 +30,6 @@
 Output: {2}{3}</target>
         <note />
       </trans-unit>
-<<<<<<< HEAD
-      <trans-unit id="FailedToRestorePackage">
-        <source>Failed to restore package. 
-WorkingDirectory: {0}
-Arguments: {1}
-Output: {2}{3}</source>
-        <target state="translated">Falha ao restaurar pacote.
-WorkingDirectory: {0}
-Arguments: {1}
-Output: {2}{3}</target>
-        <note />
-      </trans-unit>
-      <trans-unit id="InstallFailedNuget">
-        <source>Install failed. Failed to download package:
-NuGet returned:
-
-{0}</source>
-        <target state="translated">Falha na instalação. Falha ao baixar o pacote:
-o NuGet retornou:
-
-{0}</target>
-        <note />
-      </trans-unit>
-      <trans-unit id="InstallFailedPackage">
-        <source>Install failed. The settings file in the tool's NuGet package is not valid. Please contact the owner of the NuGet package.
-The error was:
-
-{0}</source>
-        <target state="translated">Falha na instalação. O arquivo de configuração no pacote NuGet da ferramenta não é válido. Contate o proprietário do pacote NuGet.
-O erro foi o seguinte:
-
-{0}</target>
-        <note />
-      </trans-unit>
-=======
->>>>>>> 2f4370bd
       <trans-unit id="PackageIdArgumentDescription">
         <source>NuGet Package Id of the tool to install.</source>
         <target state="translated">A ID do pacote NuGet da ferramenta a ser instalada.</target>
