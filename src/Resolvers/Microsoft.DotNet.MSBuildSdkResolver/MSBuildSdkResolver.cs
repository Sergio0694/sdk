﻿// Copyright (c) .NET Foundation and contributors. All rights reserved.
// Licensed under the MIT license. See LICENSE file in the project root for full license information.

using Microsoft.Build.Framework;
using Microsoft.DotNet.DotNetSdkResolver;
using Microsoft.DotNet.NativeWrapper;
using System;
using System.Collections.Generic;
using System.IO;
using System.Linq;
using System.Reflection;
using Microsoft.NET.Sdk.WorkloadMSBuildSdkResolver;

#nullable disable

namespace Microsoft.DotNet.MSBuildSdkResolver
{
    // Thread-safety note:
    //  1. MSBuild can call the same resolver instance in parallel on multiple threads.
    //  2. Nevertheless, in the IDE, project re-evaluation can create new instances for each evaluation.
    //
    // As such, all state (instance or static) must be guarded against concurrent access/updates.
    // VSSettings are also effectively static (singleton instance that can be swapped by tests).

    public sealed class DotNetMSBuildSdkResolver : SdkResolver
    {
        public override string Name => "Microsoft.DotNet.MSBuildSdkResolver";

        // Default resolver has priority 10000 and we want to go before it and leave room on either side of us. 
        public override int Priority => 5000;

        private readonly Func<string, string> _getEnvironmentVariable;
        private readonly NETCoreSdkResolver _netCoreSdkResolver;

        private static CachingWorkloadResolver _staticWorkloadResolver = new CachingWorkloadResolver();

        public DotNetMSBuildSdkResolver() 
            : this(Environment.GetEnvironmentVariable, VSSettings.Ambient)
        {
        }

        // Test constructor
        public DotNetMSBuildSdkResolver(Func<string, string> getEnvironmentVariable, VSSettings vsSettings)
        {
            _getEnvironmentVariable = getEnvironmentVariable;
            _netCoreSdkResolver = new NETCoreSdkResolver(getEnvironmentVariable, vsSettings);
        }

        private sealed class CachedState
        {
            public string DotnetRoot;
            public string MSBuildSdksDir;
            public string NETCoreSdkVersion;
            public IDictionary<string, string> PropertiesToAdd;
            public CachingWorkloadResolver WorkloadResolver;
        }

        public override SdkResult Resolve(SdkReference sdkReference, SdkResolverContext context, SdkResultFactory factory)
        {
            string dotnetRoot = null;
            string msbuildSdksDir = null;
            string netcoreSdkVersion = null;
            IDictionary<string, string> propertiesToAdd = null;
            IDictionary<string, SdkResultItem> itemsToAdd = null;
            List<string> warnings = null;
            CachingWorkloadResolver workloadResolver = null;

            if (context.State is CachedState priorResult)
            {
                dotnetRoot = priorResult.DotnetRoot;
                msbuildSdksDir = priorResult.MSBuildSdksDir;
                netcoreSdkVersion = priorResult.NETCoreSdkVersion;
                propertiesToAdd = priorResult.PropertiesToAdd;
                workloadResolver = priorResult.WorkloadResolver;
            }

            if (context.IsRunningInVisualStudio)
            {
                workloadResolver = _staticWorkloadResolver;
            }

            if (workloadResolver == null)
            {
                workloadResolver = new CachingWorkloadResolver();
            }

            if (msbuildSdksDir == null)
            {
<<<<<<< HEAD
                string dotnetExeDir = EnvironmentProvider.GetDotnetExeDirectory(_getEnvironmentVariable);
=======
                dotnetRoot = _netCoreSdkResolver.GetDotnetExeDirectory();
>>>>>>> 66d6721e
                string globalJsonStartDir = Path.GetDirectoryName(context.SolutionFilePath ?? context.ProjectFilePath);
                var resolverResult = _netCoreSdkResolver.ResolveNETCoreSdkDirectory(globalJsonStartDir, context.MSBuildVersion, context.IsRunningInVisualStudio, dotnetRoot);

                if (resolverResult.ResolvedSdkDirectory == null)
                {
                    return Failure(
                        factory,
                        Strings.UnableToLocateNETCoreSdk);
                }

                msbuildSdksDir = Path.Combine(resolverResult.ResolvedSdkDirectory, "Sdks");
                netcoreSdkVersion = new DirectoryInfo(resolverResult.ResolvedSdkDirectory).Name;

                // These are overrides that are used to force the resolved SDK tasks and targets to come from a given
                // base directory and report a given version to msbuild (which may be null if unknown. One key use case
                // for this is to test SDK tasks and targets without deploying them inside the .NET Core SDK.
                var msbuildSdksDirFromEnv = _getEnvironmentVariable("DOTNET_MSBUILD_SDK_RESOLVER_SDKS_DIR");
                var netcoreSdkVersionFromEnv = _getEnvironmentVariable("DOTNET_MSBUILD_SDK_RESOLVER_SDKS_VER");
                if (!string.IsNullOrEmpty(msbuildSdksDirFromEnv))
                {
                    msbuildSdksDir = msbuildSdksDirFromEnv;
                }
                if (!string.IsNullOrEmpty(netcoreSdkVersionFromEnv))
                {
                    netcoreSdkVersion = netcoreSdkVersionFromEnv;
                }

                if (IsNetCoreSDKSmallerThanTheMinimumVersion(netcoreSdkVersion, sdkReference.MinimumVersion))
                {
                    return Failure(
                        factory,
                        Strings.NETCoreSDKSmallerThanMinimumRequestedVersion,
                        netcoreSdkVersion,
                        sdkReference.MinimumVersion);
                }

                Version minimumMSBuildVersion = _netCoreSdkResolver.GetMinimumMSBuildVersion(resolverResult.ResolvedSdkDirectory);
                if (context.MSBuildVersion < minimumMSBuildVersion)
                {
                    return Failure(
                        factory,
                        Strings.MSBuildSmallerThanMinimumVersion,
                        netcoreSdkVersion,
                        minimumMSBuildVersion,
                        context.MSBuildVersion);
                }

                string minimumVSDefinedSDKVersion = GetMinimumVSDefinedSDKVersion();
                if (IsNetCoreSDKSmallerThanTheMinimumVersion(netcoreSdkVersion, minimumVSDefinedSDKVersion))
                {
                    return Failure(
                        factory,
                        Strings.NETCoreSDKSmallerThanMinimumVersionRequiredByVisualStudio,
                        netcoreSdkVersion,
                        minimumVSDefinedSDKVersion);
                }

                if (resolverResult.FailedToResolveSDKSpecifiedInGlobalJson)
                {
                    if (warnings == null)
                    {
                        warnings = new List<string>();
                    }
                    warnings.Add(Strings.GlobalJsonResolutionFailed);
                    if (propertiesToAdd == null)
                    {
                        propertiesToAdd = new Dictionary<string, string>();
                    }
                    propertiesToAdd.Add("SdkResolverHonoredGlobalJson", "false");
                    propertiesToAdd.Add("SdkResolverGlobalJsonPath", resolverResult.GlobalJsonPath);
                }
            }

            context.State = new CachedState
            {
                DotnetRoot = dotnetRoot,
                MSBuildSdksDir = msbuildSdksDir,
                NETCoreSdkVersion = netcoreSdkVersion,
                PropertiesToAdd = propertiesToAdd,
                WorkloadResolver = workloadResolver
            };

            //  First check if requested SDK resolves to a workload SDK pack
            var workloadResult = workloadResolver.Resolve(sdkReference.Name, dotnetRoot, netcoreSdkVersion);

            if (workloadResult is not CachingWorkloadResolver.NullResolutionResult)
            {
                return workloadResult.ToSdkResult(sdkReference, factory);
            }

            string msbuildSdkDir = Path.Combine(msbuildSdksDir, sdkReference.Name, "Sdk");
            if (!Directory.Exists(msbuildSdkDir))
            {
                return Failure(
                    factory,
                    Strings.MSBuildSDKDirectoryNotFound,
                    msbuildSdkDir);
            }

            return factory.IndicateSuccess(msbuildSdkDir, netcoreSdkVersion, propertiesToAdd, itemsToAdd, warnings);
        }

        private static SdkResult Failure(SdkResultFactory factory, string format, params object[] args)
        {
            return factory.IndicateFailure(new[] { string.Format(format, args) });
        }

        private static string GetMinimumVSDefinedSDKVersion()
        {
            string dotnetMSBuildSdkResolverDirectory =
                Path.GetDirectoryName(typeof(DotNetMSBuildSdkResolver).GetTypeInfo().Assembly.Location);
            string minimumVSDefinedSdkVersionFilePath =
                Path.Combine(dotnetMSBuildSdkResolverDirectory, "minimumVSDefinedSDKVersion");

            if (!File.Exists(minimumVSDefinedSdkVersionFilePath))
            {
                // smallest version that is required by VS 15.3.
                return "1.0.4";
            }

            return File.ReadLines(minimumVSDefinedSdkVersionFilePath).First().Trim();
        }

        private bool IsNetCoreSDKSmallerThanTheMinimumVersion(string netcoreSdkVersion, string minimumVersion)
        {
            FXVersion netCoreSdkFXVersion;
            FXVersion minimumFXVersion;

            if (string.IsNullOrEmpty(minimumVersion))
            {
                return false;
            }

            if (!FXVersion.TryParse(netcoreSdkVersion, out netCoreSdkFXVersion) ||
                !FXVersion.TryParse(minimumVersion, out minimumFXVersion))
            {
                return true;
            }

            return FXVersion.Compare(netCoreSdkFXVersion, minimumFXVersion) < 0;
        }


    }
}<|MERGE_RESOLUTION|>--- conflicted
+++ resolved
@@ -86,11 +86,7 @@
 
             if (msbuildSdksDir == null)
             {
-<<<<<<< HEAD
-                string dotnetExeDir = EnvironmentProvider.GetDotnetExeDirectory(_getEnvironmentVariable);
-=======
-                dotnetRoot = _netCoreSdkResolver.GetDotnetExeDirectory();
->>>>>>> 66d6721e
+                dotnetRoot = EnvironmentProvider.GetDotnetExeDirectory(_getEnvironmentVariable);
                 string globalJsonStartDir = Path.GetDirectoryName(context.SolutionFilePath ?? context.ProjectFilePath);
                 var resolverResult = _netCoreSdkResolver.ResolveNETCoreSdkDirectory(globalJsonStartDir, context.MSBuildVersion, context.IsRunningInVisualStudio, dotnetRoot);
 
