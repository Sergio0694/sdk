--- conflicted
+++ resolved
@@ -117,14 +117,11 @@
         <target state="translated">A carga de trabalho de redirecionamento '{0}' tem chaves diferentes além de 'redirecionar-para'</target>
         <note />
       </trans-unit>
-<<<<<<< HEAD
-=======
       <trans-unit id="ShouldInstallAWorkloadSet">
         <source>Workloads are configured to install and update using workload versions, but none were found. Run "dotnet workload restore" to install a workload version.</source>
         <target state="translated">As cargas de trabalho estão configuradas para instalar e atualizar usando versões de carga de trabalho, mas nenhuma foi encontrada. Execute "restaurar carga de trabalho dotnet" para instalar uma versão de carga de trabalho.</target>
         <note />
       </trans-unit>
->>>>>>> 0009da14
       <trans-unit id="UnexpectedTokenAtOffset">
         <source>Unexpected token '{0}' at offset {1}</source>
         <target state="translated">Token inesperado '{0}' no deslocamento {1}</target>
