--- conflicted
+++ resolved
@@ -562,11 +562,7 @@
                         var workloadSetVersion = Path.GetFileName(workloadSetDirectory);
                         var workloadSet = WorkloadSet.FromWorkloadSetFolder(workloadSetDirectory, workloadSetVersion, featureBand);
 
-<<<<<<< HEAD
-                        if (!WorkloadSetVersion.GetFeatureBand(workloadSet.Version!).Equals(featureBand))
-=======
                         if (!WorkloadSet.GetWorkloadSetFeatureBand(workloadSet.Version!).Equals(featureBand))
->>>>>>> 0009da14
                         {
                             //  We have a workload set version where the feature band doesn't match the feature band folder that it's in.
                             //  Skip it, as if we try to actually load it via the workload set version, we'll fail
