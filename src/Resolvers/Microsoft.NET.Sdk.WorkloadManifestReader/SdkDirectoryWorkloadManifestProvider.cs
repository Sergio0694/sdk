--- conflicted
+++ resolved
@@ -181,15 +181,6 @@
                 }
             }
 
-<<<<<<< HEAD
-            _installStateFilePath = Path.Combine(WorkloadInstallType.GetInstallStateFolder(_sdkVersionBand, _sdkRootPath), "default.json");
-            var installState = InstallStateContents.FromPath(_installStateFilePath);
-            if (_workloadSet is null)
-            {
-                if (!string.IsNullOrEmpty(installState.WorkloadVersion))
-                {
-                    if (!TryGetWorkloadSet(installState.WorkloadVersion!, out _workloadSet))
-=======
             _installStateFilePath = Path.Combine(WorkloadInstallType.GetInstallStateFolder(_sdkVersionBand, _sdkOrUserLocalPath), "default.json");
             var installState = InstallStateContents.FromPath(_installStateFilePath);
             if (workloadSet is null)
@@ -197,7 +188,6 @@
                 if (!string.IsNullOrEmpty(installState.WorkloadVersion))
                 {
                     if (!TryGetWorkloadSet(installState.WorkloadVersion!, out workloadSet))
->>>>>>> 32ea7ddd
                     {
                         throw new FileNotFoundException(string.Format(Strings.WorkloadVersionFromInstallStateNotFound, installState.WorkloadVersion, _installStateFilePath));
                     }
@@ -205,15 +195,6 @@
 
                 //  Note: It is possible here to have both a workload set and loose manifests listed in the install state.  This might happen if there is a
                 //  third-party workload manifest installed that's not part of the workload set
-<<<<<<< HEAD
-                _manifestsFromInstallState = installState.Manifests is null ? null : WorkloadSet.FromDictionaryForJson(installState.Manifests, _sdkVersionBand);
-            }
-
-            if (_workloadSet == null && installState.UseWorkloadSets == true && availableWorkloadSets.Any())
-            {
-                var maxWorkloadSetVersion = availableWorkloadSets.Keys.Aggregate((s1, s2) => VersionCompare(s1, s2) >= 0 ? s1 : s2);
-                _workloadSet = availableWorkloadSets[maxWorkloadSetVersion.ToString()];
-=======
                 _manifestsFromInstallState = installState.Manifests is null ? null : WorkloadSet.FromDictionaryForJson(installState.Manifests!, _sdkVersionBand);
             }
 
@@ -221,7 +202,6 @@
             {
                 var maxWorkloadSetVersion = availableWorkloadSets.Keys.Aggregate((s1, s2) => VersionCompare(s1, s2) >= 0 ? s1 : s2);
                 workloadSet = availableWorkloadSets[maxWorkloadSetVersion.ToString()];
->>>>>>> 32ea7ddd
                 _useManifestsFromInstallState = false;
             }
 
