--- conflicted
+++ resolved
@@ -1,11 +1,8 @@
 // Licensed to the .NET Foundation under one or more agreements.
 // The .NET Foundation licenses this file to you under the MIT license.
 
-<<<<<<< HEAD
-=======
 #nullable disable
 
->>>>>>> 35b730f9
 using System.Diagnostics;
 
 namespace Microsoft.AspNetCore.StaticWebAssets.Tasks;
