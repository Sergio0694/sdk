--- conflicted
+++ resolved
@@ -687,21 +687,13 @@
       AssetMergeSource="$(StaticWebAssetMergeTarget)"
       CacheManifestPath="$(_ResolveProjectStaticWebAssetsCachePath)">
         <Output TaskParameter="Assets" ItemName="StaticWebAsset" />
-<<<<<<< HEAD
         <Output TaskParameter="AssetDetails" ItemName="_ResolveProjectStaticWebAssetsDetails" />
-    </DefineStaticWebAssets>
-
-    <DefineStaticWebAssetEndpoints
-      CandidateAssets="@(StaticWebAsset)"
-      AssetFileDetails="@(_ResolveProjectStaticWebAssetsDetails)"
-      ExistingEndpoints="@(StaticWebAssetEndpoint)"
-=======
         <Output TaskParameter="Assets" ItemName="_CurrentProjectStaticWebAsset" />
     </DefineStaticWebAssets>
 
     <DefineStaticWebAssetEndpoints
       CandidateAssets="@(_CurrentProjectStaticWebAsset)"
->>>>>>> 2cb867c3
+      AssetFileDetails="@(_ResolveProjectStaticWebAssetsDetails)"
       ContentTypeMappings="@(StaticWebAssetContentTypeMapping)"
     >
       <Output TaskParameter="Endpoints" ItemName="StaticWebAssetEndpoint" />
