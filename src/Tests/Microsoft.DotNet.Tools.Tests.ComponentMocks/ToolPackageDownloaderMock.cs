--- conflicted
+++ resolved
@@ -98,11 +98,8 @@
             VersionRange versionRange = null,
             string targetFramework = null,
             bool isGlobalTool = false,
-<<<<<<< HEAD
+            bool isGlobalToolRollForward = false,
             RestoreActionConfig restoreActionConfig = null
-=======
-            bool isGlobalToolRollForward = false
->>>>>>> 6e395703
             )
         {
             string rollbackDirectory = null;
