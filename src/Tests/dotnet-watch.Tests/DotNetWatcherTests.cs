--- conflicted
+++ resolved
@@ -167,36 +167,6 @@
             await app.StartWatcherAsync();
 
             await app.Process.GetOutputLineAsyncWithConsoleHistoryAsync("Environment: Development", TimeSpan.FromSeconds(10));
-<<<<<<< HEAD
-        }
-
-        [CoreMSBuildOnlyFact]
-        public async Task Run_WithHotReloadEnabled_DoesNotReadConsoleIn_InNonInteractiveMode()
-        {
-            var testAsset = _testAssetsManager.CopyTestAsset("WatchAppWithLaunchSettings")
-                .WithSource()
-                .Path;
-
-            using var app = new WatchableApp(testAsset, _logger)
-            {
-                EnvironmentVariables =
-                {
-                    ["READ_INPUT"] = "true",
-                },
-            };
-
-            app.DotnetWatchArgs.Add("--verbose");
-            app.DotnetWatchArgs.Add("--non-interactive");
-
-            await app.StartWatcherAsync();
-
-            var standardInput = app.Process.Process.StandardInput;
-            var inputString = "This is a test input";
-
-            await standardInput.WriteLineAsync(inputString).WaitAsync(TimeSpan.FromSeconds(10));
-            await app.Process.GetOutputLineAsync($"Echo: {inputString}", TimeSpan.FromSeconds(10));
-=======
->>>>>>> af88d8be
         }
     }
 }