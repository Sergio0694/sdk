// Copyright (c) .NET Foundation and contributors. All rights reserved.
// Licensed under the MIT license. See LICENSE file in the project root for full license information.

using System.IO;
using Microsoft.NET.TestFramework;
using Microsoft.NET.TestFramework.Assertions;
using Microsoft.NET.TestFramework.Commands;
using Xunit;
using System.Linq;
using FluentAssertions;
using System.Xml.Linq;
using System.Runtime.Versioning;
using System.Runtime.InteropServices;
using System.Collections.Generic;
using System;
using System.Runtime.CompilerServices;
using Xunit.Abstractions;
using Microsoft.NET.TestFramework.ProjectConstruction;
using Newtonsoft.Json.Linq;

namespace Microsoft.NET.Build.Tests
{
    public class GivenThatWeWantToBuildALibrary : SdkTest
    {
        public GivenThatWeWantToBuildALibrary(ITestOutputHelper log) : base(log)
        {
        }

        [Theory]
        [InlineData("netstandard1.5")]
        [InlineData("netcoreapp2.1")]
        [InlineData("netcoreapp3.0")]
        public void It_builds_the_library_successfully(string targetFramework)
        {
            var testAsset = _testAssetsManager
                .CopyTestAsset("AppWithLibrary", identifier: targetFramework)
                .WithSource()
                .WithTargetFramework(targetFramework, "TestLibrary");

            var buildCommand = new BuildCommand(testAsset, "TestLibrary");
            buildCommand
                .Execute()
                .Should()
                .Pass();

            var outputDirectory = buildCommand.GetOutputDirectory(targetFramework);

            outputDirectory.Should().OnlyHaveFiles(new[] {
                "TestLibrary.dll",
                "TestLibrary.pdb",
                "TestLibrary.deps.json"
            });
        }

        [Fact]
        public void It_builds_the_library_twice_in_a_row()
        {
            var testAsset = _testAssetsManager
                .CopyTestAsset("AppWithLibrary")
                .WithSource();

            var buildCommand = new BuildCommand(testAsset, "TestLibrary");
            buildCommand
                .Execute()
                .Should()
                .Pass();

            buildCommand
                .Execute()
                .Should()
                .Pass();
        }

        internal static List<string> GetValuesFromTestLibrary(
            ITestOutputHelper log,
            TestAssetsManager testAssetsManager,
            string itemTypeOrPropertyName,
            Action<GetValuesCommand> setup = null,
            string[] msbuildArgs = null,
            GetValuesCommand.ValueType valueType = GetValuesCommand.ValueType.Item,
            [CallerMemberName] string callingMethod = "",
            Action<XDocument> projectChanges = null,
            string identifier = null)
        {
            msbuildArgs = msbuildArgs ?? Array.Empty<string>();

            string targetFramework = "netstandard1.5";

            var testAsset = testAssetsManager
                .CopyTestAsset("AppWithLibrary", callingMethod, identifier: identifier)
                .WithSource();

            if (projectChanges != null)
            {
                testAsset.WithProjectChanges(projectChanges);
            }

            var libraryProjectDirectory = Path.Combine(testAsset.TestRoot, "TestLibrary");

            var getValuesCommand = new GetValuesCommand(log, libraryProjectDirectory,
                targetFramework, itemTypeOrPropertyName, valueType);

            if (setup != null)
            {
                setup(getValuesCommand);
            }

            getValuesCommand
                .Execute(msbuildArgs)
                .Should()
                .Pass();

            var itemValues = getValuesCommand.GetValues();

            return itemValues;
        }

        private TestAsset CreateDocumentationFileLibraryAsset(bool? generateDocumentationFile, string documentationFile, string language, [CallerMemberName] string callingMethod = "")
        {
            string genDocFileIdentifier = generateDocumentationFile == null ? "null" : generateDocumentationFile.Value.ToString();
            string docFileIdentifier = documentationFile == null ? "null" : Path.GetFileName(documentationFile);
            string identifier = $"-genDoc={genDocFileIdentifier}, docFile={Path.GetFileName(docFileIdentifier)}";

            var testAssetName = "AppWithLibrary";
            if (language != "cs")
            {
                testAssetName += language.ToUpperInvariant();
            }

            var testAsset = _testAssetsManager
                .CopyTestAsset(testAssetName, callingMethod, identifier)
                .WithSource()
                .WithProjectChanges(project =>
                {
                    var ns = project.Root.Name.Namespace;
                    var propertyGroup = project.Root.Elements(ns + "PropertyGroup").FirstOrDefault();
                    propertyGroup.Should().NotBeNull();

                    if (generateDocumentationFile != null)
                    {
                        propertyGroup.Add(new XElement(ns + "GenerateDocumentationFile", generateDocumentationFile.Value.ToString()));
                    }
                    if (documentationFile != null)
                    {
                        propertyGroup.Add(new XElement(ns + "DocumentationFile", documentationFile));
                    }
                });

            return testAsset;
        }

        [Theory]
        [InlineData("cs")]
        [InlineData("vb")]
        public void It_creates_a_documentation_file(string language)
        {
            var testAsset = CreateDocumentationFileLibraryAsset(true, null, language);

            var libraryProjectDirectory = Path.Combine(testAsset.TestRoot, "TestLibrary");

            var buildCommand = new BuildCommand(testAsset, "TestLibrary");

            buildCommand
                .Execute()
                .Should()
                .Pass();

            var outputDirectory = buildCommand.GetOutputDirectory("netstandard1.5");

            outputDirectory.Should().OnlyHaveFiles(new[] {
                "TestLibrary.dll",
                "TestLibrary.pdb",
                "TestLibrary.deps.json",
                "TestLibrary.xml"
            });

            new DirectoryInfo(libraryProjectDirectory).Should().OnlyHaveFiles(new[]
            {
                $"Helper.{language}",
                $"TestLibrary.{language}proj"
            }, SearchOption.TopDirectoryOnly);
        }

        [Theory]
        [InlineData("cs", true)]
        [InlineData("cs", false)]
        [InlineData("vb", true)]
        [InlineData("vb", false)]
        public void It_allows_us_to_override_the_documentation_file_name(string language, bool setGenerateDocumentationFileProperty)
        {
            var testAsset = CreateDocumentationFileLibraryAsset(setGenerateDocumentationFileProperty ? (bool?)true : null, "TestLibDoc.xml", language,  "OverrideDocFileName");

            var libraryProjectDirectory = Path.Combine(testAsset.TestRoot, "TestLibrary");

            var buildCommand = new BuildCommand(testAsset, "TestLibrary");

            buildCommand
                .Execute()
                .Should()
                .Pass();

            var outputDirectory = buildCommand.GetOutputDirectory("netstandard1.5");

            outputDirectory.Should().OnlyHaveFiles(new[] {
                "TestLibrary.dll",
                "TestLibrary.pdb",
                "TestLibrary.deps.json",
                "TestLibDoc.xml"
            });

            //  Due to the way the DocumentationFile works, if you specify an unrooted filename, then the documentation file will be generated in that
            //  location relative to the project folder, and then copied to the output folder.
            var expectedProjectDirectoryFiles = new List<string>()
            {
                $"Helper.{language}",
                $"TestLibrary.{language}proj"
            };

            // vb uses DocumentationFile relative to the IntermediateOutputPath
            if (language != "vb") {
                expectedProjectDirectoryFiles.Add("TestLibDoc.xml");
            }

            new DirectoryInfo(libraryProjectDirectory).Should().OnlyHaveFiles(expectedProjectDirectoryFiles, SearchOption.TopDirectoryOnly);
        }

        [Theory]
        [InlineData("cs", true)]
        [InlineData("cs", false)]
        [InlineData("vb", true)]
        [InlineData("vb", false)]
        public void It_does_not_create_a_documentation_file_if_GenerateDocumentationFile_property_is_false(string language, bool setDocumentationFileProperty)
        {
            var testAsset = CreateDocumentationFileLibraryAsset(false, setDocumentationFileProperty ? "TestLibDoc.xml" : null, language, "DoesntCreateDocFile");

            var libraryProjectDirectory = Path.Combine(testAsset.TestRoot, "TestLibrary");

            var buildCommand = new BuildCommand(testAsset, "TestLibrary");

            buildCommand
                .Execute()
                .Should()
                .Pass();

            var outputDirectory = buildCommand.GetOutputDirectory("netstandard1.5");

            outputDirectory.Should().OnlyHaveFiles(new[] {
                "TestLibrary.dll",
                "TestLibrary.pdb",
                "TestLibrary.deps.json",
            });

            //  Make sure documentation file isn't generated in project folder either
            new DirectoryInfo(libraryProjectDirectory).Should().OnlyHaveFiles(new[]
            {
                $"Helper.{language}",
                $"TestLibrary.{language}proj"
            }, SearchOption.TopDirectoryOnly);
        }

        [Fact]
        public void Restore_succeeds_even_if_the_project_extension_is_for_a_different_language()
        {
            var testAsset = _testAssetsManager
                .CopyTestAsset("AppWithLibrary")
                .WithSource();

            var libraryProjectDirectory = Path.Combine(testAsset.TestRoot, "TestLibrary");

            var oldProjectFile = Path.Combine(libraryProjectDirectory, "TestLibrary.csproj");
            var newProjectFile = Path.Combine(libraryProjectDirectory, "TestLibrary.different_language_proj");

            File.Move(oldProjectFile, newProjectFile);

            var restoreCommand = new RestoreCommand(Log, libraryProjectDirectory, "TestLibrary.different_language_proj");

            restoreCommand
                .Execute()
                .Should()
                .Pass();
        }

        [Theory]
        [InlineData("Debug", "DEBUG")]
        [InlineData("Release", "RELEASE")]
        [InlineData("CustomConfiguration", "CUSTOMCONFIGURATION")]
        [InlineData("Debug-NetCore", "DEBUG_NETCORE")]
        public void It_implicitly_defines_compilation_constants_for_the_configuration(string configuration, string expectedDefine)
        {
            var testAsset = _testAssetsManager
                .CopyTestAsset("AppWithLibrary", "ImplicitConfigurationConstants", configuration)
                .WithSource();

            var libraryProjectDirectory = Path.Combine(testAsset.TestRoot, "TestLibrary");

            var getValuesCommand = new GetValuesCommand(Log, libraryProjectDirectory,
                "netstandard1.5", "DefineConstants");

            getValuesCommand.ShouldCompile = true;
            getValuesCommand.Configuration = configuration;

            getValuesCommand
                .Execute("/p:Configuration=" + configuration)
                .Should()
                .Pass();

            var definedConstants = getValuesCommand.GetValues();

            definedConstants.Should().BeEquivalentTo(new[] { expectedDefine, "TRACE", "NETSTANDARD", "NETSTANDARD1_5", "NETSTANDARD1_0_OR_GREATER", "NETSTANDARD1_1_OR_GREATER", "NETSTANDARD1_2_OR_GREATER",
            "NETSTANDARD1_3_OR_GREATER", "NETSTANDARD1_4_OR_GREATER", "NETSTANDARD1_5_OR_GREATER" });
        }

        [Theory]
        [InlineData(".NETStandard,Version=v1.0", new[] { "NETSTANDARD", "NETSTANDARD1_0", "NETSTANDARD1_0_OR_GREATER" })]
        [InlineData("netstandard1.3", new[] { "NETSTANDARD", "NETSTANDARD1_3", "NETSTANDARD1_0_OR_GREATER", "NETSTANDARD1_1_OR_GREATER", "NETSTANDARD1_2_OR_GREATER", "NETSTANDARD1_3_OR_GREATER" })]
        [InlineData("netstandard1.6", new[] { "NETSTANDARD", "NETSTANDARD1_6", "NETSTANDARD1_0_OR_GREATER", "NETSTANDARD1_1_OR_GREATER", "NETSTANDARD1_2_OR_GREATER",
            "NETSTANDARD1_3_OR_GREATER", "NETSTANDARD1_4_OR_GREATER", "NETSTANDARD1_5_OR_GREATER", "NETSTANDARD1_6_OR_GREATER" })]
        [InlineData("net45", new[] { "NETFRAMEWORK", "NET45", "NET20_OR_GREATER", "NET30_OR_GREATER", "NET35_OR_GREATER", "NET40_OR_GREATER", "NET45_OR_GREATER" })]
        [InlineData("net461", new[] { "NETFRAMEWORK", "NET461", "NET20_OR_GREATER", "NET30_OR_GREATER", "NET35_OR_GREATER", "NET40_OR_GREATER", "NET45_OR_GREATER",
            "NET451_OR_GREATER", "NET452_OR_GREATER", "NET46_OR_GREATER", "NET461_OR_GREATER" })]
        [InlineData("net48", new[] { "NETFRAMEWORK", "NET48", "NET20_OR_GREATER", "NET30_OR_GREATER", "NET35_OR_GREATER", "NET40_OR_GREATER", "NET45_OR_GREATER",
            "NET451_OR_GREATER", "NET452_OR_GREATER", "NET46_OR_GREATER", "NET461_OR_GREATER", "NET462_OR_GREATER", "NET47_OR_GREATER", "NET471_OR_GREATER", "NET472_OR_GREATER", "NET48_OR_GREATER" })]
        [InlineData("netcoreapp1.0", new[] { "NETCOREAPP", "NETCOREAPP1_0", "NETCOREAPP1_0_OR_GREATER" })]
        [InlineData("netcoreapp3.0", new[] { "NETCOREAPP", "NETCOREAPP3_0", "NETCOREAPP1_0_OR_GREATER", "NETCOREAPP1_1_OR_GREATER", "NETCOREAPP2_0_OR_GREATER",
            "NETCOREAPP2_1_OR_GREATER", "NETCOREAPP2_2_OR_GREATER", "NETCOREAPP3_0_OR_GREATER" })]
        [InlineData("net5.0", new[] { "NETCOREAPP", "NETCOREAPP1_0_OR_GREATER", "NETCOREAPP1_1_OR_GREATER", "NETCOREAPP2_0_OR_GREATER", "NETCOREAPP2_1_OR_GREATER",
            "NETCOREAPP2_2_OR_GREATER", "NETCOREAPP3_0_OR_GREATER", "NETCOREAPP3_1_OR_GREATER", "NET", "NET5_0", "NET5_0_OR_GREATER" })]
        [InlineData(".NETPortable,Version=v4.5,Profile=Profile78", new string[] { })]
        [InlineData(".NETFramework,Version=v4.0,Profile=Client", new string[] { "NETFRAMEWORK", "NET40", "NET20_OR_GREATER", "NET30_OR_GREATER", "NET35_OR_GREATER", "NET40_OR_GREATER" })]
        [InlineData("Xamarin.iOS,Version=v1.0", new string[] { "XAMARINIOS", "XAMARINIOS1_0" })]
        [InlineData("UnknownFramework,Version=v3.14", new string[] { "UNKNOWNFRAMEWORK", "UNKNOWNFRAMEWORK3_14" })]
        public void It_implicitly_defines_compilation_constants_for_the_target_framework(string targetFramework, string[] expectedDefines)
        {
            var testAsset = _testAssetsManager
                .CopyTestAsset("AppWithLibrary", "ImplicitFrameworkConstants", targetFramework, identifier: expectedDefines.GetHashCode().ToString())
                .WithSource()
                .WithProjectChanges(project =>
                {
                    //  Update target framework in project
                    var ns = project.Root.Name.Namespace;
                    var targetFrameworkProperties = project.Root
                        .Elements(ns + "PropertyGroup")
                        .Elements(ns + "TargetFramework")
                        .ToList();

                    targetFrameworkProperties.Count.Should().Be(1);

                    if (targetFramework.Contains(",Version="))
                    {
                        var frameworkName = new FrameworkName(targetFramework);

                        var targetFrameworkProperty = targetFrameworkProperties.Single();
                        targetFrameworkProperty.AddBeforeSelf(new XElement(ns + "TargetFrameworkIdentifier", frameworkName.Identifier));
                        targetFrameworkProperty.AddBeforeSelf(new XElement(ns + "TargetFrameworkVersion", "v" + frameworkName.Version.ToString()));
                        if (!string.IsNullOrEmpty(frameworkName.Profile))
                        {
                            targetFrameworkProperty.AddBeforeSelf(new XElement(ns + "TargetFrameworkProfile", frameworkName.Profile));
                        }

                        //  For the NuGet restore task to work with package references, it needs the TargetFramework property to be set.
                        //  Otherwise we would just remove the property.
                        targetFrameworkProperty.SetValue(targetFramework);
                    }
                    else
                    {
                        targetFrameworkProperties.Single().SetValue(targetFramework);
                    }
                });

            var libraryProjectDirectory = Path.Combine(testAsset.TestRoot, "TestLibrary");

            var getValuesCommand = new GetValuesCommand(Log, libraryProjectDirectory,
                targetFramework, "DefineConstants")
            {
                DependsOnTargets = "AddImplicitDefineConstants"
            };

            getValuesCommand
                .Execute()
                .Should()
                .Pass();

            var definedConstants = getValuesCommand.GetValues();

            definedConstants.Should().BeEquivalentTo(new[] { "DEBUG", "TRACE" }.Concat(expectedDefines).ToArray());
        }

        [Theory]
        [InlineData(new string[] { }, "windows", "10.0.18362.0", new[] { "WINDOWS", "WINDOWS10_0_18362_0", "WINDOWS7_0_OR_GREATER", "WINDOWS8_0_OR_GREATER", "WINDOWS10_0_17763_0_OR_GREATER", "WINDOWS10_0_18362_0_OR_GREATER" })]
        [InlineData(new[] { "1.0", "1.1" }, "ios", "1.1", new[] { "IOS", "IOS1_1", "IOS1_0_OR_GREATER", "IOS1_1_OR_GREATER" })]
        [InlineData(new[] { "11.11", "12.12", "13.13" }, "android", "12.12", new[] { "ANDROID", "ANDROID12_12", "ANDROID11_11_OR_GREATER", "ANDROID12_12_OR_GREATER" })]
        public void It_implicitly_defines_compilation_constants_for_the_target_platform(string[] sdkSupportedTargetPlatformVersion, string targetPlatformIdentifier, string targetPlatformVersion, string[] expectedDefines)
        {
            var targetFramework = "net5.0";
            var testAsset = _testAssetsManager
                .CopyTestAsset("AppWithLibrary", "ImplicitFrameworkConstants", targetFramework, identifier: expectedDefines.GetHashCode().ToString())
                .WithSource()
                .WithTargetFramework(targetFramework)
                .WithProjectChanges(project =>
                {
                    //  Manually set target plaform properties
                    var ns = project.Root.Name.Namespace;
                    var propGroup = new XElement(ns + "PropertyGroup");
                    project.Root.Add(propGroup);

                    var platformIdentifier = new XElement(ns + "TargetPlatformIdentifier", targetPlatformIdentifier);
                    propGroup.Add(platformIdentifier);
                    var platformVersion = new XElement(ns + "TargetPlatformVersion", targetPlatformVersion);
                    propGroup.Add(platformVersion);
                    var platformSupported = new XElement(ns + "TargetPlatformSupported", true);
                    propGroup.Add(platformSupported);
                    var disableUnnecessaryImplicitFrameworkReferencesForThisTest = new XElement(ns + "DisableImplicitFrameworkReferences", "true");
                    propGroup.Add(disableUnnecessaryImplicitFrameworkReferencesForThisTest);

                    //  Disable workloads for this test so we can test iOS and Android TargetFrameworks without having those workloads installed
                    propGroup.Add(new XElement(ns + "MSBuildEnableWorkloadResolver", false));

                    var itemGroup = new XElement(ns + "ItemGroup");
                    project.Root.Add(itemGroup);
                    foreach (var targetPlatform in sdkSupportedTargetPlatformVersion)
                    {
                        itemGroup.Add(new XElement(ns + "SdkSupportedTargetPlatformVersion", new XAttribute("Include", targetPlatform)));
                    }
                });

            AssertDefinedConstantsOutput(testAsset, targetFramework,
                new[] { "NETCOREAPP", "NETCOREAPP1_0_OR_GREATER", "NETCOREAPP1_1_OR_GREATER", "NETCOREAPP2_0_OR_GREATER", "NETCOREAPP2_1_OR_GREATER", "NETCOREAPP2_2_OR_GREATER",  "NETCOREAPP3_0_OR_GREATER", "NETCOREAPP3_1_OR_GREATER", "NET", "NET5_0", "NET5_0_OR_GREATER" }
                .Concat(expectedDefines).ToArray());
        }

        [WindowsOnlyFact]
        public void It_does_not_generate_or_greater_symbols_on_disabled_implicit_framework_defines()
        {
            var targetFramework = "net5.0-windows10.0.19041.0";
            var testAsset = _testAssetsManager
                .CopyTestAsset("AppWithLibrary", "ImplicitFrameworkConstants", targetFramework)
                .WithSource()
                .WithTargetFramework(targetFramework)
                .WithProjectChanges(project =>
                {
                    var ns = project.Root.Name.Namespace;
                    var propGroup = new XElement(ns + "PropertyGroup");
                    project.Root.Add(propGroup);

                    var disableImplicitFrameworkDefines = new XElement(ns + "DisableImplicitFrameworkDefines", "true");
                    propGroup.Add(disableImplicitFrameworkDefines);
                });

            AssertDefinedConstantsOutput(testAsset, targetFramework, Array.Empty<string>());
        }

        private void AssertDefinedConstantsOutput(TestAsset testAsset, string targetFramework, string[] expectedDefines)
        {
            var libraryProjectDirectory = Path.Combine(testAsset.TestRoot, "TestLibrary");

            var getValuesCommand = new GetValuesCommand(Log, libraryProjectDirectory,
                targetFramework, "DefineConstants")
            {
                ShouldCompile = false,
                TargetName = "CoreCompile" // Overwrite core compile with our target to get DefineConstants
            };

            getValuesCommand
                .Execute()
                .Should()
                .Pass();

            var definedConstants = getValuesCommand.GetValues();

            definedConstants.Should().BeEquivalentTo(new[] { "DEBUG", "TRACE" }.Concat(expectedDefines).ToArray());
        }

        [WindowsOnlyTheory]
        [InlineData("netcoreapp3.1", new[] { "NETCOREAPP", "NETCOREAPP3_1", "NETCOREAPP3_1_OR_GREATER" })]
        [InlineData("net5.0", new[] { "NETCOREAPP", "NET", "NETCOREAPP3_1_OR_GREATER", "NET5_0_OR_GREATER", "NET5_0", "WINDOWS", "WINDOWS7_0", "WINDOWS7_0_OR_GREATER" }, "windows", "7.0")]
        public void It_can_use_implicitly_defined_compilation_constants(string targetFramework, string[] expectedOutput, string targetPlatformIdentifier = null, string targetPlatformVersion = null)
        {
            var testProj = new TestProject()
            {
                Name = "CompilationConstants",
                TargetFrameworks = targetFramework,
                IsExe = true,
            };
            if (targetPlatformIdentifier != null)
            {
                testProj.AdditionalProperties["TargetPlatformIdentifier"] = targetPlatformIdentifier;
                testProj.AdditionalProperties["TargetPlatformVersion"] = targetPlatformVersion;
            }
            var testAsset = _testAssetsManager.CreateTestProject(testProj, targetFramework);
            File.WriteAllText(Path.Combine(testAsset.Path, testProj.Name, $"{testProj.Name}.cs"), @"
using System;
class Program
{
    static void Main(string[] args)
    {
        #if NETCOREAPP
            Console.WriteLine(""NETCOREAPP"");
        #endif
        #if NETCOREAPP2_1
            Console.WriteLine(""NETCOREAPP2_1"");
        #endif
        #if NETCOREAPP3_1
            Console.WriteLine(""NETCOREAPP3_1"");
        #endif
        #if NETCOREAPP3_1_OR_GREATER
            Console.WriteLine(""NETCOREAPP3_1_OR_GREATER"");
        #endif
        #if NET
            Console.WriteLine(""NET"");
        #endif
        #if NET5_0
            Console.WriteLine(""NET5_0"");
        #endif
        #if NET5_0_OR_GREATER
            Console.WriteLine(""NET5_0_OR_GREATER"");
        #endif
        #if WINDOWS
            Console.WriteLine(""WINDOWS"");
        #endif
        #if WINDOWS7_0
            Console.WriteLine(""WINDOWS7_0"");
        #endif
        #if WINDOWS7_0_OR_GREATER
            Console.WriteLine(""WINDOWS7_0_OR_GREATER"");
        #endif
        #if IOS
            Console.WriteLine(""IOS"");
        #endif
    }
}");

            var buildCommand = new BuildCommand(Log, Path.Combine(testAsset.Path, testProj.Name));
            buildCommand
                .Execute()
                .Should()
                .Pass();

            var runCommand = new RunExeCommand(Log, Path.Combine(buildCommand.GetOutputDirectory(targetFramework).FullName, $"{testProj.Name}.exe"));
            var stdOut = runCommand.Execute().StdOut.Split(Environment.NewLine.ToCharArray()).Where(line => !string.IsNullOrWhiteSpace(line));
            stdOut.Should().BeEquivalentTo(expectedOutput);
        }

        [Theory]
        [InlineData(false)]
        [InlineData(true)]
        public void It_fails_gracefully_if_targetframework_is_empty(bool useSolution)
        {
            string targetFramework = "";
            TestInvalidTargetFramework("EmptyTargetFramework", targetFramework, useSolution,
                $"The TargetFramework value '{targetFramework}' was not recognized");
        }

        [Theory]
        [InlineData(false)]
        [InlineData(true)]
        public void It_fails_gracefully_if_targetframework_is_invalid(bool useSolution)
        {
            string targetFramework = "notaframework";
            TestInvalidTargetFramework("InvalidTargetFramework", targetFramework, useSolution,
                $"The TargetFramework value '{targetFramework}' was not recognized");
        }

        [Theory]
        [InlineData(false)]
        [InlineData(true)]
        public void It_fails_gracefully_if_targetframework_should_be_targetframeworks(bool useSolution)
        {
<<<<<<< HEAD
            string targetFramework = "netcoreapp2.0;net462";
=======
            string targetFramework = $"{ToolsetInfo.CurrentTargetFramework};net461";
>>>>>>> 52703c39
            TestInvalidTargetFramework("InvalidTargetFramework", targetFramework, useSolution,
                $"The TargetFramework value '{targetFramework}' is not valid. To multi-target, use the 'TargetFrameworks' property instead");
        }

        [WindowsOnlyRequiresMSBuildVersionTheory("16.7.0-preview-20310-07")]
        [InlineData("net5.0", "", false)]
        [InlineData("net5.0", "UseWPF", true)]
        [InlineData("net5.0", "UseWindowsForms", true)]
        [InlineData("netcoreapp3.1", "", true)]
        public void It_defines_target_platform_defaults_correctly(string targetFramework, string propertyName, bool defaultsDefined)
        {
            TestProject testProject = new TestProject()
            {
                Name = "TargetPlatformDefaults",
                TargetFrameworks = targetFramework
            };

            if (!propertyName.Equals(string.Empty))
            {
                testProject.AdditionalProperties[propertyName] = "true";
            }
            var testAsset = _testAssetsManager.CreateTestProject(testProject);

            var getValuesCommand = new GetValuesCommand(Log, Path.Combine(testAsset.TestRoot, testProject.Name), targetFramework, "TargetPlatformIdentifier");
            getValuesCommand
                .Execute()
                .Should()
                .Pass();
            var values = getValuesCommand.GetValues();
            if (defaultsDefined)
            {
                values.Count().Should().Be(1);
                values.FirstOrDefault().Should().Be("Windows");
            }
            else
            {
                values.Count().Should().Be(0);
            }
        }

        [Theory]
        [InlineData("net5.0")]
        [InlineData("netcoreapp3.1")]
        public void It_defines_windows_version_default_correctly(string targetFramework)
        {
            TestProject testProject = new TestProject()
            {
                Name = "WindowsVersionDefault",
                ProjectSdk = "Microsoft.NET.Sdk.WindowsDesktop",
                TargetFrameworks = targetFramework
            };
            testProject.AdditionalProperties["TargetPlatformIdentifier"] = "windows";
            var testAsset = _testAssetsManager.CreateTestProject(testProject, identifier: targetFramework);

            var getValuesCommand = new GetValuesCommand(Log, Path.Combine(testAsset.TestRoot, testProject.Name), targetFramework, "TargetPlatformVersion");
            getValuesCommand
                .Execute()
                .Should()
                .Pass();

            getValuesCommand.GetValues().ShouldBeEquivalentTo(new[] { "7.0" });
        }

        private void TestInvalidTargetFramework(string testName, string targetFramework, bool useSolution, string expectedOutput)
        {
            var testProject = new TestProject()
            {
                Name = testName,
                TargetFrameworks = targetFramework,
            };

            string identifier = ((useSolution ? "_Solution" : "") + targetFramework + expectedOutput).GetHashCode().ToString();
            var testAsset = _testAssetsManager.CreateTestProject(testProject, testProject.Name, identifier);

            if (targetFramework.Contains(";"))
            {
                //  The TestProject class doesn't differentiate between TargetFramework and TargetFrameworks, and helpfully selects
                //  which property to use based on whether there's a semicolon.
                //  For this test, we need to override this behavior
                testAsset = testAsset.WithProjectChanges(project =>
                {
                    var ns = project.Root.Name.Namespace;

                    project.Root.Element(ns + "PropertyGroup")
                        .Element(ns + "TargetFrameworks")
                        .Name = ns + "TargetFramework";
                });
            }

            RestoreCommand restoreCommand;
            BuildCommand buildCommand;

            if (useSolution)
            {
                var dotnetCommand = new DotnetCommand(Log)
                {
                    WorkingDirectory = testAsset.TestRoot
                };

                dotnetCommand.Execute("new", "sln", "--debug:ephemeral-hive")
                    .Should()
                    .Pass();

                var relativePathToProject = Path.Combine(testProject.Name, testProject.Name + ".csproj");
                dotnetCommand.Execute($"sln", "add", relativePathToProject)
                    .Should()
                    .Pass();

                var relativePathToSln = Path.GetFileName(testAsset.Path) + ".sln";

                restoreCommand = testAsset.GetRestoreCommand(Log, relativePathToSln);
                buildCommand = new BuildCommand(testAsset, relativePathToSln);
            }
            else
            {
                restoreCommand = testAsset.GetRestoreCommand(Log, testProject.Name);
                buildCommand = new BuildCommand(testAsset);
            }

            //  Set RestoreContinueOnError=ErrorAndContinue to force failure on error
            //  See https://github.com/NuGet/Home/issues/5309
            var restore = restoreCommand.Execute("/p:RestoreContinueOnError=ErrorAndContinue");
            // Intentionally not checking the error message on restore here as we can't put ourselves in front of
            // restore and customize the message for invalid target frameworks as that would break restoring packages
            // like MSBuild.Sdk.Extras that add support for extra TFMs.
            restore.Should().Fail();

            buildCommand
                .ExecuteWithoutRestore()
                .Should()
                .Fail()
                .And
                .HaveStdOutContaining(expectedOutput)
                .And.NotHaveStdOutContaining(">="); // old error about comparing empty string to version when TargetFramework was blank;
        }

        [Theory]
        [InlineData("netcoreapp9.1")]
        [InlineData("netstandard2.2")]
        public void It_fails_to_build_if_targeting_a_higher_framework_than_is_supported(string targetFramework)
        {
            var testProject = new TestProject()
            {
                Name = "TargetFrameworkVersionCap",
                TargetFrameworks = targetFramework,
            };

            var testAsset = _testAssetsManager.CreateTestProject(testProject, testProject.Name, targetFramework);

            var restoreCommand = testAsset.GetRestoreCommand(Log, relativePath: testProject.Name);

            restoreCommand
                .Execute()
                .Should()
                .Fail()
                .And.HaveStdOutContaining("The current .NET SDK does not support targeting");

            var buildCommand = new BuildCommand(testAsset);

            buildCommand
                .Execute()
                .Should()
                .Fail()
                .And.HaveStdOutContaining("The current .NET SDK does not support targeting");
        }

        [Fact]
        public void It_passes_ridless_target_to_compiler()
        {
            var runtimeIdentifier = EnvironmentInfo.GetCompatibleRid(ToolsetInfo.CurrentTargetFramework);

            var testProject = new TestProject()
            {
                Name = "CompileDoesntUseRid",
                TargetFrameworks = ToolsetInfo.CurrentTargetFramework,
                RuntimeIdentifier = runtimeIdentifier,
            };

            var testAsset = _testAssetsManager.CreateTestProject(testProject, testProject.Name)
                .WithProjectChanges(project =>
                {
                    //  Set property to disable logic in Microsoft.NETCore.App package that will otherwise cause a failure
                    //  when we remove everything under the rid-specific targets in the assets file
                    var ns = project.Root.Name.Namespace;
                    project.Root.Element(ns + "PropertyGroup")
                        .Add(new XElement(ns + "EnsureNETCoreAppRuntime", false));
                })
                .Restore(Log, testProject.Name);

            var buildCommand = new BuildCommand(testAsset);

            //  Test that compilation doesn't depend on any rid-specific assets by removing them from the assets file after it's been restored
            var assetsFilePath = Path.Combine(buildCommand.GetBaseIntermediateDirectory().FullName, "project.assets.json");

            JObject assetsContents = JObject.Parse(File.ReadAllText(assetsFilePath));
            foreach (JProperty target in assetsContents["targets"])
            {
                if (target.Name.Contains("/"))
                {
                    //  This is a target element with a RID specified, so remove all its contents
                    target.Value = new JObject();
                }
            }
            string newContents = assetsContents.ToString();
            File.WriteAllText(assetsFilePath, newContents);

            buildCommand
                .Execute()
                .Should()
                .Pass();
        }

        [Fact]
        public void It_can_target_uwp_using_sdk_extras()
        {
            var testAsset = _testAssetsManager
                .CopyTestAsset("UwpUsingSdkExtras")
                .WithSource();

            var buildCommand = new BuildCommand(testAsset);
            buildCommand
                .Execute()
                .Should()
                .Pass();
        }

        [Theory]
        [InlineData(null)]
        [InlineData(true)]
        [InlineData(false)]
        public void It_marks_package_references_as_externally_resolved(bool? markAsExternallyResolved)
        {
            var project = new TestProject
            {
                Name = "Library",
                TargetFrameworks = "netstandard2.0",
                // references from packages go through a different code path to be marked externally resolved.
                PackageReferences = { new TestPackageReference("NewtonSoft.Json", "13.0.1") }
            };

            var asset = _testAssetsManager.CreateTestProject(
                project,
                "ExternallyResolvedPackages",
                markAsExternallyResolved.ToString())
                .WithProjectChanges((path, p) =>
                {
                    if (markAsExternallyResolved != null)
                    {
                        var ns = p.Root.Name.Namespace;
                        p.Root.Add(
                            new XElement(ns + "PropertyGroup",
                                new XElement(ns + "MarkPackageReferencesAsExternallyResolved",
                                    markAsExternallyResolved)));
                    }
                });

            var command = new GetValuesCommand(
                Log,
                Path.Combine(asset.Path, project.Name),
                project.TargetFrameworks,
                "Reference",
                GetValuesCommand.ValueType.Item);

            command.MetadataNames.Add("ExternallyResolved");
            command.Execute().Should().Pass();

            var references = command.GetValuesWithMetadata();
            references.Should().NotBeEmpty();

            foreach (var (value, metadata) in references)
            {
                metadata["ExternallyResolved"].Should().BeEquivalentTo((markAsExternallyResolved ?? true) ? "true" : "");
            }
        }

        [RequiresMSBuildVersionTheory("17.0.0.32901")]
        [InlineData("net5.0", false, false, false, null)]   // Pre .NET 6.0 predefinedCulturesOnly is not supported.
        [InlineData("net5.0", true, false, false, null)]    // Pre .NET 6.0 predefinedCulturesOnly is not supported.
        [InlineData("net5.0", false, true, true, "True")]   // Pre .NET 6.0 predefinedCulturesOnly can end up in the runtime config file but with no effect at runtime.
        [InlineData("net5.0", true, true, true, "True")]    // Pre .NET 6.0 predefinedCulturesOnly can end up in the runtime config file but with no effect at runtime.
        [InlineData(ToolsetInfo.CurrentTargetFramework, false, false, false, null)]   // predefinedCulturesOnly will not be included in the runtime config file if invariant is not defined.
        [InlineData(ToolsetInfo.CurrentTargetFramework, false, false, true, "False")] // predefinedCulturesOnly explicitly defined as false.
        [InlineData(ToolsetInfo.CurrentTargetFramework, false, true, true, "True")]   // predefinedCulturesOnly explicitly defined as true.
        [InlineData(ToolsetInfo.CurrentTargetFramework, true, false, false, "True")]  // predefinedCulturesOnly default value is true when Invariant is true.
        [InlineData(ToolsetInfo.CurrentTargetFramework, true, false, true, "False")]  // predefinedCulturesOnly explicitly defined as false.
        [InlineData(ToolsetInfo.CurrentTargetFramework, true, true, true, "True")]    // predefinedCulturesOnly explicitly defined as true.
        public void It_can_implicitly_define_predefined_Cultures_only(string targetFramework, bool invariantValue, bool predefinedCulturesOnlyValue, bool definePredefinedCulturesOnly, string expectedPredefinedValue)
        {
            var testProj = new TestProject()
            {
                Name = "CheckPredefineCulturesOnly",
                TargetFrameworks = targetFramework,
                IsExe = true,
            };

            testProj.AdditionalProperties["InvariantGlobalization"] = invariantValue ? "true" : "false";

            if (definePredefinedCulturesOnly)
            {
                testProj.AdditionalProperties["PredefinedCulturesOnly"] = predefinedCulturesOnlyValue ? "true" : "false";
            }

            var testAsset = _testAssetsManager.CreateTestProject(testProj, identifier: $"{targetFramework}{invariantValue}{predefinedCulturesOnlyValue}{definePredefinedCulturesOnly}");
            var buildCommand = new BuildCommand(testAsset);
            buildCommand
                .Execute()
                .Should()
                .Pass();

            string runtimeConfigName = $"{testProj.Name}.runtimeconfig.json";
            var outputDirectory = buildCommand.GetOutputDirectory(testProj.TargetFrameworks);
            outputDirectory.Should().HaveFile(runtimeConfigName);

            string runtimeConfigFile = Path.Combine(outputDirectory.FullName, runtimeConfigName);
            string runtimeConfigContents = File.ReadAllText(runtimeConfigFile);
            JObject runtimeConfig = JObject.Parse(runtimeConfigContents);
            JToken predefinedCulturesOnly = runtimeConfig["runtimeOptions"]["configProperties"]["System.Globalization.PredefinedCulturesOnly"];

            if (expectedPredefinedValue is null)
            {
                predefinedCulturesOnly.Should().BeNull();
            }
            else
            {
                predefinedCulturesOnly.Value<string>().Should().Be(expectedPredefinedValue);
            }
        }

        [Theory]
        [InlineData("netcoreapp2.2", null, false, null, false)]
        [InlineData("netcoreapp3.0", null, true, null, true)]
        [InlineData("netcoreapp3.0", "LatestMajor", true, null, true)]
        [InlineData("netcoreapp3.0", null, true, false, false)]
        [InlineData("netcoreapp3.0", "LatestMajor", true, false, false)]
        public void It_can_build_with_dynamic_loading_enabled(string targetFramework, string rollForwardValue, bool shouldSetRollForward, bool? copyLocal, bool shouldCopyLocal)
        {
            var testProject = new TestProject()
            {
                Name = "EnableDynamicLoading",
                TargetFrameworks = targetFramework,
            };

            testProject.AdditionalProperties["EnableDynamicLoading"] = "true";
            if (!string.IsNullOrEmpty(rollForwardValue))
            {
                testProject.AdditionalProperties["RollForward"] = rollForwardValue;
            }

            testProject.PackageReferences.Add(new TestPackageReference("Newtonsoft.Json", "13.0.1"));
            if (copyLocal.HasValue)
            {
                testProject.AdditionalProperties["CopyLocalLockFileAssemblies"] = copyLocal.ToString().ToLower();
            }

            var identifier = targetFramework + shouldSetRollForward + shouldCopyLocal +  (rollForwardValue == null? "Null" : rollForwardValue);
            var testAsset = _testAssetsManager.CreateTestProject(testProject, identifier: identifier);

            var buildCommand = new BuildCommand(testAsset);

            buildCommand
                .Execute()
                .Should()
                .Pass();

            string runtimeConfigName = $"{testProject.Name}.runtimeconfig.json";
            var outputDirectory = buildCommand.GetOutputDirectory(testProject.TargetFrameworks);
            outputDirectory.Should().HaveFiles(new[] {
                runtimeConfigName,
                $"{testProject.Name}.runtimeconfig.dev.json"
            });

            if (shouldCopyLocal)
            {
                outputDirectory.Should().HaveFile("Newtonsoft.Json.dll");
            }
            else
            {
                outputDirectory.Should().NotHaveFile("Newtonsoft.Json.dll");
            }

            string runtimeConfigFile = Path.Combine(outputDirectory.FullName, runtimeConfigName);
            string runtimeConfigContents = File.ReadAllText(runtimeConfigFile);
            JObject runtimeConfig = JObject.Parse(runtimeConfigContents);
            JToken rollForward= runtimeConfig["runtimeOptions"]["rollForward"];
            if (shouldSetRollForward)
            {
                rollForward.Value<string>().Should().Be(string.IsNullOrEmpty(rollForwardValue) ? "LatestMinor" : rollForwardValue);
            }
            else
            {
                rollForward.Should().BeNull();
            }
        }

        [Theory]
        [InlineData("netcoreapp3.1")]
        [InlineData("netcoreapp5.0")]
        public void It_makes_RootNamespace_safe_when_project_name_has_spaces(string targetFramework)
        {
            var testProject = new TestProject()
            {
                Name = "Project Name With Spaces",
                TargetFrameworks = targetFramework,
            };

            var testAsset = _testAssetsManager.CreateTestProject(testProject, identifier: targetFramework);

            // Overwrite the default file. CreateTestProject uses the defined project name for the namespace.
            // We need a buildable project to extract the property to verify it
            // since this issue only surfaces in VS when adding a new class through an item template.
            File.WriteAllText(Path.Combine(testAsset.Path, testProject.Name, $"{testProject.Name}.cs"), @"
using System;
using System.Collections.Generic;

namespace ProjectNameWithSpaces
{
    public class ProjectNameWithSpacesClass
    {
        public static string Name { get { return ""Project Name With Spaces""; } }
        public static List<string> List { get { return null; } }
    }
}");
            string projectFolder = Path.Combine(testAsset.Path, testProject.Name);

            var buildCommand = new BuildCommand(testAsset, $"{ testProject.Name}");
            buildCommand
                .Execute()
                .Should()
                .Pass();

            string GetPropertyValue(string propertyName)
            {
                var getValuesCommand = new GetValuesCommand(Log, projectFolder,
                    testProject.TargetFrameworks, propertyName, GetValuesCommand.ValueType.Property)
                {
                    Configuration = "Debug"
                };

                getValuesCommand
                    .Execute()
                    .Should()
                    .Pass();

                var values = getValuesCommand.GetValues();
                values.Count.Should().Be(1);
                return values[0];
            }

            GetPropertyValue("RootNamespace").Should().Be("Project_Name_With_Spaces");
        }

        [WindowsOnlyFact]
        public void It_errors_on_windows_sdk_assembly_version_conflicts()
        {
            var testProjectA = new TestProject()
            {
                Name = "ProjA",
                TargetFrameworks = "net5.0-windows10.0.19041"
            };
            //  Use a previous version of the Microsoft.Windows.SDK.NET.Ref package, to
            //  simulate the scenario where a project is compiling against a library from NuGet
            //  which was built with a more recent SDK version.
            testProjectA.AdditionalProperties["WindowsSdkPackageVersion"] = "10.0.19041.6-preview";
            testProjectA.SourceFiles.Add("ProjA.cs", @"namespace ProjA
{
    public class ProjAClass
    {
        public static string str { get { return Windows.Media.Devices.ColorTemperaturePreset.Auto.ToString(); } }
        public string ProjBstr { get { return ProjB.ProjBClass.str; } }
    }
}");
            var testProjectB = new TestProject()
            {
                Name = "ProjB",
                TargetFrameworks = "net5.0-windows10.0.19041",
            };
            testProjectB.SourceFiles.Add("ProjB.cs", @"namespace ProjB
{
    public class ProjBClass
    {
        public static string str { get { return Windows.Media.Devices.ColorTemperaturePreset.Auto.ToString(); } }
    }
}");
            testProjectA.ReferencedProjects.Add(testProjectB);

            var testAsset = _testAssetsManager.CreateTestProject(testProjectA);

            var buildCommand = new BuildCommand(testAsset);
            buildCommand
                .Execute()
                .Should()
                .Fail()
                .And
                .HaveStdOutContaining("NETSDK1148");
        }

        [Fact]
        public void It_Has_Unescaped_PackageConflictPreferredPackages_Values()
        {
            string targetFramework = ToolsetInfo.CurrentTargetFramework;

            var testAsset = _testAssetsManager
                .CopyTestAsset("AppWithLibrary", identifier: targetFramework)
                .WithSource()
                .WithTargetFramework(targetFramework, "TestLibrary");

            var getValuesCommand = new GetValuesCommand(Log, Path.Combine(testAsset.TestRoot, "TestLibrary"), targetFramework, "PackageConflictPreferredPackages");
            getValuesCommand
                .Execute()
                .Should()
                .Pass();

            List<string> preferredPackages = getValuesCommand.GetValues();
            preferredPackages.Should().NotBeEmpty();
            preferredPackages.Count.Should().BeGreaterThan(1);

            preferredPackages.Should().NotContain(packageName => packageName.Contains(';'),
                because: "No package name should have a semicolon in it--PackageConflictPreferredPackages should be a semicolon delimited list of package names");
        }
    }
}<|MERGE_RESOLUTION|>--- conflicted
+++ resolved
@@ -565,11 +565,7 @@
         [InlineData(true)]
         public void It_fails_gracefully_if_targetframework_should_be_targetframeworks(bool useSolution)
         {
-<<<<<<< HEAD
-            string targetFramework = "netcoreapp2.0;net462";
-=======
-            string targetFramework = $"{ToolsetInfo.CurrentTargetFramework};net461";
->>>>>>> 52703c39
+            string targetFramework = $"{ToolsetInfo.CurrentTargetFramework};net462";
             TestInvalidTargetFramework("InvalidTargetFramework", targetFramework, useSolution,
                 $"The TargetFramework value '{targetFramework}' is not valid. To multi-target, use the 'TargetFrameworks' property instead");
         }
