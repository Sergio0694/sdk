// Copyright (c) .NET Foundation and contributors. All rights reserved.
// Licensed under the MIT license. See LICENSE file in the project root for full license information.

using System;
using System.Collections.Generic;
using System.CommandLine.Parsing;
using System.IO;
using System.Linq;
using System.Runtime.CompilerServices;
using FluentAssertions;
using ManifestReaderTests;
using Microsoft.DotNet.Cli.NuGetPackageDownloader;
using Microsoft.DotNet.Workloads.Workload.Install;
using Microsoft.NET.Sdk.WorkloadManifestReader;
using Microsoft.NET.TestFramework;
using Microsoft.NET.TestFramework.Utilities;
using Xunit;
using Xunit.Abstractions;
using Microsoft.DotNet.Workloads.Workload.Install.InstallRecord;
using Microsoft.NET.TestFramework.Commands;
using Microsoft.NET.TestFramework.Assertions;


namespace Microsoft.DotNet.Cli.Workload.Install.Tests
{
    public class GivenDotnetWorkloadInstall : SdkTest
    {
        private readonly BufferedReporter _reporter;
        private readonly string _manifestPath;

        public GivenDotnetWorkloadInstall(ITestOutputHelper log) : base(log)
        {
            _reporter = new BufferedReporter();
            _manifestPath = Path.Combine(_testAssetsManager.GetAndValidateTestProjectDirectory("SampleManifest"), "Sample.json");
        }

        [Fact]
        public void GivenWorkloadInstallItErrorsOnFakeWorkloadName()
        {
            var command = new DotnetCommand(Log);
            command
                .WithEnvironmentVariable("DOTNET_MSBUILD_SDK_RESOLVER_CLI_DIR", string.Empty)
                .WithEnvironmentVariable("PATH", "fake")
                .Execute("workload", "install", "fake", "--skip-manifest-update")
                .Should()
                .Fail()
                .And
                .HaveStdOutContaining("Workload not found");
        }

        [Fact]
        public void GivenWorkloadInstallItCanInstallPacks()
        {
            var mockWorkloadIds = new WorkloadId[] { new WorkloadId("xamarin-android") };
            var parseResult = Parser.GetWorkloadsInstance.Parse(new string[] { "dotnet", "workload", "install", "xamarin-android", "--skip-manifest-update" });
            (_, var installManager, var installer, _, _) = GetTestInstallers(parseResult);

            installManager.InstallWorkloads(mockWorkloadIds, true);

            installer.GarbageCollectionCalled.Should().BeTrue();
            installer.InstallationRecordRepository.WorkloadInstallRecord.Should().BeEquivalentTo(mockWorkloadIds);
            installer.InstalledPacks.Count.Should().Be(8);
            installer.InstalledPacks.Where(pack => pack.Id.Contains("Android")).Count().Should().Be(8);
        }

        [Fact]
        public void GivenWorkloadInstallItCanRollBackPackInstallation()
        {
            var mockWorkloadIds = new WorkloadId[] { new WorkloadId("xamarin-android"), new WorkloadId("xamarin-android-build") };
            var parseResult = Parser.GetWorkloadsInstance.Parse(new string[] { "dotnet", "workload", "install", "xamarin-android", "xamarin-android-build", "--skip-manifest-update" });
            (_, var installManager, var installer, var workloadResolver, _) = GetTestInstallers(parseResult, failingWorkload: "xamarin-android-build");

            var exceptionThrown = Assert.Throws<Exception>(() => installManager.InstallWorkloads(mockWorkloadIds, true));
            exceptionThrown.Message.Should().Be("Failing workload: xamarin-android-build");
            var expectedPacks = mockWorkloadIds
                .SelectMany(workloadId => workloadResolver.GetPacksInWorkload(workloadId.ToString()))
                .Distinct()
                .Select(packId => workloadResolver.TryGetPackInfo(packId));
            installer.RolledBackPacks.ShouldBeEquivalentTo(expectedPacks);
            installer.InstallationRecordRepository.WorkloadInstallRecord.Should().BeEmpty();
        }

        [Fact]
<<<<<<< HEAD
        public void GivenWorkloadInstallItCanUpdateAdvertisingManifests()
        {
            var parseResult = Parser.GetWorkloadsInstance.Parse(new string[] { "dotnet", "workload", "install", "xamarin-android" });
            (_, var installManager, var installer, _, var manifestUpdater) = GetTestInstallers(parseResult);

            installManager.InstallWorkloads(new List<WorkloadId>(), false); // Don't actually do any installs, just update manifests

            installer.InstalledManifests.Should().BeEmpty(); // Didn't try to alter any installed manifests
            manifestUpdater.CalculateManifestUpdatesCallParams.Should().BeEquivalentTo(new SdkFeatureBand[] { new SdkFeatureBand("6.0.100") });
            manifestUpdater.UpdateAdvertisingManifestsCallParams.Should().BeEquivalentTo(new SdkFeatureBand[] { new SdkFeatureBand("6.0.100") });
        }

        [Fact]
        public void GivenWorkloadInstallItCanUpdateInstalledManifests()
        {
            var parseResult = Parser.GetWorkloadsInstance.Parse(new string[] { "dotnet", "workload", "install", "xamarin-android" });
            var manifestsToUpdate = new (ManifestId, ManifestVersion, ManifestVersion)[] { };
            (_, var installManager, var installer, _, _) = GetTestInstallers(parseResult, manifestUpdates: manifestsToUpdate);

            installManager.InstallWorkloads(new List<WorkloadId>(), false); // Don't actually do any installs, just update manifests

            installer.InstalledManifests.Should().BeEquivalentTo(manifestsToUpdate);
        }

        private (string, WorkloadInstallCommand, MockPackWorkloadInstaller, IWorkloadResolver, MockWorkloadManifestUpdater) GetTestInstallers(
            ParseResult parseResult, [CallerMemberName] string testName = "", string failingWorkload = null, IEnumerable<(ManifestId, ManifestVersion, ManifestVersion)> manifestUpdates =  null)
        {
            var testDirectory = _testAssetsManager.CreateTestDirectory(testName: testName).Path;
            var dotnetRoot = Path.Combine(testDirectory, "dotnet");
            var installer = new MockPackWorkloadInstaller(failingWorkload);
            var workloadResolver = WorkloadResolver.CreateForTests(new MockManifestProvider(new[] { _manifestPath }), new string[] { dotnetRoot });
            var nugetDownloader = new MockNuGetPackageDownloader(dotnetRoot);
            var manifestUpdater = new MockWorkloadManifestUpdater(manifestUpdates);
            var installManager = new WorkloadInstallCommand(
                parseResult,
                reporter: _reporter,
                workloadResolver: workloadResolver,
                workloadInstaller: installer,
                nugetPackageDownloader: nugetDownloader,
                workloadManifestUpdater: manifestUpdater,
                userHome: testDirectory,
                version: "6.0.100");

            return (testDirectory, installManager, installer, workloadResolver, manifestUpdater);
=======
        public void GivenWorkloadInstallOnFailingRollbackItDisplaysTopLevelError()
        {
            _reporter.Clear();
            var mockWorkloadIds = new WorkloadId[] { new WorkloadId("xamarin-android"), new WorkloadId("xamarin-android-build") };
            var testDirectory = _testAssetsManager.CreateTestDirectory().Path;
            var dotnetRoot = Path.Combine(testDirectory, "dotnet");
            var installer = new MockPackWorkloadInstaller(failingWorkload: "xamarin-android-build", failingRollback: true);
            var workloadResolver = WorkloadResolver.CreateForTests(new MockManifestProvider(new[] { _manifestPath }), new string[] { dotnetRoot });
            var parseResult = Parser.GetWorkloadsInstance.Parse(new string[] { "dotnet", "workload", "install", "xamarin-android", "xamarin-android-build", "--skip-manifest-update" });
            var installManager = new WorkloadInstallCommand(parseResult, reporter: _reporter, workloadResolver: workloadResolver, workloadInstaller: installer, version: "6.0.100");

            var exceptionThrown = Assert.Throws<Exception>(() => installManager.InstallWorkloads(mockWorkloadIds, true));
            exceptionThrown.Message.Should().Be("Failing workload: xamarin-android-build");
            string.Join(" ", _reporter.Lines).Should().Contain("Rollback failure");

>>>>>>> 1ab74bc8
        }
    }
}<|MERGE_RESOLUTION|>--- conflicted
+++ resolved
@@ -81,7 +81,24 @@
         }
 
         [Fact]
-<<<<<<< HEAD
+        public void GivenWorkloadInstallOnFailingRollbackItDisplaysTopLevelError()
+        {
+            _reporter.Clear();
+            var mockWorkloadIds = new WorkloadId[] { new WorkloadId("xamarin-android"), new WorkloadId("xamarin-android-build") };
+            var testDirectory = _testAssetsManager.CreateTestDirectory().Path;
+            var dotnetRoot = Path.Combine(testDirectory, "dotnet");
+            var installer = new MockPackWorkloadInstaller(failingWorkload: "xamarin-android-build", failingRollback: true);
+            var workloadResolver = WorkloadResolver.CreateForTests(new MockManifestProvider(new[] { _manifestPath }), new string[] { dotnetRoot });
+            var parseResult = Parser.GetWorkloadsInstance.Parse(new string[] { "dotnet", "workload", "install", "xamarin-android", "xamarin-android-build", "--skip-manifest-update" });
+            var installManager = new WorkloadInstallCommand(parseResult, reporter: _reporter, workloadResolver: workloadResolver, workloadInstaller: installer, version: "6.0.100");
+
+            var exceptionThrown = Assert.Throws<Exception>(() => installManager.InstallWorkloads(mockWorkloadIds, true));
+            exceptionThrown.Message.Should().Be("Failing workload: xamarin-android-build");
+            string.Join(" ", _reporter.Lines).Should().Contain("Rollback failure");
+
+        }
+		
+		[Fact]
         public void GivenWorkloadInstallItCanUpdateAdvertisingManifests()
         {
             var parseResult = Parser.GetWorkloadsInstance.Parse(new string[] { "dotnet", "workload", "install", "xamarin-android" });
@@ -126,23 +143,6 @@
                 version: "6.0.100");
 
             return (testDirectory, installManager, installer, workloadResolver, manifestUpdater);
-=======
-        public void GivenWorkloadInstallOnFailingRollbackItDisplaysTopLevelError()
-        {
-            _reporter.Clear();
-            var mockWorkloadIds = new WorkloadId[] { new WorkloadId("xamarin-android"), new WorkloadId("xamarin-android-build") };
-            var testDirectory = _testAssetsManager.CreateTestDirectory().Path;
-            var dotnetRoot = Path.Combine(testDirectory, "dotnet");
-            var installer = new MockPackWorkloadInstaller(failingWorkload: "xamarin-android-build", failingRollback: true);
-            var workloadResolver = WorkloadResolver.CreateForTests(new MockManifestProvider(new[] { _manifestPath }), new string[] { dotnetRoot });
-            var parseResult = Parser.GetWorkloadsInstance.Parse(new string[] { "dotnet", "workload", "install", "xamarin-android", "xamarin-android-build", "--skip-manifest-update" });
-            var installManager = new WorkloadInstallCommand(parseResult, reporter: _reporter, workloadResolver: workloadResolver, workloadInstaller: installer, version: "6.0.100");
-
-            var exceptionThrown = Assert.Throws<Exception>(() => installManager.InstallWorkloads(mockWorkloadIds, true));
-            exceptionThrown.Message.Should().Be("Failing workload: xamarin-android-build");
-            string.Join(" ", _reporter.Lines).Should().Contain("Rollback failure");
-
->>>>>>> 1ab74bc8
         }
     }
 }