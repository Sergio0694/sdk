--- conflicted
+++ resolved
@@ -503,14 +503,11 @@
         <target state="translated">Sintaxe de comando inválida: usar '{0}' em seu lugar.</target>
         <note>{0} - command syntax, example: dotnet new [PARTIAL_NAME] --list [FILTER_OPTIONS].</note>
       </trans-unit>
-<<<<<<< HEAD
-=======
       <trans-unit id="ListTemplatesCommand">
         <source>To list installed templates, run:</source>
         <target state="new">To list installed templates, run:</target>
         <note />
       </trans-unit>
->>>>>>> adf4ec49
       <trans-unit id="MissingRequiredParameter">
         <source>Mandatory option '{0}' is missing for the template '{1}'.</source>
         <target state="translated">A opção obrigatória '{0}' está faltando para o modelo '{1}'.</target>
@@ -536,14 +533,11 @@
         <target state="translated">Nenhum modelo instalado.</target>
         <note />
       </trans-unit>
-<<<<<<< HEAD
-=======
       <trans-unit id="NoTemplatesMatchingInputParameters">
         <source>No templates found matching: {0}.</source>
         <target state="new">No templates found matching: {0}.</target>
         <note />
       </trans-unit>
->>>>>>> adf4ec49
       <trans-unit id="OptionalWorkloadsSyncFailed">
         <source>Error during synchronization with the Optional SDK Workloads.</source>
         <target state="translated">Erro durante a sincronização com as Cargas de trabalho do SDK Opcionais.</target>
@@ -712,14 +706,11 @@
         <target state="translated">Comando em execução '{0}'...</target>
         <note />
       </trans-unit>
-<<<<<<< HEAD
-=======
       <trans-unit id="SearchTemplatesCommand">
         <source>To search for the templates on NuGet.org, run:</source>
         <target state="new">To search for the templates on NuGet.org, run:</target>
         <note />
       </trans-unit>
->>>>>>> adf4ec49
       <trans-unit id="SettingsReadError">
         <source>Error reading the installed configuration, file may be corrupted. If this problem persists, try resetting with the `--debug:reinit' flag</source>
         <target state="translated">Erro ao ler a configuração instalada; o arquivo pode estar corrompido. Se o problema persistir, tente redefinir com o sinalizador '--debug:reinit'</target>
