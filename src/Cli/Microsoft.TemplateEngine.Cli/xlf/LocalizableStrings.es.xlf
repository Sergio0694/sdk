--- conflicted
+++ resolved
@@ -503,14 +503,11 @@
         <target state="translated">Sintaxis de comando no válida: utilice "{0}" en su lugar.</target>
         <note>{0} - command syntax, example: dotnet new [PARTIAL_NAME] --list [FILTER_OPTIONS].</note>
       </trans-unit>
-<<<<<<< HEAD
-=======
       <trans-unit id="ListTemplatesCommand">
         <source>To list installed templates, run:</source>
         <target state="new">To list installed templates, run:</target>
         <note />
       </trans-unit>
->>>>>>> adf4ec49
       <trans-unit id="MissingRequiredParameter">
         <source>Mandatory option '{0}' is missing for the template '{1}'.</source>
         <target state="translated">Falta la opción obligatoria '{0}' para la plantilla '{1}'.</target>
@@ -536,14 +533,11 @@
         <target state="translated">No hay plantillas instaladas.</target>
         <note />
       </trans-unit>
-<<<<<<< HEAD
-=======
       <trans-unit id="NoTemplatesMatchingInputParameters">
         <source>No templates found matching: {0}.</source>
         <target state="new">No templates found matching: {0}.</target>
         <note />
       </trans-unit>
->>>>>>> adf4ec49
       <trans-unit id="OptionalWorkloadsSyncFailed">
         <source>Error during synchronization with the Optional SDK Workloads.</source>
         <target state="translated">Error durante la sincronización con las cargas de trabajo opcionales del SDK.</target>
@@ -712,14 +706,11 @@
         <target state="translated">Ejecutando comando "{0}"...</target>
         <note />
       </trans-unit>
-<<<<<<< HEAD
-=======
       <trans-unit id="SearchTemplatesCommand">
         <source>To search for the templates on NuGet.org, run:</source>
         <target state="new">To search for the templates on NuGet.org, run:</target>
         <note />
       </trans-unit>
->>>>>>> adf4ec49
       <trans-unit id="SettingsReadError">
         <source>Error reading the installed configuration, file may be corrupted. If this problem persists, try resetting with the `--debug:reinit' flag</source>
         <target state="translated">Error al leer la configuración instalada, es posible que el archivo esté dañado. Si el problema persiste, pruebe a restablecer con la marca "--debug:reinit"</target>
