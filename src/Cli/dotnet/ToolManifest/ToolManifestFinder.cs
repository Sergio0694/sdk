--- conflicted
+++ resolved
@@ -160,9 +160,6 @@
             }
         }
 
-<<<<<<< HEAD
-        public FilePath FindFirst(bool createIfNotFound = false)
-=======
         private bool AllowManifestInRoot()
         {
             string environmentVariableValue = _getEnvironmentVariable(EnvironmentVariableNames.DOTNET_TOOLS_ALLOW_MANIFEST_IN_ROOT);
@@ -179,9 +176,8 @@
             }
             return !RuntimeInformation.IsOSPlatform(OSPlatform.Windows);
         }
-
-        public FilePath FindFirst()
->>>>>>> c7a7bf32
+        
+        public FilePath FindFirst(bool createIfNotFound = false)
         {
             foreach ((FilePath possibleManifest, DirectoryPath _) in EnumerateDefaultAllPossibleManifests())
             {
