﻿// Licensed to the .NET Foundation under one or more agreements.
// The .NET Foundation licenses this file to you under the MIT license.

using System.CommandLine.Invocation;
using System.Diagnostics;
using Microsoft.DotNet.Cli.CommandFactory;
using Microsoft.DotNet.Cli.Utils;
using NuGet.Frameworks;

namespace Microsoft.DotNet.Cli;

public class DotNetCommandFactory(bool alwaysRunOutOfProc = false, string currentWorkingDirectory = null) : ICommandFactory
{
<<<<<<< HEAD
    private readonly bool _alwaysRunOutOfProc;
    private readonly string _currentWorkingDirectory;

    public DotNetCommandFactory(bool alwaysRunOutOfProc = false, string currentWorkingDirectory = null)
    {
        _alwaysRunOutOfProc = alwaysRunOutOfProc;
        _currentWorkingDirectory = currentWorkingDirectory;
    }
=======
    private bool _alwaysRunOutOfProc = alwaysRunOutOfProc;
    private readonly string _currentWorkingDirectory = currentWorkingDirectory;
>>>>>>> dfee875a

    public ICommand Create(
        string commandName,
        IEnumerable<string> args,
        NuGetFramework framework = null,
        string configuration = Constants.DefaultConfiguration)
    {
        if (!_alwaysRunOutOfProc && TryGetBuiltInCommand(commandName, out var builtInCommand))
        {
            Debug.Assert(framework == null, "BuiltInCommand doesn't support the 'framework' argument.");
            Debug.Assert(configuration == Constants.DefaultConfiguration, "BuiltInCommand doesn't support the 'configuration' argument.");

            return new BuiltInCommand(commandName, args, builtInCommand);
        }

        return CommandFactoryUsingResolver.CreateDotNet(commandName, args, framework, configuration, _currentWorkingDirectory);
    }

    private static bool TryGetBuiltInCommand(string commandName, out Func<string[], int> commandFunc)
    {
        var command = Parser.GetBuiltInCommand(commandName);
        if (command?.Action is AsynchronousCliAction action)
        {
            commandFunc = (args) => action.InvokeAsync(Parser.Instance.Parse(args)).Result;
            return true;
        }
        commandFunc = null;
        return false;
    }
}<|MERGE_RESOLUTION|>--- conflicted
+++ resolved
@@ -11,19 +11,8 @@
 
 public class DotNetCommandFactory(bool alwaysRunOutOfProc = false, string currentWorkingDirectory = null) : ICommandFactory
 {
-<<<<<<< HEAD
-    private readonly bool _alwaysRunOutOfProc;
-    private readonly string _currentWorkingDirectory;
-
-    public DotNetCommandFactory(bool alwaysRunOutOfProc = false, string currentWorkingDirectory = null)
-    {
-        _alwaysRunOutOfProc = alwaysRunOutOfProc;
-        _currentWorkingDirectory = currentWorkingDirectory;
-    }
-=======
-    private bool _alwaysRunOutOfProc = alwaysRunOutOfProc;
+    private readonly bool _alwaysRunOutOfProc = alwaysRunOutOfProc;
     private readonly string _currentWorkingDirectory = currentWorkingDirectory;
->>>>>>> dfee875a
 
     public ICommand Create(
         string commandName,
