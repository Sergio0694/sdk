--- conflicted
+++ resolved
@@ -1,13 +1,7 @@
 {
   "profiles": {
     "dotnet": {
-<<<<<<< HEAD
-      "commandName": "Project",
-      "commandLineArgs": "run -e MyCoolEnvironmentVariableKey=OverriddenEnvironmentVariableValue",
-      "workingDirectory": "C:\\sdk5\\artifacts\\tmp\\Debug\\EnvOptionLaun---86C8BD0D"
-=======
       "commandName": "Project"
->>>>>>> 5abdd56e
     }
   }
 }