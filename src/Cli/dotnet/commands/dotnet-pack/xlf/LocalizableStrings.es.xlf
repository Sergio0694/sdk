﻿<?xml version="1.0" encoding="utf-8"?>
<xliff xmlns="urn:oasis:names:tc:xliff:document:1.2" xmlns:xsi="http://www.w3.org/2001/XMLSchema-instance" version="1.2" xsi:schemaLocation="urn:oasis:names:tc:xliff:document:1.2 xliff-core-1.2-transitional.xsd">
  <file datatype="xml" source-language="en" target-language="es" original="../LocalizableStrings.resx">
    <body>
      <trans-unit id="AppFullName">
        <source>.NET Core NuGet Package Packer</source>
        <target state="translated">.NET Core NuGet Package Packer</target>
        <note />
      </trans-unit>
      <trans-unit id="AppDescription">
        <source>pack for msbuild</source>
        <target state="translated">pack para MSBuild</target>
        <note />
      </trans-unit>
      <trans-unit id="CmdNoLogo">
        <source>Do not display the startup banner or the copyright message.</source>
        <target state="translated">No mostrar la pancarta de inicio ni el mensaje de copyright.</target>
        <note />
      </trans-unit>
      <trans-unit id="CmdOutputDir">
        <source>OUTPUT_DIR</source>
        <target state="translated">OUTPUT_DIR</target>
        <note />
      </trans-unit>
      <trans-unit id="CmdOutputDirDescription">
        <source>The output directory to place built packages in.</source>
        <target state="translated">Directorio de salida en el que se ubicarán los paquetes compilados.</target>
        <note />
      </trans-unit>
      <trans-unit id="CmdNoBuildOptionDescription">
        <source>Do not build the project before packing. Implies --no-restore.</source>
        <target state="translated">No compile el proyecto antes de empaquetarlo. Implica --no-restore.</target>
        <note />
      </trans-unit>
      <trans-unit id="CmdIncludeSymbolsDescription">
        <source>Include packages with symbols in addition to regular packages in output directory.</source>
        <target state="translated">Se incluyen paquetes con símbolos además de los paquetes habituales en el directorio de salida.</target>
        <note />
      </trans-unit>
      <trans-unit id="CmdIncludeSourceDescription">
        <source>Include PDBs and source files. Source files go into the 'src' folder in the resulting nuget package.</source>
        <target state="translated">Se incluyen los archivos PDB y de código fuente. Los archivos de código fuente van a la carpeta "src" del paquete de NuGet resultante</target>
        <note />
      </trans-unit>
      <trans-unit id="CmdServiceableDescription">
        <source>Set the serviceable flag in the package. See https://aka.ms/nupkgservicing for more information.</source>
        <target state="translated">Establece la marca serviceable en el paquete. Para obtener más información, consulte https://aka.ms/nupkgservicing.</target>
        <note />
      </trans-unit>
      <trans-unit id="CmdArgumentProject">
        <source>PROJECT</source>
        <target state="translated">PROJECT</target>
        <note />
      </trans-unit>
      <trans-unit id="CmdArgumentDescription">
        <source>The project to pack, defaults to the project file in the current directory. Can be a path to any project file</source>
        <target state="translated">Proyecto que se va a empaquetar; de forma predeterminada, toma el archivo del proyecto del directorio actual. Puede ser una ruta de acceso a cualquier archivo de proyecto</target>
        <note />
      </trans-unit>
      <trans-unit id="ConfigurationOptionDescription">
<<<<<<< HEAD
        <source>The configuration to use for building the package. The default is 'Debug'. Use the `PackRelease` property to make 'Release' the default for this command.</source>
        <target state="needs-review-translation">La configuración que se usará para compilar el paquete. El valor predeterminado para la mayoría de los proyectos es "Debug".</target>
=======
        <source>The configuration to use for building the package. The default for most projects is 'Debug'.</source>
        <target state="new">The configuration to use for building the package. The default for most projects is 'Debug'.</target>
>>>>>>> 091beeec
        <note />
      </trans-unit>
    </body>
  </file>
</xliff><|MERGE_RESOLUTION|>--- conflicted
+++ resolved
@@ -58,13 +58,8 @@
         <note />
       </trans-unit>
       <trans-unit id="ConfigurationOptionDescription">
-<<<<<<< HEAD
         <source>The configuration to use for building the package. The default is 'Debug'. Use the `PackRelease` property to make 'Release' the default for this command.</source>
-        <target state="needs-review-translation">La configuración que se usará para compilar el paquete. El valor predeterminado para la mayoría de los proyectos es "Debug".</target>
-=======
-        <source>The configuration to use for building the package. The default for most projects is 'Debug'.</source>
         <target state="new">The configuration to use for building the package. The default for most projects is 'Debug'.</target>
->>>>>>> 091beeec
         <note />
       </trans-unit>
     </body>
