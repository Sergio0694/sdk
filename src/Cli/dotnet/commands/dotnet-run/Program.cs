--- conflicted
+++ resolved
@@ -19,6 +19,14 @@
         return FromParseResult(parseResult);
     }
 
+    internal static bool IsBinLogArgument(string arg)
+    {
+        const StringComparison comp = StringComparison.OrdinalIgnoreCase;
+        return arg.StartsWith("/bl:", comp) || arg.Equals("/bl", comp)
+            || arg.StartsWith("--binaryLogger:", comp) || arg.Equals("--binaryLogger", comp)
+            || arg.StartsWith("-bl:", comp) || arg.Equals("-bl", comp);
+    }
+
     public static RunCommand FromParseResult(ParseResult parseResult)
     {
         if (parseResult.UsingRunCommandShorthandProjectOption())
@@ -27,51 +35,19 @@
             parseResult = ModifyParseResultForShorthandProjectOption(parseResult);
         }
 
-<<<<<<< HEAD
         // if the application arguments contain any binlog args then we need to remove them from the application arguments and apply
         // them to the restore args.
         // this is because we can't model the binlog command structure in MSbuild in the System.CommandLine parser, but we need
         // bl information to synchronize the restore and build logger configurations
         var applicationArguments = parseResult.GetValue(RunCommandParser.ApplicationArguments).ToList();
-=======
-        internal static bool IsBinLogArgument(string arg)
-        {
-            const StringComparison comp = StringComparison.OrdinalIgnoreCase;
-            return arg.StartsWith("/bl:", comp) || arg.Equals("/bl", comp)
-                || arg.StartsWith("--binaryLogger:", comp) || arg.Equals("--binaryLogger", comp)
-                || arg.StartsWith("-bl:", comp) || arg.Equals("-bl", comp);
-        }
-
-        public static RunCommand FromParseResult(ParseResult parseResult)
-        {
-            if (parseResult.UsingRunCommandShorthandProjectOption())
-            {
-                Reporter.Output.WriteLine(LocalizableStrings.RunCommandProjectAbbreviationDeprecated.Yellow());
-                parseResult = ModifyParseResultForShorthandProjectOption(parseResult);
-            }
->>>>>>> 9c64e2f3
 
         var binlogArgs = new List<string>();
         var nonBinLogArgs = new List<string>();
         foreach (var arg in applicationArguments)
         {
-
-            if (arg.StartsWith("/bl:") || arg.Equals("/bl")
-                || arg.StartsWith("--binaryLogger:") || arg.Equals("--binaryLogger")
-                || arg.StartsWith("-bl:") || arg.Equals("-bl"))
+            if (IsBinLogArgument(arg))
             {
-<<<<<<< HEAD
                 binlogArgs.Add(arg);
-=======
-                if (IsBinLogArgument(arg))
-                {
-                    binlogArgs.Add(arg);
-                }
-                else
-                {
-                    nonBinLogArgs.Add(arg);
-                }
->>>>>>> 9c64e2f3
             }
             else
             {
