﻿// Licensed to the .NET Foundation under one or more agreements.
// The .NET Foundation licenses this file to you under the MIT license.

using System.Net;
using System.Text.Json;
using Microsoft.Deployment.DotNet.Releases;
using Microsoft.DotNet.Cli;
using Microsoft.DotNet.Cli.Utils;
using Microsoft.DotNet.Installer.Windows;
using Microsoft.NET.Sdk.WorkloadManifestReader;
using Microsoft.Win32;
using Microsoft.Win32.Msi;
using NuGet.Packaging.Core;
using NuGet.Versioning;
using static Microsoft.NET.Sdk.WorkloadManifestReader.WorkloadResolver;

namespace Microsoft.DotNet.Workloads.Workload.Install
{
    internal partial class NetSdkMsiInstallerClient
    {
        protected List<WorkloadSetRecord> GetWorkloadSetRecords()
        {
            Log?.LogMessage($"Detecting installed workload sets for {HostArchitecture}.");

            var workloadSetRecords = new List<WorkloadSetRecord>();

            using RegistryKey installedManifestsKey = Registry.LocalMachine.OpenSubKey(@$"SOFTWARE\Microsoft\dotnet\InstalledWorkloadSets\{HostArchitecture}");
            if (installedManifestsKey != null)
            {
                foreach (string workloadSetFeatureBand in installedManifestsKey.GetSubKeyNames())
                {
                    using RegistryKey workloadSetFeatureBandKey = installedManifestsKey.OpenSubKey(workloadSetFeatureBand);
                    foreach (string workloadSetPackageVersion in workloadSetFeatureBandKey.GetSubKeyNames())
                    {
                        using RegistryKey workloadSetPackageVersionKey = workloadSetFeatureBandKey.OpenSubKey(workloadSetPackageVersion);

                        string workloadSetVersion = WorkloadSetVersion.FromWorkloadSetPackageVersion(new SdkFeatureBand(workloadSetFeatureBand), workloadSetPackageVersion);

                        WorkloadSetRecord record = new WorkloadSetRecord()
                        {
                            ProviderKeyName = (string)workloadSetPackageVersionKey.GetValue("DependencyProviderKey"),
                            WorkloadSetVersion = workloadSetVersion,
                            WorkloadSetPackageVersion = workloadSetPackageVersion,
                            WorkloadSetFeatureBand = workloadSetFeatureBand,
                            ProductCode = (string)workloadSetPackageVersionKey.GetValue("ProductCode"),
                            ProductVersion = new Version((string)workloadSetPackageVersionKey.GetValue("ProductVersion")),
                            UpgradeCode = (string)workloadSetPackageVersionKey.GetValue("UpgradeCode"),
                        };

                        Log.LogMessage($"Found workload set record, version: {workloadSetVersion}, feature band: {workloadSetFeatureBand}, ProductCode: {record.ProductCode}, provider key: {record.ProviderKeyName}");
                        workloadSetRecords.Add(record);
                    }
                }
            }

            return workloadSetRecords;
        }

        //  Manifest IDs are lowercased on disk, we need to map them back to the original casing to generate the right UpgradeCode
        private static readonly string[] CasedManifestIds =
            [
                "Microsoft.NET.Sdk.Android",
                "Microsoft.NET.Sdk.Aspire",
                "Microsoft.NET.Sdk.iOS",
                "Microsoft.NET.Sdk.MacCatalyst",
                "Microsoft.NET.Sdk.macOS",
                "Microsoft.NET.Sdk.Maui",
                "Microsoft.NET.Sdk.tvOS",
                "Microsoft.NET.Workload.Emscripten.Current",
                "Microsoft.NET.Workload.Emscripten.net6",
                "Microsoft.NET.Workload.Emscripten.net7",
                "Microsoft.NET.Workload.Emscripten.net8",
<<<<<<< HEAD
=======
                "Microsoft.NET.Workload.Emscripten.net9",
>>>>>>> a076841e
                "Microsoft.NET.Workload.Mono.ToolChain.Current",
                "Microsoft.NET.Workload.Mono.ToolChain.net6",
                "Microsoft.NET.Workload.Mono.ToolChain.net7",
                "Microsoft.NET.Workload.Mono.ToolChain.net8",
<<<<<<< HEAD
=======
                "Microsoft.NET.Workload.Mono.ToolChain.net9",
>>>>>>> a076841e
            ];

        private static readonly IReadOnlyDictionary<string, string> ManifestIdCasing = CasedManifestIds.ToDictionary(id => id.ToLowerInvariant()).AsReadOnly();

        protected List<WorkloadManifestRecord> GetWorkloadManifestRecords()
        {
            Log?.LogMessage($"Detecting installed workload manifests for {HostArchitecture}.");

            var manifestRecords = new List<WorkloadManifestRecord>();
            HashSet<(string id, string version)> discoveredManifests = new();

            using RegistryKey installedManifestsKey = Registry.LocalMachine.OpenSubKey(@$"SOFTWARE\Microsoft\dotnet\InstalledManifests\{HostArchitecture}");
            if (installedManifestsKey != null)
            {
                foreach (string manifestPackageId in installedManifestsKey.GetSubKeyNames())
                {
                    const string ManifestSeparator = ".Manifest-";

                    int separatorIndex = manifestPackageId.IndexOf(ManifestSeparator);
                    if (separatorIndex < 0 || manifestPackageId.Length < separatorIndex + ManifestSeparator.Length + 1)
                    {
                        Log.LogMessage($"Found apparent manifest package ID '{manifestPackageId} which did not correctly parse into manifest ID and feature band.");
                        continue;
                    }

                    string manifestId = manifestPackageId.Substring(0, separatorIndex);
                    string manifestFeatureBand = manifestPackageId.Substring(separatorIndex + ManifestSeparator.Length);

                    using RegistryKey manifestKey = installedManifestsKey.OpenSubKey(manifestPackageId);
                    foreach (string manifestVersion in manifestKey.GetSubKeyNames())
                    {
                        using RegistryKey manifestVersionKey = manifestKey.OpenSubKey(manifestVersion);

                        WorkloadManifestRecord record = new WorkloadManifestRecord
                        {
                            ManifestId = manifestId,
                            ManifestVersion = manifestVersion,
                            ManifestFeatureBand = manifestFeatureBand,
                            ProductCode = (string)manifestVersionKey.GetValue("ProductCode"),
                            UpgradeCode = (string)manifestVersionKey.GetValue("UpgradeCode"),
                            ProductVersion = new Version((string)manifestVersionKey.GetValue("ProductVersion")),
                            ProviderKeyName = (string)manifestVersionKey.GetValue("DependencyProviderKey")
                        };

                        Log.LogMessage($"Found workload manifest record, Id: {manifestId}, version: {manifestVersion}, feature band: {manifestFeatureBand}, ProductCode: {record.ProductCode}, provider key: {record.ProviderKeyName}");
                        manifestRecords.Add(record);
                        discoveredManifests.Add((manifestId, manifestVersion));
                    }
                }
            }

            //  Workload manifest MSIs for 8.0.100 don't yet write the same type of installation records to the registry that workload packs do.
            //  So to find what is installed, we look for the manifests on disk, and then map that to installed MSIs
            //  To do the mapping to installed MSIs, we rely on the fact that the MSI UpgradeCode is generated in a stable fashion from the
            //  NuGet package identity and platform: Utils.CreateUuid(UpgradeCodeNamespaceUuid, $"{Package.Identity};{Platform}")
            //  The NuGet package identity used is the vanilla (non-MSI) manifest package, for example Microsoft.NET.Workload.Mono.ToolChain.Current.Manifest-8.0.100 version 8.0.0
            string sdkManifestFolder = Path.Combine(DotNetHome, "sdk-manifests");

            foreach (var manifestFeatureBandFolder in Directory.GetDirectories(sdkManifestFolder))
            {
                if (!ReleaseVersion.TryParse(Path.GetFileName(manifestFeatureBandFolder), out ReleaseVersion releaseVersion))
                {
                    //  Ignore folders which aren't valid version numbers
                    Log.LogMessage($"Skipping invalid feature band version folder: {manifestFeatureBandFolder}");
                    continue;
                }
                if (releaseVersion.Major < 8)
                {
                    //  Ignore manifests prior to 8.0.100, they were not side-by-side
                    continue;
                }
                var manifestFeatureBand = new SdkFeatureBand(releaseVersion);

                foreach (var manifestIDFolder in Directory.GetDirectories(manifestFeatureBandFolder))
                {
                    var lowerCasedManifestID = Path.GetFileName(manifestIDFolder);
                    if (ManifestIdCasing.TryGetValue(lowerCasedManifestID, out string manifestID))
                    {
                        foreach (var manifestVersionFolder in Directory.GetDirectories(manifestIDFolder))
                        {
                            string manifestVersionString = Path.GetFileName(manifestVersionFolder);

                            if (discoveredManifests.Contains((manifestID, manifestVersionString)))
                            {
                                continue;
                            }

                            Log.LogMessage($"Discovered manifest installation in {manifestVersionFolder} which didn't have corresponding installation record in Registry");

                            if (NuGetVersion.TryParse(manifestVersionString, out NuGetVersion manifestVersion))
                            {
                                var packageIdentity = new PackageIdentity(manifestID + ".Manifest-" + manifestFeatureBand, manifestVersion);
                                string uuidName = $"{packageIdentity};{HostArchitecture}";
                                var upgradeCode = '{' + CreateUuid(UpgradeCodeNamespaceUuid, uuidName).ToString() + '}';
                                Log.LogMessage($"Looking for upgrade code {upgradeCode} for {uuidName}");
                                List<string> relatedProductCodes;
                                try
                                {
                                    relatedProductCodes = WindowsInstaller.FindRelatedProducts(upgradeCode.ToString()).ToList();
                                }
                                catch (WindowsInstallerException)
                                {
                                    Console.WriteLine("Error getting related products for " + upgradeCode);
                                    throw;
                                }
                                DependencyProvider dependencyProvider;
                                if (relatedProductCodes.Count == 1 &&
                                    DetectPackage(relatedProductCodes[0], out Version installedVersion) == DetectState.Present &&
                                    (dependencyProvider = DependencyProvider.GetFromProductCode(relatedProductCodes[0])) != null)
                                {
                                    var manifestRecord = new WorkloadManifestRecord();
                                    manifestRecord.ProductCode = relatedProductCodes[0];
                                    manifestRecord.UpgradeCode = upgradeCode;
                                    manifestRecord.ManifestId = manifestID;
                                    manifestRecord.ManifestVersion = manifestVersion.ToString();
                                    manifestRecord.ManifestFeatureBand = manifestFeatureBand.ToString();
                                    manifestRecord.ProductVersion = installedVersion;
                                    manifestRecord.ProviderKeyName = dependencyProvider.ProviderKeyName;

                                    manifestRecords.Add(manifestRecord);

                                    Log.LogMessage($"Found installed manifest: {manifestRecord.ProviderKeyName}, {manifestRecord.ProductCode}");
                                }
                                else if (relatedProductCodes.Count > 1)
                                {
                                    Log.LogMessage($"Found multiple product codes for {uuidName}, which is not expected for side-by-side manifests: {string.Join(' ', relatedProductCodes)}");
                                }
                                else
                                {
                                    Log.LogMessage($"Found manifest on disk for {uuidName}, but did not find installation information in registry.");
                                }

                            }
                            else
                            {
                                Log.LogMessage($"Skipping invalid manifest version for {manifestVersionFolder}");
                            }
                        }
                    }
                    else
                    {
                        Log.LogMessage($"Skipping unknown manifest ID {lowerCasedManifestID}.");
                    }
                }
            }

            return manifestRecords;
        }

        //  From dotnet/arcade: https://github.com/dotnet/arcade/blob/c3f5cbfb2829795294f5c2d9fa5a0522f47e91fb/src/Microsoft.DotNet.Build.Tasks.Workloads/src/Msi/MsiBase.wix.cs#L38
        /// <summary>
        /// The UUID namespace to use for generating an upgrade code.
        /// </summary>
        internal static readonly Guid UpgradeCodeNamespaceUuid = Guid.Parse("C743F81B-B3B5-4E77-9F6D-474EFF3A722C");


        //  From dotnet/arcade: https://github.com/dotnet/arcade/blob/c3f5cbfb2829795294f5c2d9fa5a0522f47e91fb/src/Microsoft.DotNet.Build.Tasks.Workloads/src/Utils.cs#L128
        /// <summary>
        /// Generates a version 3 UUID given a namespace UUID and name. This is based on the algorithm described in
        /// RFC 4122 (https://tools.ietf.org/html/rfc4122), section 4.3.
        /// </summary>
        /// <param name="namespaceUuid">The UUID representing the namespace.</param>
        /// <param name="name">The name for which to generate a UUID within the given namespace.</param>
        /// <returns>A UUID generated using the given namespace UUID and name.</returns>
        public static Guid CreateUuid(Guid namespaceUuid, string name)
        {
            // 1. Convert the name to a canonical sequence of octets (as defined by the standards or conventions of its name space); put the name space ID in network byte order. 
            byte[] namespaceBytes = namespaceUuid.ToByteArray();
            // Octet 0-3
            int timeLow = IPAddress.HostToNetworkOrder(BitConverter.ToInt32(namespaceBytes, 0));
            // Octet 4-5
            short timeMid = IPAddress.HostToNetworkOrder(BitConverter.ToInt16(namespaceBytes, 4));
            // Octet 6-7
            short timeHiVersion = IPAddress.HostToNetworkOrder(BitConverter.ToInt16(namespaceBytes, 6));

            // 2. Compute the hash of the namespace ID concatenated with the name
            byte[] nameBytes = Encoding.Unicode.GetBytes(name);
            byte[] hashBuffer = new byte[namespaceBytes.Length + nameBytes.Length];

            Buffer.BlockCopy(BitConverter.GetBytes(timeLow), 0, hashBuffer, 0, 4);
            Buffer.BlockCopy(BitConverter.GetBytes(timeMid), 0, hashBuffer, 4, 2);
            Buffer.BlockCopy(BitConverter.GetBytes(timeHiVersion), 0, hashBuffer, 6, 2);
            Buffer.BlockCopy(namespaceBytes, 8, hashBuffer, 8, 8);
            Buffer.BlockCopy(nameBytes, 0, hashBuffer, 16, nameBytes.Length);
            byte[] hash;

            using (System.Security.Cryptography.SHA256 sha256 = System.Security.Cryptography.SHA256.Create())
            {
                hash = sha256.ComputeHash(hashBuffer);
            }

            Array.Resize(ref hash, 16);

            // 3. Set octets zero through 3 of the time_low field to octets zero through 3 of the hash. 
            timeLow = IPAddress.NetworkToHostOrder(BitConverter.ToInt32(hash, 0));
            Buffer.BlockCopy(BitConverter.GetBytes(timeLow), 0, hash, 0, 4);

            // 4. Set octets zero and one of the time_mid field to octets 4 and 5 of the hash. 
            timeMid = IPAddress.NetworkToHostOrder(BitConverter.ToInt16(hash, 4));
            Buffer.BlockCopy(BitConverter.GetBytes(timeMid), 0, hash, 4, 2);

            // 5. Set octets zero and one of the time_hi_and_version field to octets 6 and 7 of the hash. 
            timeHiVersion = IPAddress.NetworkToHostOrder(BitConverter.ToInt16(hash, 6));

            // 6. Set the four most significant bits (bits 12 through 15) of the time_hi_and_version field to the appropriate 4-bit version number from Section 4.1.3. 
            timeHiVersion = (short)((timeHiVersion & 0x0fff) | 0x3000);
            Buffer.BlockCopy(BitConverter.GetBytes(timeHiVersion), 0, hash, 6, 2);

            // 7. Set the clock_seq_hi_and_reserved field to octet 8 of the hash. 
            // 8. Set the two most significant bits (bits 6 and 7) of the clock_seq_hi_and_reserved to zero and one, respectively.
            hash[8] = (byte)((hash[8] & 0x3f) | 0x80);

            // Steps 9-11 are essentially no-ops, but provided for completion sake
            // 9. Set the clock_seq_low field to octet 9 of the hash.
            // 10. Set octets zero through five of the node field to octets 10 through 15 of the hash.
            // 11. Convert the resulting UUID to local byte order. 

            return new Guid(hash);
        }

        /// <summary>
        /// Detect installed workload pack records. Only the default registry hive is searched. Finding a workload pack
        /// record does not necessarily guarantee that the MSI is installed.
        /// </summary>
        protected List<WorkloadPackRecord> GetWorkloadPackRecords()
        {
            Log?.LogMessage($"Detecting installed workload packs for {HostArchitecture}.");
            List<WorkloadPackRecord> workloadPackRecords = new();
            using RegistryKey installedPacksKey = Registry.LocalMachine.OpenSubKey(@$"SOFTWARE\Microsoft\dotnet\InstalledPacks\{HostArchitecture}");

            static void SetRecordMsiProperties(WorkloadPackRecord record, RegistryKey key)
            {
                record.ProviderKeyName = (string)key.GetValue("DependencyProviderKey");
                record.ProductCode = (string)key.GetValue("ProductCode");
                record.ProductVersion = new Version((string)key.GetValue("ProductVersion"));
                record.UpgradeCode = (string)key.GetValue("UpgradeCode");
            }

            if (installedPacksKey != null)
            {
                foreach (string packId in installedPacksKey.GetSubKeyNames())
                {
                    using RegistryKey packKey = installedPacksKey.OpenSubKey(packId);

                    foreach (string packVersion in packKey.GetSubKeyNames())
                    {
                        using RegistryKey packVersionKey = packKey.OpenSubKey(packVersion);

                        WorkloadPackRecord record = new WorkloadPackRecord
                        {
                            MsiId = packId,
                            MsiNuGetVersion = packVersion,
                        };

                        SetRecordMsiProperties(record, packVersionKey);

                        record.InstalledPacks.Add((new WorkloadPackId(packId), new NuGetVersion(packVersion)));

                        Log?.LogMessage($"Found workload pack record, Id: {packId}, version: {packVersion}, ProductCode: {record.ProductCode}, provider key: {record.ProviderKeyName}");

                        workloadPackRecords.Add(record);
                    }
                }
            }

            //  Workload pack group installation records are in a similar format as the pack installation records.  They use the "InstalledPackGroups" key,
            //  and under the key for each pack group/version are keys for the workload pack IDs and versions that are in the pack gorup.
            using RegistryKey installedPackGroupsKey = Registry.LocalMachine.OpenSubKey(@$"SOFTWARE\Microsoft\dotnet\InstalledPackGroups\{HostArchitecture}");
            if (installedPackGroupsKey != null)
            {
                foreach (string packGroupId in installedPackGroupsKey.GetSubKeyNames())
                {
                    using RegistryKey packGroupKey = installedPackGroupsKey.OpenSubKey(packGroupId);
                    foreach (string packGroupVersion in packGroupKey.GetSubKeyNames())
                    {
                        using RegistryKey packGroupVersionKey = packGroupKey.OpenSubKey(packGroupVersion);

                        WorkloadPackRecord record = new WorkloadPackRecord
                        {
                            MsiId = packGroupId,
                            MsiNuGetVersion = packGroupVersion
                        };

                        SetRecordMsiProperties(record, packGroupVersionKey);

                        Log?.LogMessage($"Found workload pack group record, Id: {packGroupId}, version: {packGroupVersion}, ProductCode: {record.ProductCode}, provider key: {record.ProviderKeyName}");

                        foreach (string packId in packGroupVersionKey.GetSubKeyNames())
                        {
                            using RegistryKey packIdKey = packGroupVersionKey.OpenSubKey(packId);
                            foreach (string packVersion in packIdKey.GetSubKeyNames())
                            {
                                record.InstalledPacks.Add((new WorkloadPackId(packId), new NuGetVersion(packVersion)));
                                Log?.LogMessage($"Found workload pack in group, Id: {packId}, version: {packVersion}");
                            }
                        }

                        workloadPackRecords.Add(record);
                    }
                }
            }

            return workloadPackRecords;
        }
    }
}<|MERGE_RESOLUTION|>--- conflicted
+++ resolved
@@ -70,18 +70,12 @@
                 "Microsoft.NET.Workload.Emscripten.net6",
                 "Microsoft.NET.Workload.Emscripten.net7",
                 "Microsoft.NET.Workload.Emscripten.net8",
-<<<<<<< HEAD
-=======
                 "Microsoft.NET.Workload.Emscripten.net9",
->>>>>>> a076841e
                 "Microsoft.NET.Workload.Mono.ToolChain.Current",
                 "Microsoft.NET.Workload.Mono.ToolChain.net6",
                 "Microsoft.NET.Workload.Mono.ToolChain.net7",
                 "Microsoft.NET.Workload.Mono.ToolChain.net8",
-<<<<<<< HEAD
-=======
                 "Microsoft.NET.Workload.Mono.ToolChain.net9",
->>>>>>> a076841e
             ];
 
         private static readonly IReadOnlyDictionary<string, string> ManifestIdCasing = CasedManifestIds.ToDictionary(id => id.ToLowerInvariant()).AsReadOnly();
