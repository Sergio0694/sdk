--- conflicted
+++ resolved
@@ -22,18 +22,14 @@
             string dotnetDir = null, 
             PackageSourceLocation packageSourceLocation = null)
         {
-<<<<<<< HEAD
             var installType = GetWorkloadInstallType(sdkFeatureBand);
 
             if (installType == InstallType.Msi && OperatingSystem.IsWindows())
             {
                 return new NetSdkMsiInstaller();
             }
-            
-            return new NetSdkManagedInstaller(reporter, sdkFeatureBand, workloadResolver, nugetPackageDownloader, verbosity: verbosity, dotnetDir: dotnetDir);
-=======
+
             return new NetSdkManagedInstaller(reporter, sdkFeatureBand, workloadResolver, nugetPackageDownloader, verbosity: verbosity, dotnetDir: dotnetDir, packageSourceLocation: packageSourceLocation);
->>>>>>> 3246224b
         }
 
         /// <summary>
