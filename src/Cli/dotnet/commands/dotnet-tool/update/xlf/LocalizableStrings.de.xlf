<?xml version="1.0" encoding="utf-8"?>
<xliff xmlns="urn:oasis:names:tc:xliff:document:1.2" xmlns:xsi="http://www.w3.org/2001/XMLSchema-instance" version="1.2" xsi:schemaLocation="urn:oasis:names:tc:xliff:document:1.2 xliff-core-1.2-transitional.xsd">
  <file datatype="xml" source-language="en" target-language="de" original="../LocalizableStrings.resx">
    <body>
      <trans-unit id="InvalidNuGetVersionRange">
        <source>Specified version '{0}' is not a valid NuGet version range.</source>
        <target state="translated">Die angegebene Version "{0}" ist kein gültiger NuGet-Versionsbereich.</target>
        <note />
      </trans-unit>
      <trans-unit id="LocalOptionDescription">
        <source>Update the tool and the local tool manifest.</source>
        <target state="translated">Aktualisieren Sie das Tool und das lokale Toolmanifest.</target>
        <note />
      </trans-unit>
      <trans-unit id="ManifestPathOptionDescription">
        <source>Path to the manifest file.</source>
        <target state="translated">Pfad zur Manifestdatei.</target>
        <note />
      </trans-unit>
      <trans-unit id="ManifestPathOptionName">
        <source>PATH</source>
        <target state="translated">PATH</target>
        <note />
      </trans-unit>
      <trans-unit id="PackageIdArgumentName">
        <source>PACKAGE_ID</source>
        <target state="translated">PACKAGE_ID</target>
        <note />
      </trans-unit>
      <trans-unit id="PackageIdArgumentDescription">
        <source>The NuGet Package Id of the tool to update.</source>
        <target state="translated">Die NuGet-Paket-ID des zu aktualisierenden Tools.</target>
        <note />
      </trans-unit>
      <trans-unit id="SpecifyExactlyOnePackageId">
        <source>Specify one tool Package Id to update.</source>
        <target state="translated">Geben Sie eine Toolpaket-ID für das Update an.</target>
        <note />
      </trans-unit>
      <trans-unit id="UpdateLocaToolSucceededVersionNoChange">
        <source>Tool '{0}' is up to date (version '{1}' manifest file {2}) .</source>
        <target state="translated">Das Tool "{0}" ist auf dem neuesten Stand (Version {1}, Manifestdatei "{2}").</target>
        <note />
      </trans-unit>
      <trans-unit id="UpdateLocaToolToLowerVersion">
        <source>The requested version {0} is lower than existing version {1} (manifest file {2}).</source>
        <target state="translated">Die angeforderte Version {0} ist niedriger als die vorhandene Version {1} (Manifestdatei "{2}").</target>
        <note />
      </trans-unit>
      <trans-unit id="UpdateLocalToolSucceeded">
        <source>Tool '{0}' was successfully updated from version '{1}' to version '{2}' (manifest file {3}).</source>
        <target state="translated">Das Tool "{0}" wurde erfolgreich von Version {1} auf Version {2} aktualisiert (Manifestdatei "{3}").</target>
        <note />
      </trans-unit>
<<<<<<< HEAD
      <trans-unit id="UpdateSucceededPreVersionNoChange">
        <source>Tool '{0}' was reinstalled with the latest prerelease version (version '{1}').</source>
        <target state="new">Tool '{0}' was reinstalled with the latest prerelease version (version '{1}').</target>
        <note />
      </trans-unit>
      <trans-unit id="UpdateSucceededStableVersionNoChange">
=======
      <trans-unit id="UpdateSucceededVersionNoChange">
>>>>>>> 091beeec
        <source>Tool '{0}' was reinstalled with the latest stable version (version '{1}').</source>
        <target state="new">Tool '{0}' was reinstalled with the latest stable version (version '{1}').</target>
        <note />
      </trans-unit>
      <trans-unit id="UpdateToLowerVersion">
        <source>The requested version {0} is lower than existing version {1}.</source>
        <target state="translated">Die angeforderte Version {0} ist niedriger als die vorhandene Version {1}.</target>
        <note />
      </trans-unit>
      <trans-unit id="UpdateToolCommandInvalidGlobalAndLocalAndToolPath">
        <source>The local option (--local), the global option (--global), and the tool path option (--tool-path) cannot be used together. Specify only one of the options: {0}.</source>
        <target state="translated">Die lokale Option (--local), die globale Option (--global) und die Toolpfadoption (--tool-path) können nicht zusammen verwendet werden. Geben Sie nur eine der Optionen an: {0}.</target>
        <note />
      </trans-unit>
      <trans-unit id="VersionOptionDescription">
        <source>The version range of the tool package to update to.</source>
        <target state="translated">Der Versionsbereich des Toolpakets, auf das aktualisiert werden soll.</target>
        <note />
      </trans-unit>
      <trans-unit id="CommandDescription">
        <source>Update a global tool.</source>
        <target state="translated">Hiermit aktualisieren Sie ein globales Tool.</target>
        <note />
      </trans-unit>
      <trans-unit id="ConfigFileOptionDescription">
        <source>The NuGet configuration file to use.</source>
        <target state="translated">Die zu verwendende NuGet-Konfigurationsdatei.</target>
        <note />
      </trans-unit>
      <trans-unit id="FrameworkOptionDescription">
        <source>The target framework to update the tool for.</source>
        <target state="translated">Das Zielframework, für das das Tool aktualisiert wird.</target>
        <note />
      </trans-unit>
      <trans-unit id="NuGetConfigurationFileDoesNotExist">
        <source>NuGet configuration file '{0}' does not exist.</source>
        <target state="translated">Die NuGet-Konfigurationsdatei "{0}" ist nicht vorhanden.</target>
        <note />
      </trans-unit>
      <trans-unit id="UpdateSucceeded">
        <source>Tool '{0}' was successfully updated from version '{1}' to version '{2}'.</source>
        <target state="translated">Das Tool "{0}" wurde erfolgreich von Version {1} auf Version {2} aktualisiert.</target>
        <note />
      </trans-unit>
      <trans-unit id="GlobalOptionDescription">
        <source>Update the tool in the current user's tools directory.</source>
        <target state="translated">Hiermit wird das Tool im Toolverzeichnis des aktuellen Benutzers aktualisiert.</target>
        <note />
      </trans-unit>
      <trans-unit id="UpdateFullCommandNameLocalized">
        <source>.NET update Command</source>
        <target state="translated">.NET-Updatebefehl</target>
        <note />
      </trans-unit>
      <trans-unit id="UpdateToolCommandNeedGlobalOrToolPath">
        <source>Specify either the global option (--global) or the tool path option (--tool-path).</source>
        <target state="translated">Geben Sie entweder die globale Option (--global) oder die Toolpfadoption (--tool-path) an.</target>
        <note />
      </trans-unit>
      <trans-unit id="UpdateToolCommandInvalidGlobalAndToolPath">
        <source>(--global) conflicts with the tool path option (--tool-path). Specify only one of the options.</source>
        <target state="translated">(--global) verursacht einen Konflikt mit der Toolpfadoption (--tool-path). Geben Sie nur eine der beiden Optionen an.</target>
        <note />
      </trans-unit>
      <trans-unit id="ToolHasMultipleVersionsInstalled">
        <source>Tool '{0}' has multiple versions installed and cannot be updated.</source>
        <target state="translated">Es sind mehrere Versionen des Tools "{0}" installiert, eine Aktualisierung ist nicht möglich.</target>
        <note />
      </trans-unit>
      <trans-unit id="ToolNotInstalled">
        <source>A tool with the package Id '{0}' could not be found. 

Tools are updated using their package Id which may be different 
from the tool name you use when calling the tool. You can find the tool names 
and the corresponding package Ids for installed tools using the command
'dotnet tool list'.</source>
        <target state="translated">Ein Tool mit der Paket-ID "{0}" wurde nicht gefunden. 

Tools werden unter Verwendung der zugehörigen Paket-ID aktualisiert. Diese unterscheidet sich möglicherweise 
vom Toolnamen, den Sie zum Aufrufen des Tools verwenden. Sie können die Toolnamen 
und die zugehörigen Paket-IDs für installierte Tools über den Befehl
"dotnet tool list" abrufen.</target>
        <note />
      </trans-unit>
      <trans-unit id="UpdateToolFailed">
        <source>Tool '{0}' failed to update due to the following:</source>
        <target state="translated">Fehler beim Update des Tools "{0}". Ursache:</target>
        <note />
      </trans-unit>
      <trans-unit id="AddSourceOptionDescription">
        <source>Add an additional NuGet package source to use during the update.</source>
        <target state="translated">Hiermit wird eine weitere NuGet-Paketquelle zur Verwendung während des Updates hinzugefügt.</target>
        <note />
      </trans-unit>
      <trans-unit id="AddSourceOptionName">
        <source>SOURCE</source>
        <target state="translated">SOURCE</target>
        <note />
      </trans-unit>
      <trans-unit id="ConfigFileOptionName">
        <source>FILE</source>
        <target state="translated">FILE</target>
        <note />
      </trans-unit>
      <trans-unit id="FrameworkOptionName">
        <source>FRAMEWORK</source>
        <target state="translated">FRAMEWORK</target>
        <note />
      </trans-unit>
      <trans-unit id="ToolPathOptionName">
        <source>PATH</source>
        <target state="translated">PATH</target>
        <note />
      </trans-unit>
      <trans-unit id="ToolPathOptionDescription">
        <source>The directory containing the tool to update.</source>
        <target state="translated">Das Verzeichnis, das das zu aktualisierende Tool enthält.</target>
        <note />
      </trans-unit>
      <trans-unit id="VersionOptionName">
        <source>VERSION</source>
        <target state="translated">VERSION</target>
        <note />
      </trans-unit>
    </body>
  </file>
</xliff><|MERGE_RESOLUTION|>--- conflicted
+++ resolved
@@ -52,16 +52,7 @@
         <target state="translated">Das Tool "{0}" wurde erfolgreich von Version {1} auf Version {2} aktualisiert (Manifestdatei "{3}").</target>
         <note />
       </trans-unit>
-<<<<<<< HEAD
-      <trans-unit id="UpdateSucceededPreVersionNoChange">
-        <source>Tool '{0}' was reinstalled with the latest prerelease version (version '{1}').</source>
-        <target state="new">Tool '{0}' was reinstalled with the latest prerelease version (version '{1}').</target>
-        <note />
-      </trans-unit>
-      <trans-unit id="UpdateSucceededStableVersionNoChange">
-=======
       <trans-unit id="UpdateSucceededVersionNoChange">
->>>>>>> 091beeec
         <source>Tool '{0}' was reinstalled with the latest stable version (version '{1}').</source>
         <target state="new">Tool '{0}' was reinstalled with the latest stable version (version '{1}').</target>
         <note />
