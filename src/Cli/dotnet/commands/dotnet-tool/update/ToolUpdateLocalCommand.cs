// Licensed to the .NET Foundation under one or more agreements.
// The .NET Foundation licenses this file to you under the MIT license.

using System.CommandLine;
using Microsoft.DotNet.Cli;
using Microsoft.DotNet.Cli.NuGetPackageDownloader;
using Microsoft.DotNet.Cli.ToolPackage;
using Microsoft.DotNet.Cli.Utils;
using Microsoft.DotNet.ToolManifest;
using Microsoft.DotNet.ToolPackage;
using Microsoft.DotNet.Tools.Tool.Common;
using Microsoft.DotNet.Tools.Tool.Install;
using Microsoft.Extensions.EnvironmentAbstractions;

namespace Microsoft.DotNet.Tools.Tool.Update
{
    internal class ToolUpdateLocalCommand : CommandBase
    {
        private readonly IToolManifestFinder _toolManifestFinder;
        private readonly IToolManifestEditor _toolManifestEditor;
        private readonly ILocalToolsResolverCache _localToolsResolverCache;
        private readonly IToolPackageDownloader _toolPackageDownloader;
        private readonly Lazy<ToolInstallLocalCommand> _toolInstallLocalCommand;
        private readonly IReporter _reporter;

<<<<<<< HEAD
        private readonly PackageId _packageId;
        private readonly string _explicitManifestFile;

        internal readonly RestoreActionConfig _restoreActionConfig;

=======
>>>>>>> 6e395703
        public ToolUpdateLocalCommand(
            ParseResult parseResult,
            IToolPackageDownloader toolPackageDownloader = null,
            IToolManifestFinder toolManifestFinder = null,
            IToolManifestEditor toolManifestEditor = null,
            ILocalToolsResolverCache localToolsResolverCache = null,
            IReporter reporter = null)
            : base(parseResult)
        {
            _reporter = (reporter ?? Reporter.Output);

            if (toolPackageDownloader == null)
            {
                (IToolPackageStore,
                    IToolPackageStoreQuery,
                    IToolPackageDownloader downloader) toolPackageStoresAndDownloader
                        = ToolPackageFactory.CreateToolPackageStoresAndDownloader(
                            additionalRestoreArguments: parseResult.OptionValuesToBeForwarded(ToolUpdateCommandParser.GetCommand()));
                _toolPackageDownloader = toolPackageStoresAndDownloader.downloader;
            }
            else
            {
                _toolPackageDownloader = toolPackageDownloader;
            }

            _toolManifestFinder = toolManifestFinder ??
                                  new ToolManifestFinder(new DirectoryPath(Directory.GetCurrentDirectory()));
            _toolManifestEditor = toolManifestEditor ?? new ToolManifestEditor();
            _localToolsResolverCache = localToolsResolverCache ?? new LocalToolsResolverCache();

<<<<<<< HEAD
            _restoreActionConfig = new RestoreActionConfig(DisableParallel: parseResult.GetValue(ToolCommandRestorePassThroughOptions.DisableParallelOption),
                NoCache: parseResult.GetValue(ToolCommandRestorePassThroughOptions.NoCacheOption),
                IgnoreFailedSources: parseResult.GetValue(ToolCommandRestorePassThroughOptions.IgnoreFailedSourcesOption),
                Interactive: parseResult.GetValue(ToolCommandRestorePassThroughOptions.InteractiveRestoreOption));

            _toolLocalPackageInstaller = new ToolInstallLocalInstaller(parseResult, toolPackageDownloader, _restoreActionConfig);
=======
>>>>>>> 6e395703
            _toolInstallLocalCommand = new Lazy<ToolInstallLocalCommand>(
                () => new ToolInstallLocalCommand(
                    parseResult,
                    _toolPackageDownloader,
                    _toolManifestFinder,
                    _toolManifestEditor,
                    _localToolsResolverCache,
                    _reporter));
        }

        public override int Execute()
        {
            _toolInstallLocalCommand.Value.Execute();

            return 0;
        }
    }
}
<|MERGE_RESOLUTION|>--- conflicted
+++ resolved
@@ -23,14 +23,8 @@
         private readonly Lazy<ToolInstallLocalCommand> _toolInstallLocalCommand;
         private readonly IReporter _reporter;
 
-<<<<<<< HEAD
-        private readonly PackageId _packageId;
-        private readonly string _explicitManifestFile;
-
         internal readonly RestoreActionConfig _restoreActionConfig;
 
-=======
->>>>>>> 6e395703
         public ToolUpdateLocalCommand(
             ParseResult parseResult,
             IToolPackageDownloader toolPackageDownloader = null,
@@ -61,15 +55,12 @@
             _toolManifestEditor = toolManifestEditor ?? new ToolManifestEditor();
             _localToolsResolverCache = localToolsResolverCache ?? new LocalToolsResolverCache();
 
-<<<<<<< HEAD
             _restoreActionConfig = new RestoreActionConfig(DisableParallel: parseResult.GetValue(ToolCommandRestorePassThroughOptions.DisableParallelOption),
                 NoCache: parseResult.GetValue(ToolCommandRestorePassThroughOptions.NoCacheOption),
                 IgnoreFailedSources: parseResult.GetValue(ToolCommandRestorePassThroughOptions.IgnoreFailedSourcesOption),
                 Interactive: parseResult.GetValue(ToolCommandRestorePassThroughOptions.InteractiveRestoreOption));
 
             _toolLocalPackageInstaller = new ToolInstallLocalInstaller(parseResult, toolPackageDownloader, _restoreActionConfig);
-=======
->>>>>>> 6e395703
             _toolInstallLocalCommand = new Lazy<ToolInstallLocalCommand>(
                 () => new ToolInstallLocalCommand(
                     parseResult,
