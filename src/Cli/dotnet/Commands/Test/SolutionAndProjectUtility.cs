﻿// Licensed to the .NET Foundation under one or more agreements.
// The .NET Foundation licenses this file to you under the MIT license.

using System.Diagnostics;
using Microsoft.Build.Evaluation;
using Microsoft.Build.Execution;
using Microsoft.Build.Framework;
using Microsoft.DotNet.Cli.Commands.Run;
using Microsoft.DotNet.Cli.Utils;
<<<<<<< HEAD
=======
using Microsoft.DotNet.Cli.Utils.Extensions;
using Microsoft.DotNet.Cli.Commands.Run.LaunchSettings;
using Microsoft.DotNet.Tools.Test;
using LocalizableStrings = Microsoft.DotNet.Tools.Test.LocalizableStrings;
>>>>>>> 87fd0c87

namespace Microsoft.DotNet.Cli.Commands.Test;

internal static class SolutionAndProjectUtility
{
    private static readonly string s_computeRunArgumentsTarget = "ComputeRunArguments";
    private static readonly Lock s_buildLock = new();

    public static (bool SolutionOrProjectFileFound, string Message) TryGetProjectOrSolutionFilePath(string directory, out string projectOrSolutionFilePath, out bool isSolution)
    {
        projectOrSolutionFilePath = string.Empty;
        isSolution = false;

        if (!Directory.Exists(directory))
        {
            return (false, string.Format(CliCommandStrings.CmdNonExistentDirectoryErrorDescription, directory));
        }

        var solutionPaths = GetSolutionFilePaths(directory);

        // If more than a single sln file is found, an error is thrown since we can't determine which one to choose.
        if (solutionPaths.Length > 1)
        {
            return (false, string.Format(CliStrings.MoreThanOneSolutionInDirectory, directory));
        }

        if (solutionPaths.Length == 1)
        {
            var projectPaths = GetProjectFilePaths(directory);

            if (projectPaths.Length == 0)
            {
                projectOrSolutionFilePath = solutionPaths[0];
                isSolution = true;
                return (true, string.Empty);
            }

            return (false, CliCommandStrings.CmdMultipleProjectOrSolutionFilesErrorDescription);
        }
        else  // If no solutions are found, look for a project file
        {
            string[] projectPaths = GetProjectFilePaths(directory);

            if (projectPaths.Length == 0)
            {
                var solutionFilterPaths = GetSolutionFilterFilePaths(directory);

                if (solutionFilterPaths.Length == 0)
                {
                    return (false, CliCommandStrings.CmdNoProjectOrSolutionFileErrorDescription);
                }

                if (solutionFilterPaths.Length == 1)
                {
                    projectOrSolutionFilePath = solutionFilterPaths[0];
                    isSolution = true;
                    return (true, string.Empty);
                }
                else
                {
                    return (false, CliCommandStrings.CmdMultipleProjectOrSolutionFilesErrorDescription);
                }
            }

            if (projectPaths.Length == 1)
            {
                projectOrSolutionFilePath = projectPaths[0];
                return (true, string.Empty);
            }

            return (false, string.Format(CliStrings.MoreThanOneSolutionInDirectory, directory));
        }
    }

    private static string[] GetSolutionFilePaths(string directory) => [
            .. Directory.GetFiles(directory, CliConstants.SolutionExtensionPattern, SearchOption.TopDirectoryOnly),
            .. Directory.GetFiles(directory, CliConstants.SolutionXExtensionPattern, SearchOption.TopDirectoryOnly)
        ];

    private static string[] GetSolutionFilterFilePaths(string directory)
    {
        return Directory.GetFiles(directory, CliConstants.SolutionFilterExtensionPattern, SearchOption.TopDirectoryOnly);
    }

    private static string[] GetProjectFilePaths(string directory) => [.. Directory.EnumerateFiles(directory, CliConstants.ProjectExtensionPattern, SearchOption.TopDirectoryOnly).Where(IsProjectFile)];

    private static bool IsProjectFile(string filePath) => CliConstants.ProjectExtensions.Contains(Path.GetExtension(filePath), StringComparer.OrdinalIgnoreCase);

    private static ProjectInstance EvaluateProject(ProjectCollection collection, string projectFilePath, string? tfm)
    {
        Debug.Assert(projectFilePath is not null);

        var project = collection.LoadProject(projectFilePath);
        if (tfm is not null)
        {
            project.SetGlobalProperty(ProjectProperties.TargetFramework, tfm);
            project.ReevaluateIfNecessary();
        }

        return project.CreateProjectInstance();
    }

    public static string GetRootDirectory(string solutionOrProjectFilePath)
    {
        string fileDirectory = Path.GetDirectoryName(solutionOrProjectFilePath);
        return string.IsNullOrEmpty(fileDirectory) ? Directory.GetCurrentDirectory() : fileDirectory;
    }

    public static IEnumerable<TestModule> GetProjectProperties(string projectFilePath, ProjectCollection projectCollection, bool noLaunchProfile)
    {
        var projects = new List<TestModule>();
        ProjectInstance projectInstance = EvaluateProject(projectCollection, projectFilePath, null);

        var targetFramework = projectInstance.GetPropertyValue(ProjectProperties.TargetFramework);
        var targetFrameworks = projectInstance.GetPropertyValue(ProjectProperties.TargetFrameworks);
        Logger.LogTrace(() => $"Loaded project '{Path.GetFileName(projectFilePath)}' with TargetFramework '{targetFramework}', TargetFrameworks '{targetFrameworks}', IsTestProject '{projectInstance.GetPropertyValue(ProjectProperties.IsTestProject)}', and '{ProjectProperties.IsTestingPlatformApplication}' is '{projectInstance.GetPropertyValue(ProjectProperties.IsTestingPlatformApplication)}'.");

        if (!string.IsNullOrEmpty(targetFramework) || string.IsNullOrEmpty(targetFrameworks))
        {
            if (GetModuleFromProject(projectInstance, projectCollection.Loggers, noLaunchProfile) is { } module)
            {
                projects.Add(module);
            }
        }
        else
        {
            var frameworks = targetFrameworks.Split(CliConstants.SemiColon, StringSplitOptions.RemoveEmptyEntries);
            foreach (var framework in frameworks)
            {
                projectInstance = EvaluateProject(projectCollection, projectFilePath, framework);
                Logger.LogTrace(() => $"Loaded inner project '{Path.GetFileName(projectFilePath)}' has '{ProjectProperties.IsTestingPlatformApplication}' = '{projectInstance.GetPropertyValue(ProjectProperties.IsTestingPlatformApplication)}' (TFM: '{framework}').");

                if (GetModuleFromProject(projectInstance, projectCollection.Loggers, noLaunchProfile) is { } module)
                {
                    projects.Add(module);
                }
            }
        }

        return projects;
    }

    private static TestModule? GetModuleFromProject(ProjectInstance project, ICollection<ILogger>? loggers, bool noLaunchProfile)
    {
        _ = bool.TryParse(project.GetPropertyValue(ProjectProperties.IsTestProject), out bool isTestProject);
        _ = bool.TryParse(project.GetPropertyValue(ProjectProperties.IsTestingPlatformApplication), out bool isTestingPlatformApplication);

        if (!isTestProject && !isTestingPlatformApplication)
        {
            return null;
        }

        string targetFramework = project.GetPropertyValue(ProjectProperties.TargetFramework);
        RunProperties runProperties = GetRunProperties(project, loggers);
        string projectFullPath = project.GetPropertyValue(ProjectProperties.ProjectFullPath);

        // TODO: Support --launch-profile and pass it here.
        var launchSettings = TryGetLaunchProfileSettings(Path.GetDirectoryName(projectFullPath), project.GetPropertyValue(ProjectProperties.AppDesignerFolder), noLaunchProfile, profileName: null);

        return new TestModule(runProperties, PathUtility.FixFilePath(projectFullPath), targetFramework, isTestingPlatformApplication, isTestProject, launchSettings);

        static RunProperties GetRunProperties(ProjectInstance project, ICollection<ILogger>? loggers)
        {
            // Build API cannot be called in parallel, even if the projects are different.
            // Otherwise, BuildManager in MSBuild will fail:
            // System.InvalidOperationException: The operation cannot be completed because a build is already in progress.
            // NOTE: BuildManager is singleton.
            lock (s_buildLock)
            {
                if (!project.Build(s_computeRunArgumentsTarget, loggers: loggers))
                {
                    Logger.LogTrace(() => $"The target {s_computeRunArgumentsTarget} failed to build. Falling back to TargetPath.");
                    return new RunProperties(project.GetPropertyValue(ProjectProperties.TargetPath), null, null);
                }
            }

            return RunProperties.FromProjectAndApplicationArguments(project, [], fallbackToTargetPath: true);
        }
    }

    private static ProjectLaunchSettingsModel? TryGetLaunchProfileSettings(string projectDirectory, string appDesignerFolder, bool noLaunchProfile, string? profileName)
    {
        if (noLaunchProfile)
        {
            return null;
        }

        var launchSettingsPath = Path.Combine(projectDirectory, appDesignerFolder, "launchSettings.json");
        if (!File.Exists(launchSettingsPath))
        {
            return null;
        }

        var result = LaunchSettingsManager.TryApplyLaunchSettings(File.ReadAllText(launchSettingsPath), profileName);
        if (!result.Success)
        {
            Reporter.Error.WriteLine(string.Format(Tools.Run.LocalizableStrings.RunCommandExceptionCouldNotApplyLaunchSettings, profileName, result.FailureReason).Bold().Red());
            return null;
        }

        return result.LaunchSettings;
    }
}<|MERGE_RESOLUTION|>--- conflicted
+++ resolved
@@ -6,14 +6,9 @@
 using Microsoft.Build.Execution;
 using Microsoft.Build.Framework;
 using Microsoft.DotNet.Cli.Commands.Run;
+using Microsoft.DotNet.Cli.Commands.Run.LaunchSettings;
 using Microsoft.DotNet.Cli.Utils;
-<<<<<<< HEAD
-=======
 using Microsoft.DotNet.Cli.Utils.Extensions;
-using Microsoft.DotNet.Cli.Commands.Run.LaunchSettings;
-using Microsoft.DotNet.Tools.Test;
-using LocalizableStrings = Microsoft.DotNet.Tools.Test.LocalizableStrings;
->>>>>>> 87fd0c87
 
 namespace Microsoft.DotNet.Cli.Commands.Test;
 
@@ -210,7 +205,7 @@
         var result = LaunchSettingsManager.TryApplyLaunchSettings(File.ReadAllText(launchSettingsPath), profileName);
         if (!result.Success)
         {
-            Reporter.Error.WriteLine(string.Format(Tools.Run.LocalizableStrings.RunCommandExceptionCouldNotApplyLaunchSettings, profileName, result.FailureReason).Bold().Red());
+            Reporter.Error.WriteLine(string.Format(CliCommandStrings.RunCommandExceptionCouldNotApplyLaunchSettings, profileName, result.FailureReason).Bold().Red());
             return null;
         }
 
