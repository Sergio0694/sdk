﻿// Licensed to the .NET Foundation under one or more agreements.
// The .NET Foundation licenses this file to you under the MIT license.

using System.CommandLine;
using System.CommandLine.Completions;
using System.CommandLine.Help;
using System.Reflection;
using Microsoft.DotNet.Cli.Commands.Add;
using Microsoft.DotNet.Cli.Commands.Add.Package;
using Microsoft.DotNet.Cli.Commands.Build;
using Microsoft.DotNet.Cli.Commands.BuildServer;
using Microsoft.DotNet.Cli.Commands.Clean;
using Microsoft.DotNet.Cli.Commands.Complete;
using Microsoft.DotNet.Cli.Commands.Format;
using Microsoft.DotNet.Cli.Commands.Fsi;
using Microsoft.DotNet.Cli.Commands.Help;
using Microsoft.DotNet.Cli.Commands.InternalReportInstallSuccess;
using Microsoft.DotNet.Cli.Commands.List;
using Microsoft.DotNet.Cli.Commands.List.Reference;
using Microsoft.DotNet.Cli.Commands.MSBuild;
using Microsoft.DotNet.Cli.Commands.New;
using Microsoft.DotNet.Cli.Commands.NuGet;
using Microsoft.DotNet.Cli.Commands.Pack;
using Microsoft.DotNet.Cli.Commands.Package;
using Microsoft.DotNet.Cli.Commands.Package.Add;
using Microsoft.DotNet.Cli.Commands.Project;
using Microsoft.DotNet.Cli.Commands.Publish;
using Microsoft.DotNet.Cli.Commands.Reference;
using Microsoft.DotNet.Cli.Commands.Remove;
using Microsoft.DotNet.Cli.Commands.Restore;
using Microsoft.DotNet.Cli.Commands.Run;
using Microsoft.DotNet.Cli.Commands.Sdk;
using Microsoft.DotNet.Cli.Commands.Solution;
using Microsoft.DotNet.Cli.Commands.Store;
using Microsoft.DotNet.Cli.Commands.Test;
using Microsoft.DotNet.Cli.Commands.Tool;
using Microsoft.DotNet.Cli.Commands.VSTest;
using Microsoft.DotNet.Cli.Commands.Workload;
using Microsoft.DotNet.Cli.Commands.Workload.Search;
using Microsoft.DotNet.Cli.Extensions;
using Microsoft.DotNet.Cli.Utils;
using Microsoft.DotNet.Cli.Utils.Extensions;
using Microsoft.TemplateEngine.Cli;

namespace Microsoft.DotNet.Cli;

public static class Parser
{
    public static readonly CliRootCommand RootCommand = new()
    {
        Directives = { new DiagramDirective(), new SuggestDirective(), new EnvironmentVariablesDirective() }
    };

    public static readonly CliCommand InstallSuccessCommand = InternalReportinstallsuccessCommandParser.GetCommand();

    // Subcommands
    public static readonly CliCommand[] Subcommands =
    [
        AddCommandParser.GetCommand(),
        BuildCommandParser.GetCommand(),
        BuildServerCommandParser.GetCommand(),
        CleanCommandParser.GetCommand(),
        FormatCommandParser.GetCommand(),
        CompleteCommandParser.GetCommand(),
        FsiCommandParser.GetCommand(),
        ListCommandParser.GetCommand(),
        MSBuildCommandParser.GetCommand(),
        NewCommandParser.GetCommand(),
        NuGetCommandParser.GetCommand(),
        PackCommandParser.GetCommand(),
        PackageCommandParser.GetCommand(),
        ParseCommandParser.GetCommand(),
        ProjectCommandParser.GetCommand(),
        PublishCommandParser.GetCommand(),
        ReferenceCommandParser.GetCommand(),
        RemoveCommandParser.GetCommand(),
        RestoreCommandParser.GetCommand(),
        RunCommandParser.GetCommand(),
        SlnCommandParser.GetCommand(),
        StoreCommandParser.GetCommand(),
        TestCommandParser.GetCommand(),
        ToolCommandParser.GetCommand(),
        VSTestCommandParser.GetCommand(),
        HelpCommandParser.GetCommand(),
        SdkCommandParser.GetCommand(),
        InstallSuccessCommand,
        WorkloadCommandParser.GetCommand(),
        new System.CommandLine.StaticCompletions.CompletionsCommand()
    ];

    public static readonly CliOption<bool> DiagOption = CommonOptionsFactory.CreateDiagnosticsOption(recursive: false);

    public static readonly CliOption<bool> VersionOption = new("--version")
    {
        Arity = ArgumentArity.Zero,
    };

    public static readonly CliOption<bool> InfoOption = new("--info")
    {
        Arity = ArgumentArity.Zero,
    };

    public static readonly CliOption<bool> ListSdksOption = new("--list-sdks")
    {
        Arity = ArgumentArity.Zero,
    };

    public static readonly CliOption<bool> ListRuntimesOption = new("--list-runtimes")
    {
        Arity = ArgumentArity.Zero,
    };

    // Argument
    public static readonly CliArgument<string> DotnetSubCommand = new("subcommand") { Arity = ArgumentArity.ZeroOrOne, Hidden = true };

    private static CliCommand ConfigureCommandLine(CliCommand rootCommand)
    {
        for (int i = rootCommand.Options.Count - 1; i >= 0; i--)
        {
            CliOption option = rootCommand.Options[i];

            if (option is VersionOption)
            {
                rootCommand.Options.RemoveAt(i);
            }
            else if (option is HelpOption helpOption)
            {
                helpOption.Action = new HelpAction()
                {
                    Builder = DotnetHelpBuilder.Instance.Value
                };

                option.Description = CommonLocalizableStrings.ShowHelpDescription;
            }
        }

        // Add subcommands
        foreach (var subcommand in Subcommands)
        {
            rootCommand.Subcommands.Add(subcommand);
        }

        // Add options
        rootCommand.Options.Add(DiagOption);
        rootCommand.Options.Add(VersionOption);
        rootCommand.Options.Add(InfoOption);
        rootCommand.Options.Add(ListSdksOption);
        rootCommand.Options.Add(ListRuntimesOption);

        // Add argument
        rootCommand.Arguments.Add(DotnetSubCommand);

        rootCommand.SetAction(parseResult =>
        {
            if (parseResult.GetValue(DiagOption) && parseResult.Tokens.Count == 1)
            {
                // when user does not specify any args except of diagnostics ("dotnet -d"), we do nothing
                // as Program.ProcessArgs already enabled the diagnostic output
                return 0;
            }
            else
            {
                // when user does not specify any args (just "dotnet"), a usage needs to be printed
                parseResult.Configuration.Output.WriteLine(HelpUsageText.UsageText);
                return 0;
            }
        });

        return rootCommand;
    }

    public static CliCommand GetBuiltInCommand(string commandName)
    {
        return Subcommands
            .FirstOrDefault(c => c.Name.Equals(commandName, StringComparison.OrdinalIgnoreCase));
    }

    /// <summary>
    /// Implements token-per-line response file handling for the CLI. We use this instead of the built-in S.CL handling
    /// to ensure backwards-compatibility with MSBuild.
    /// </summary>
    public static bool TokenPerLine(string tokenToReplace, out IReadOnlyList<string> replacementTokens, out string errorMessage)
    {
        var filePath = Path.GetFullPath(tokenToReplace);
        if (File.Exists(filePath))
        {
            var lines = File.ReadAllLines(filePath);
            var trimmedLines =
                lines
                    // Remove content in the lines that start with # after trimmer leading whitespace
                    .Select(line => line.TrimStart().StartsWith('#') ? string.Empty : line)
                    // trim leading/trailing whitespace to not pass along dead spaces
                    .Select(x => x.Trim())
                    // Remove empty lines
                    .Where(line => line.Length > 0);
            replacementTokens = [.. trimmedLines];
            errorMessage = null;
            return true;
        }
        else
        {
            replacementTokens = null;
            errorMessage = string.Format(CommonLocalizableStrings.ResponseFileNotFound, tokenToReplace);
            return false;
        }
    }

    public static CliConfiguration Instance { get; } = new(ConfigureCommandLine(RootCommand))
    {
        EnableDefaultExceptionHandler = false,
        EnablePosixBundling = false,
        ResponseFileTokenReplacer = TokenPerLine
    };

    internal static int ExceptionHandler(Exception exception, ParseResult parseResult)
    {
        if (exception is TargetInvocationException)
        {
            exception = exception.InnerException;
        }

        if (exception is GracefulException)
        {
            Reporter.Error.WriteLine(CommandLoggingContext.IsVerbose
                ? exception.ToString().Red().Bold()
                : exception.Message.Red().Bold());
        }
        else if (exception is CommandParsingException)
        {
            Reporter.Error.WriteLine(CommandLoggingContext.IsVerbose
                ? exception.ToString().Red().Bold()
                : exception.Message.Red().Bold());
            parseResult.ShowHelp();
        }
        else
        {
            Reporter.Error.Write("Unhandled exception: ".Red().Bold());
            Reporter.Error.WriteLine(exception.ToString().Red().Bold());
        }

        return 1;
    }

    internal class DotnetHelpBuilder : HelpBuilder
    {
        private DotnetHelpBuilder(int maxWidth = int.MaxValue) : base(maxWidth) { }

        public static Lazy<HelpBuilder> Instance = new(() =>
        {
            int windowWidth;
            try
            {
<<<<<<< HEAD
                Reporter.Error.WriteLine(CommandLoggingContext.IsVerbose ?
                    exception.ToString().Red().Bold() :
                    exception.Message.Red().Bold());
=======
                windowWidth = Console.WindowWidth;
>>>>>>> 9d75e4cc
            }
            catch
            {
<<<<<<< HEAD
                Reporter.Error.WriteLine(CommandLoggingContext.IsVerbose ?
                    exception.ToString().Red().Bold() :
                    exception.Message.Red().Bold());
                parseResult.ShowHelp();
            }
            else if (exception.GetType().Name.Equals("WorkloadManifestCompositionException"))
            {
                Reporter.Error.WriteLine(CommandLoggingContext.IsVerbose ?
                    exception.ToString().Red().Bold() :
                    exception.Message.Red().Bold());
            }
            else
            {
                Reporter.Error.Write("Unhandled exception: ".Red().Bold());
                Reporter.Error.WriteLine(CommandLoggingContext.IsVerbose ?
                    exception.ToString().Red().Bold() :
                    exception.Message.Red().Bold());
=======
                windowWidth = int.MaxValue;
            }

            DotnetHelpBuilder dotnetHelpBuilder = new(windowWidth);

            SetHelpCustomizations(dotnetHelpBuilder);

            return dotnetHelpBuilder;
        });

        private static void SetHelpCustomizations(HelpBuilder builder)
        {
            foreach (var option in OptionForwardingExtensions.HelpDescriptionCustomizations.Keys)
            {
                Func<HelpContext, string> descriptionCallback = (HelpContext context) =>
                {
                    foreach (var (command, helpText) in OptionForwardingExtensions.HelpDescriptionCustomizations[option])
                    {
                        if (context.ParseResult.CommandResult.Command.Equals(command))
                        {
                            return helpText;
                        }
                    }
                    return null;
                };
                builder.CustomizeSymbol(option, secondColumnText: descriptionCallback);
>>>>>>> 9d75e4cc
            }

            builder.CustomizeSymbol(WorkloadSearchVersionsCommandParser.GetCommand(), secondColumnText: CommonLocalizableStrings.ShortWorkloadSearchVersionDescription);
        }

        public static void additionalOption(HelpContext context)
        {
            List<TwoColumnHelpRow> options = [];
            HashSet<CliOption> uniqueOptions = [];
            foreach (CliOption option in context.Command.Options)
            {
                if (!option.Hidden && uniqueOptions.Add(option))
                {
                    options.Add(context.HelpBuilder.GetTwoColumnRow(option, context));
                }
            }

            if (options.Count <= 0)
            {
                return;
            }

            context.Output.WriteLine(CommonLocalizableStrings.MSBuildAdditionalOptionTitle);
            context.HelpBuilder.WriteColumns(options, context);
            context.Output.WriteLine();
        }

        public override void Write(HelpContext context)
        {
            var command = context.Command;
            var helpArgs = new string[] { "--help" };
            if (command.Equals(RootCommand))
            {
                Console.Out.WriteLine(HelpUsageText.UsageText);
                return;
            }

            foreach (var option in command.Options)
            {
                option.EnsureHelpName();
            }

            if (command.Equals(NuGetCommandParser.GetCommand()) || command.Parents.Any(parent => parent == NuGetCommandParser.GetCommand()))
            {
                NuGetCommand.Run(context.ParseResult);
            }
            else if (command.Name.Equals(MSBuildCommandParser.GetCommand().Name))
            {
                new MSBuildForwardingApp(helpArgs).Execute();
                context.Output.WriteLine();
                additionalOption(context);
            }
            else if (command.Name.Equals(VSTestCommandParser.GetCommand().Name))
            {
                new VSTestForwardingApp(helpArgs).Execute();
            }
            else if (command.Name.Equals(FormatCommandParser.GetCommand().Name))
            {
                var arguments = context.ParseResult.GetValue(FormatCommandParser.Arguments);
                new DotnetFormatForwardingApp([.. arguments, .. helpArgs]).Execute();
            }
            else if (command.Name.Equals(FsiCommandParser.GetCommand().Name))
            {
                new FsiForwardingApp(helpArgs).Execute();
            }
            else if (command is TemplateEngine.Cli.Commands.ICustomHelp helpCommand)
            {
                var blocks = helpCommand.CustomHelpLayout();
                foreach (var block in blocks)
                {
                    block(context);
                }
            }
            else if (command.Name.Equals(FormatCommandParser.GetCommand().Name))
            {
                new DotnetFormatForwardingApp(helpArgs).Execute();
            }
            else if (command.Name.Equals(FsiCommandParser.GetCommand().Name))
            {
                new FsiForwardingApp(helpArgs).Execute();
            }
            else
            {
                if (command.Name.Equals(ListProjectToProjectReferencesCommandParser.GetCommand().Name))
                {
                    CliCommand listCommand = command.Parents.Single() as CliCommand;

                    for (int i = 0; i < listCommand.Arguments.Count; i++)
                    {
                        if (listCommand.Arguments[i].Name == CommonLocalizableStrings.SolutionOrProjectArgumentName)
                        {
                            // Name is immutable now, so we create a new Argument with the right name..
                            listCommand.Arguments[i] = ListCommandParser.CreateSlnOrProjectArgument(CommonLocalizableStrings.ProjectArgumentName, CommonLocalizableStrings.ProjectArgumentDescription);
                        }
                    }
                }
                else if (command.Name.Equals(AddPackageParser.GetCommand().Name) || command.Name.Equals(AddCommandParser.GetCommand().Name))
                {
                    // Don't show package completions in help
                    PackageAddCommandParser.CmdPackageArgument.CompletionSources.Clear();
                }

                base.Write(context);
            }
        }
    }
}<|MERGE_RESOLUTION|>--- conflicted
+++ resolved
@@ -221,21 +221,29 @@
 
         if (exception is GracefulException)
         {
-            Reporter.Error.WriteLine(CommandLoggingContext.IsVerbose
-                ? exception.ToString().Red().Bold()
-                : exception.Message.Red().Bold());
+            Reporter.Error.WriteLine(CommandLoggingContext.IsVerbose ?
+                exception.ToString().Red().Bold() :
+                exception.Message.Red().Bold());
         }
         else if (exception is CommandParsingException)
         {
-            Reporter.Error.WriteLine(CommandLoggingContext.IsVerbose
-                ? exception.ToString().Red().Bold()
-                : exception.Message.Red().Bold());
+            Reporter.Error.WriteLine(CommandLoggingContext.IsVerbose ?
+                exception.ToString().Red().Bold() :
+                exception.Message.Red().Bold());
             parseResult.ShowHelp();
         }
+        else if (exception.GetType().Name.Equals("WorkloadManifestCompositionException"))
+        {
+            Reporter.Error.WriteLine(CommandLoggingContext.IsVerbose ?
+                exception.ToString().Red().Bold() :
+                exception.Message.Red().Bold());
+        }
         else
         {
             Reporter.Error.Write("Unhandled exception: ".Red().Bold());
-            Reporter.Error.WriteLine(exception.ToString().Red().Bold());
+            Reporter.Error.WriteLine(CommandLoggingContext.IsVerbose ?
+                exception.ToString().Red().Bold() :
+                exception.Message.Red().Bold());
         }
 
         return 1;
@@ -250,35 +258,10 @@
             int windowWidth;
             try
             {
-<<<<<<< HEAD
-                Reporter.Error.WriteLine(CommandLoggingContext.IsVerbose ?
-                    exception.ToString().Red().Bold() :
-                    exception.Message.Red().Bold());
-=======
                 windowWidth = Console.WindowWidth;
->>>>>>> 9d75e4cc
             }
             catch
             {
-<<<<<<< HEAD
-                Reporter.Error.WriteLine(CommandLoggingContext.IsVerbose ?
-                    exception.ToString().Red().Bold() :
-                    exception.Message.Red().Bold());
-                parseResult.ShowHelp();
-            }
-            else if (exception.GetType().Name.Equals("WorkloadManifestCompositionException"))
-            {
-                Reporter.Error.WriteLine(CommandLoggingContext.IsVerbose ?
-                    exception.ToString().Red().Bold() :
-                    exception.Message.Red().Bold());
-            }
-            else
-            {
-                Reporter.Error.Write("Unhandled exception: ".Red().Bold());
-                Reporter.Error.WriteLine(CommandLoggingContext.IsVerbose ?
-                    exception.ToString().Red().Bold() :
-                    exception.Message.Red().Bold());
-=======
                 windowWidth = int.MaxValue;
             }
 
@@ -305,7 +288,6 @@
                     return null;
                 };
                 builder.CustomizeSymbol(option, secondColumnText: descriptionCallback);
->>>>>>> 9d75e4cc
             }
 
             builder.CustomizeSymbol(WorkloadSearchVersionsCommandParser.GetCommand(), secondColumnText: CommonLocalizableStrings.ShortWorkloadSearchVersionDescription);
