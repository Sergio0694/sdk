﻿// Copyright (c) .NET Foundation and contributors. All rights reserved.
// Licensed under the MIT license. See LICENSE file in the project root for full license information.

using System;
using System.Collections.Generic;
using System.IO;
using System.Linq;
using System.CommandLine;
using System.Reflection;
using System.Runtime.InteropServices;
using System.Threading.Tasks;
using Microsoft.DotNet.Cli.NuGetPackageDownloader;
using Microsoft.DotNet.Cli.Utils;
using Microsoft.DotNet.ToolPackage;
using Microsoft.DotNet.Tools;
using Microsoft.Extensions.EnvironmentAbstractions;
using NuGet.Client;
using NuGet.Common;
using NuGet.ContentModel;
using NuGet.Frameworks;
using NuGet.LibraryModel;
using NuGet.Packaging;
using NuGet.Packaging.Core;
using NuGet.ProjectModel;
using NuGet.Repositories;
using NuGet.RuntimeModel;
using NuGet.Versioning;
using NuGet.Configuration;
using Microsoft.TemplateEngine.Utils;
using System.Text.Json;
using System.Xml;
using System.Text.Json.Nodes;
using Newtonsoft.Json.Linq;

namespace Microsoft.DotNet.Cli.ToolPackage
{
    internal class ToolPackageDownloader : IToolPackageDownloader
    {
        private readonly IToolPackageStore _toolPackageStore;

        // The directory that the tool package is returned 
        protected DirectoryPath _toolReturnPackageDirectory;

        // The directory that the tool asset file is returned
        protected DirectoryPath _toolReturnJsonParentDirectory;

        // The directory that global tools first downloaded
        // example: C:\Users\username\.dotnet\tools\.store\.stage\tempFolder
        protected readonly DirectoryPath _globalToolStageDir;

        // The directory that local tools first downloaded
        // example: C:\Users\username\.nuget\package
        protected readonly DirectoryPath _localToolDownloadDir;

        // The directory that local tools' asset files located
        // example: C:\Users\username\AppData\Local\Temp\tempFolder
        protected readonly DirectoryPath _localToolAssetDir;

        protected readonly string _runtimeJsonPath;

        public ToolPackageDownloader(
            IToolPackageStore store,
            string runtimeJsonPathForTests = null
        )
        {
            _toolPackageStore = store ?? throw new ArgumentNullException(nameof(store));
            _globalToolStageDir = _toolPackageStore.GetRandomStagingDirectory();
            ISettings settings = Settings.LoadDefaultSettings(Directory.GetCurrentDirectory());
            _localToolDownloadDir = new DirectoryPath(SettingsUtility.GetGlobalPackagesFolder(settings));
            
            _localToolAssetDir = new DirectoryPath(PathUtilities.CreateTempSubdirectory());
            _runtimeJsonPath = runtimeJsonPathForTests ?? Path.Combine(Path.GetDirectoryName(Assembly.GetExecutingAssembly().Location), "RuntimeIdentifierGraph.json");
        }

        public IToolPackage InstallPackage(PackageLocation packageLocation, PackageId packageId,
            VerbosityOptions verbosity = VerbosityOptions.normal,
            VersionRange versionRange = null,
            string targetFramework = null,
            bool isGlobalTool = false,
            bool isGlobalToolRollForward = false,
            RestoreActionConfig restoreActionConfig = null
            )
        {
            var packageRootDirectory = _toolPackageStore.GetRootPackageDirectory(packageId);
            string rollbackDirectory = null;

            return TransactionalAction.Run<IToolPackage>(
                action: () =>
                {
                    ILogger nugetLogger = new NullLogger();
                    if (verbosity.IsDetailedOrDiagnostic())
                    {
                        nugetLogger = new NuGetConsoleLogger();
                    }

                    if (versionRange == null)
                    {
                        var versionString = "*";
                        versionRange = VersionRange.Parse(versionString);
                    }

                    var toolDownloadDir = isGlobalTool ? _globalToolStageDir : _localToolDownloadDir;
                    var assetFileDirectory = isGlobalTool ? _globalToolStageDir : _localToolAssetDir;
<<<<<<< HEAD
                    var nugetPackageDownloader = new NuGetPackageDownloader.NuGetPackageDownloader(toolDownloadDir, verboseLogger: nugetLogger, isNuGetTool: true, restoreActionConfig: restoreActionConfig, verbosityOptions: verbosity);
=======
                    var nugetPackageDownloader = new NuGetPackageDownloader.NuGetPackageDownloader(toolDownloadDir, verboseLogger: nugetLogger, shouldUsePackageSourceMapping: true, verbosityOptions: verbosity);
>>>>>>> d28b5e32

                    var packageSourceLocation = new PackageSourceLocation(packageLocation.NugetConfig, packageLocation.RootConfigDirectory, packageLocation.SourceFeedOverrides, packageLocation.AdditionalFeeds);

                    bool givenSpecificVersion = false;
                    if (versionRange.MinVersion != null && versionRange.MaxVersion != null && versionRange.MinVersion == versionRange.MaxVersion)
                    {
                        givenSpecificVersion = true;
                    }
                    NuGetVersion packageVersion = nugetPackageDownloader.GetBestPackageVersionAsync(packageId, versionRange, packageSourceLocation).GetAwaiter().GetResult();

                    rollbackDirectory = isGlobalTool ? toolDownloadDir.Value: Path.Combine(toolDownloadDir.Value, packageId.ToString(), packageVersion.ToString());

                    if (isGlobalTool)
                    {
                        NuGetv3LocalRepository nugetPackageRootDirectory = new(Path.Combine(_toolPackageStore.GetRootPackageDirectory(packageId).ToString().Trim('"'), packageVersion.ToString()));
                        var globalPackage = nugetPackageRootDirectory.FindPackage(packageId.ToString(), packageVersion);

                        if (globalPackage != null)
                        {
                            throw new ToolPackageException(
                                string.Format(
                                    CommonLocalizableStrings.ToolPackageConflictPackageId,
                                    packageId,
                                    packageVersion.ToNormalizedString()));
                        }
                    }
                    NuGetv3LocalRepository localRepository = new(toolDownloadDir.Value);
                    var package = localRepository.FindPackage(packageId.ToString(), packageVersion);

                    if (package == null)
                    {
                        DownloadAndExtractPackage(packageId, nugetPackageDownloader, toolDownloadDir.Value, packageVersion, packageSourceLocation, includeUnlisted: givenSpecificVersion).GetAwaiter().GetResult();
                    }
                    else if(isGlobalTool)
                    {
                        throw new ToolPackageException(
                            string.Format(
                                CommonLocalizableStrings.ToolPackageConflictPackageId,
                                packageId,
                                packageVersion.ToNormalizedString()));
                    }
                                       
                    CreateAssetFile(packageId, packageVersion, toolDownloadDir, assetFileDirectory, _runtimeJsonPath, targetFramework);
                    
                    DirectoryPath toolReturnPackageDirectory;
                    DirectoryPath toolReturnJsonParentDirectory;

                    if (isGlobalTool)
                    {
                        toolReturnPackageDirectory = _toolPackageStore.GetPackageDirectory(packageId, packageVersion);
                        toolReturnJsonParentDirectory = _toolPackageStore.GetPackageDirectory(packageId, packageVersion);
                        var packageRootDirectory = _toolPackageStore.GetRootPackageDirectory(packageId);
                        Directory.CreateDirectory(packageRootDirectory.Value);
                        FileAccessRetrier.RetryOnMoveAccessFailure(() => Directory.Move(_globalToolStageDir.Value, toolReturnPackageDirectory.Value));
                        rollbackDirectory = toolReturnPackageDirectory.Value;
                    }
                    else
                    {
                        toolReturnPackageDirectory = toolDownloadDir;
                        toolReturnJsonParentDirectory = _localToolAssetDir;
                    }

                    var toolPackageInstance = new ToolPackageInstance(id: packageId,
                                    version: packageVersion,
                                    packageDirectory: toolReturnPackageDirectory,
                                    assetsJsonParentDirectory: toolReturnJsonParentDirectory);

                    if (isGlobalToolRollForward)
                    {
                        UpdateRuntimeConfig(toolPackageInstance);
                    }

                    return toolPackageInstance;
                },
                rollback: () =>
                {
                    if (rollbackDirectory != null && Directory.Exists(rollbackDirectory))
                    {
                        Directory.Delete(rollbackDirectory, true);
                    }
                    // Delete the root if it is empty
                    if (Directory.Exists(packageRootDirectory.Value) &&
                        !Directory.EnumerateFileSystemEntries(packageRootDirectory.Value).Any())
                    {
                        Directory.Delete(packageRootDirectory.Value, false);
                    }
                });
        }

        // The following methods are copied from the LockFileUtils class in Nuget.Client
        private static void AddToolsAssets(
            ManagedCodeConventions managedCodeConventions,
            LockFileTargetLibrary lockFileLib,
            ContentItemCollection contentItems,
            IReadOnlyList<SelectionCriteria> orderedCriteria)
        {
            var toolsGroup = GetLockFileItems(
                orderedCriteria,
                contentItems,
                managedCodeConventions.Patterns.ToolsAssemblies);

            lockFileLib.ToolsAssemblies.AddRange(toolsGroup);
        }

        private static void UpdateRuntimeConfig(
            ToolPackageInstance toolPackageInstance
            )
        {
            foreach (var command in toolPackageInstance.Commands)
            {
                var runtimeConfigFilePath = Path.ChangeExtension(command.Executable.Value, ".runtimeconfig.json");

                // Update the runtimeconfig.json file
                if (File.Exists(runtimeConfigFilePath))
                {
                    string existingJson = File.ReadAllText(runtimeConfigFilePath);

                    var jsonObject = JObject.Parse(existingJson);
                    if (jsonObject["runtimeOptions"] is JObject runtimeOptions)
                    {
                        runtimeOptions["rollForward"] = "Major";
                        string updateJson = jsonObject.ToString();
                        File.WriteAllText(runtimeConfigFilePath, updateJson);
                    }
                }
            }
        }

        private static IEnumerable<LockFileItem> GetLockFileItems(
            IReadOnlyList<SelectionCriteria> criteria,
            ContentItemCollection items,
            params PatternSet[] patterns)
        {
            return GetLockFileItems(criteria, items, additionalAction: null, patterns);
        }

        private static IEnumerable<LockFileItem> GetLockFileItems(
           IReadOnlyList<SelectionCriteria> criteria,
           ContentItemCollection items,
           Action<LockFileItem> additionalAction,
           params PatternSet[] patterns)
        {
            // Loop through each criteria taking the first one that matches one or more items.
            foreach (var managedCriteria in criteria)
            {
                var group = items.FindBestItemGroup(
                    managedCriteria,
                    patterns);

                if (group != null)
                {
                    foreach (var item in group.Items)
                    {
                        var newItem = new LockFileItem(item.Path);
                        if (item.Properties.TryGetValue("locale", out var locale))
                        {
                            newItem.Properties["locale"] = (string)locale;
                        }

                        if (item.Properties.TryGetValue("related", out var related))
                        {
                            newItem.Properties["related"] = (string)related;
                        }
                        additionalAction?.Invoke(newItem);
                        yield return newItem;
                    }
                    // Take only the first group that has items
                    break;
                }
            }

            yield break;
        }

        private static async Task<NuGetVersion> DownloadAndExtractPackage(
            PackageId packageId,
            INuGetPackageDownloader nugetPackageDownloader,
            string packagesRootPath,
            NuGetVersion packageVersion,
            PackageSourceLocation packageSourceLocation,
            bool includeUnlisted = false
            )
        {
            var packagePath = await nugetPackageDownloader.DownloadPackageAsync(packageId, packageVersion, packageSourceLocation, includeUnlisted: includeUnlisted).ConfigureAwait(false);

            // look for package on disk and read the version
            NuGetVersion version;

            using (FileStream packageStream = File.OpenRead(packagePath))
            {
                PackageArchiveReader reader = new(packageStream);
                version = new NuspecReader(reader.GetNuspec()).GetVersion();

                var packageHash = Convert.ToBase64String(new CryptoHashProvider("SHA512").CalculateHash(reader.GetNuspec()));
                var hashPath = new VersionFolderPathResolver(packagesRootPath).GetHashPath(packageId.ToString(), version);

                Directory.CreateDirectory(Path.GetDirectoryName(hashPath));
                File.WriteAllText(hashPath, packageHash);
            }

            // Extract the package
            var nupkgDir = Path.Combine(packagesRootPath, packageId.ToString(), version.ToString());
            await nugetPackageDownloader.ExtractPackageAsync(packagePath, new DirectoryPath(nupkgDir));

            return version;
        }

        private static void CreateAssetFile(
            PackageId packageId,
            NuGetVersion version,
            DirectoryPath packagesRootPath,
            DirectoryPath assetFileDirectory,
            string runtimeJsonGraph,
            string targetFramework = null
            )
        {
            // To get runtimeGraph:
            var runtimeGraph = JsonRuntimeFormat.ReadRuntimeGraph(runtimeJsonGraph);

            // Create ManagedCodeConventions:
            var conventions = new ManagedCodeConventions(runtimeGraph);

            //  Create LockFileTargetLibrary
            var lockFileLib = new LockFileTargetLibrary()
            {
                Name = packageId.ToString(),
                Version = version,
                Type = LibraryType.Package,
                PackageType = new List<PackageType>() { PackageType.DotnetTool }
            };

            //  Create NuGetv3LocalRepository
            NuGetv3LocalRepository localRepository = new(packagesRootPath.Value);
            var package = localRepository.FindPackage(packageId.ToString(), version);

            var collection = new ContentItemCollection();
            collection.Load(package.Files);

            //  Create criteria
            var managedCriteria = new List<SelectionCriteria>(1);
            // Use major.minor version of currently running version of .NET
            NuGetFramework currentTargetFramework;
            if(targetFramework != null)
            {
                currentTargetFramework = NuGetFramework.Parse(targetFramework); 
            }
            else
            {
                currentTargetFramework = new NuGetFramework(FrameworkConstants.FrameworkIdentifiers.NetCoreApp, new Version(Environment.Version.Major, Environment.Version.Minor));
            }

            var standardCriteria = conventions.Criteria.ForFrameworkAndRuntime(
                currentTargetFramework,
                RuntimeInformation.RuntimeIdentifier);
            managedCriteria.Add(standardCriteria);

            //  Create asset file
            if (lockFileLib.PackageType.Contains(PackageType.DotnetTool))
            {
                AddToolsAssets(conventions, lockFileLib, collection, managedCriteria);
            }

            var lockFile = new LockFile();
            var lockFileTarget = new LockFileTarget()
            {
                TargetFramework = currentTargetFramework,
                RuntimeIdentifier = RuntimeInformation.RuntimeIdentifier
            };
            lockFileTarget.Libraries.Add(lockFileLib);
            lockFile.Targets.Add(lockFileTarget);
            new LockFileFormat().Write(Path.Combine(assetFileDirectory.Value, "project.assets.json"), lockFile);
        }

        public NuGetVersion GetNuGetVersion(
            PackageLocation packageLocation,
            PackageId packageId,
            VerbosityOptions verbosity,
            VersionRange versionRange = null,
            bool isGlobalTool = false)
        {
            ILogger nugetLogger = new NullLogger();

            if (verbosity.IsDetailedOrDiagnostic())
            {
                nugetLogger = new NuGetConsoleLogger();
            }

            if (versionRange == null)
            {
                var versionString = "*";
                versionRange = VersionRange.Parse(versionString);
            }

            var nugetPackageDownloader = new NuGetPackageDownloader.NuGetPackageDownloader(
                packageInstallDir: isGlobalTool ? _globalToolStageDir : _localToolDownloadDir,
                verboseLogger: nugetLogger,
                shouldUsePackageSourceMapping: true,
                verbosityOptions: verbosity);

            var packageSourceLocation = new PackageSourceLocation(
                nugetConfig: packageLocation.NugetConfig,
                rootConfigDirectory: packageLocation.RootConfigDirectory,
                sourceFeedOverrides: packageLocation.SourceFeedOverrides,
                additionalSourceFeeds: packageLocation.AdditionalFeeds);

            return nugetPackageDownloader.GetBestPackageVersionAsync(packageId, versionRange, packageSourceLocation).GetAwaiter().GetResult();
        }
    }
}<|MERGE_RESOLUTION|>--- conflicted
+++ resolved
@@ -101,11 +101,7 @@
 
                     var toolDownloadDir = isGlobalTool ? _globalToolStageDir : _localToolDownloadDir;
                     var assetFileDirectory = isGlobalTool ? _globalToolStageDir : _localToolAssetDir;
-<<<<<<< HEAD
-                    var nugetPackageDownloader = new NuGetPackageDownloader.NuGetPackageDownloader(toolDownloadDir, verboseLogger: nugetLogger, isNuGetTool: true, restoreActionConfig: restoreActionConfig, verbosityOptions: verbosity);
-=======
-                    var nugetPackageDownloader = new NuGetPackageDownloader.NuGetPackageDownloader(toolDownloadDir, verboseLogger: nugetLogger, shouldUsePackageSourceMapping: true, verbosityOptions: verbosity);
->>>>>>> d28b5e32
+                    var nugetPackageDownloader = new NuGetPackageDownloader.NuGetPackageDownloader(toolDownloadDir, verboseLogger: nugetLogger, shouldUsePackageSourceMapping: true, restoreActionConfig: restoreActionConfig, verbosityOptions: verbosity);
 
                     var packageSourceLocation = new PackageSourceLocation(packageLocation.NugetConfig, packageLocation.RootConfigDirectory, packageLocation.SourceFeedOverrides, packageLocation.AdditionalFeeds);
 
