﻿<Project Sdk="Microsoft.NET.Sdk">

  <PropertyGroup>
    <TargetFrameworks>net6.0;net472</TargetFrameworks>
    <IsPackable>true</IsPackable>
    <IsShippingPackage>true</IsShippingPackage>
    <StrongNameKeyId>Open</StrongNameKeyId>
<<<<<<< HEAD
    <VersionPrefix>2.0.0</VersionPrefix>
=======
    <VersionPrefix>1.1.0</VersionPrefix>
>>>>>>> af88d8be
    <IncludeBuildOutput>false</IncludeBuildOutput>
    <!-- This package doesnot contain any lib or ref assemblies because its a tooling package.-->
    <NoWarn>$(NoWarn);NU5128</NoWarn>
  </PropertyGroup>

  <ItemGroup>
    <Compile Include="..\..\Tasks\Common\**\*.cs" LinkBase="Common" />
    <!-- ExcludeAssets="Runtime" is being set to avoid adding package references and dependencies of package and project references into the package. -->
    <PackageReference Include="Microsoft.Build.Utilities.Core" Version="$(MicrosoftBuildUtilitiesCoreVersion)" ExcludeAssets="Runtime" />
    <!-- We carry NuGet as part of the package in case the package is used with an older SDKs or with full framework MSBuild. -->
    <PackageReference Include="NuGet.Frameworks" Version="$(NuGetBuildTasksPackageVersion)" />
    <PackageReference Include="NuGet.Packaging" Version="$(NuGetBuildTasksPackageVersion)" />
    <PackageReference Include="NuGet.Protocol" Version="$(NuGetBuildTasksPackageVersion)" />
    <ProjectReference Include="..\Microsoft.DotNet.PackageValidation\Microsoft.DotNet.PackageValidation.csproj" ExcludeAssets="Runtime" />
    <ProjectReference Include="..\Microsoft.DotNet.ApiCompatibility\Microsoft.DotNet.ApiCompatibility.csproj" ExcludeAssets="Runtime" />
  </ItemGroup>

  <ItemGroup>
    <EmbeddedResource Include="..\..\Tasks\Common\Resources\Strings.resx" LinkBase="Resources" GenerateSource="True" Namespace="Microsoft.NET.Build.Tasks" />
    <EmbeddedResource Update="Resources.resx" GenerateSource="true" />
  </ItemGroup>

  <!--
    Default to including all *.props and *.targets files
    from the project directory into the NuGet package root
  -->
  <ItemGroup>
    <None Include="**/*.props;**/*.targets" Pack="true">
      <PackagePath>%(RecursiveDir)%(Filename)%(Extension)</PackagePath>
    </None>
    <None Include="..\..\Tasks\Microsoft.NET.Build.Tasks\targets\Microsoft.NET.Compatibility.Common.targets" Pack="true">
      <Link>build/Microsoft.NET.Compatibility.Common.targets</Link>
      <PackagePath>build/%(Filename)%(Extension)</PackagePath>
    </None>
  </ItemGroup>

  <ItemGroup>
    <None Include="$(RepoRoot)LICENSE.txt" PackagePath="LICENSE.txt" Pack="true" />
  </ItemGroup>

  <PropertyGroup>
    <TargetsForTfmSpecificContentInPackage>$(TargetsForTfmSpecificContentInPackage);_AddBuildOutputToPackageCore;_AddBuildOutputToPackageDesktop</TargetsForTfmSpecificContentInPackage>
  </PropertyGroup>

  <ItemGroup>
    <!--
      Update all PackageReference and ProjectReference Items to have
      PrivateAssets="All" and default Publish to true.
      This removes the dependency nodes from the generated nuspec and
      forces the publish output to contain the dlls.
     -->
    <PackageReference Update="@(PackageReference)">
      <PrivateAssets>All</PrivateAssets>
      <Publish Condition="'%(PackageReference.Publish)' == ''">true</Publish>
      <ExcludeAssets Condition="'%(PackageReference.Publish)' == 'false'">runtime</ExcludeAssets>
    </PackageReference>
    <ProjectReference Update="@(ProjectReference)">
      <PrivateAssets>All</PrivateAssets>
      <Publish Condition="'%(ProjectReference.Publish)' == ''">true</Publish>
    </ProjectReference>

    <!--
      Update all Reference items to have Pack="false"
      This removes the frameworkDependency nodes from the generated nuspec
    -->
    <Reference Update="@(Reference)">
      <Pack>false</Pack>
    </Reference>
  </ItemGroup>

  <Target Name="_AddBuildOutputToPackageCore" DependsOnTargets="Publish" Condition="'$(TargetFrameworkIdentifier)' == '.NETCoreApp'">
    <ItemGroup>
      <!-- Publish .NET Core assets and include them in the package under tools directory. -->
      <TfmSpecificPackageFile Include="$(PublishDir)**" PackagePath="tools/$(TargetFramework)/%(RecursiveDir)%(FileName)%(Extension)" />
    </ItemGroup>
  </Target>

  <Target Name="_AddBuildOutputToPackageDesktop" Condition="'$(TargetFrameworkIdentifier)' != '.NETCoreApp'">
    <ItemGroup>
      <!-- Include .NET Framework build outputs in the package under tools directory. -->
      <TfmSpecificPackageFile Include="$(OutputPath)**" PackagePath="tools/$(TargetFramework)/%(RecursiveDir)%(FileName)%(Extension)" />
    </ItemGroup>
  </Target>

</Project><|MERGE_RESOLUTION|>--- conflicted
+++ resolved
@@ -5,11 +5,7 @@
     <IsPackable>true</IsPackable>
     <IsShippingPackage>true</IsShippingPackage>
     <StrongNameKeyId>Open</StrongNameKeyId>
-<<<<<<< HEAD
     <VersionPrefix>2.0.0</VersionPrefix>
-=======
-    <VersionPrefix>1.1.0</VersionPrefix>
->>>>>>> af88d8be
     <IncludeBuildOutput>false</IncludeBuildOutput>
     <!-- This package doesnot contain any lib or ref assemblies because its a tooling package.-->
     <NoWarn>$(NoWarn);NU5128</NoWarn>
