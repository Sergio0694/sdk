--- conflicted
+++ resolved
@@ -37,17 +37,8 @@
         /// </summary>
         private ImmutableList<WatchHotReloadService.Update> _previousUpdates = [];
 
-<<<<<<< HEAD
-        /// <summary>
-        /// Set of capabilities aggregated across the current set of <see cref="_runningProjects"/>.
-        /// Default if not calculated yet.
-        /// </summary>
-        private ImmutableArray<string> _currentAggregateCapabilities;
-
         private readonly CancellationToken _shutdownCancellationToken;
 
-=======
->>>>>>> b18400ff
         private bool _isDisposed;
 
         public CompilationHandler(IReporter reporter, EnvironmentOptions environmentOptions, CancellationToken shutdownCancellationToken)
@@ -55,12 +46,8 @@
             _reporter = reporter;
             EnvironmentOptions = environmentOptions;
             Workspace = new IncrementalMSBuildWorkspace(reporter);
-<<<<<<< HEAD
-            _hotReloadService = new WatchHotReloadService(Workspace.CurrentSolution.Services, GetAggregateCapabilitiesAsync);
+            _hotReloadService = new WatchHotReloadService(Workspace.CurrentSolution.Services, () => ValueTask.FromResult(GetAggregateCapabilities()));
             _shutdownCancellationToken = shutdownCancellationToken;
-=======
-            _hotReloadService = new WatchHotReloadService(Workspace.CurrentSolution.Services, () => ValueTask.FromResult(GetAggregateCapabilities()));
->>>>>>> b18400ff
         }
 
         public void Dispose()
