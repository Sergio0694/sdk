﻿// Licensed to the .NET Foundation under one or more agreements.
// The .NET Foundation licenses this file to you under the MIT license.

using System.Collections.Immutable;
using System.Diagnostics;
using Microsoft.Build.Graph;
using Microsoft.CodeAnalysis;

namespace Microsoft.DotNet.Watch
{
    internal sealed partial class HotReloadDotNetWatcher : Watcher
    {
        private readonly IConsole _console;
        private readonly IRuntimeProcessLauncherFactory? _runtimeProcessLauncherFactory;
        private readonly RestartPrompt? _rudeEditRestartPrompt;

        public HotReloadDotNetWatcher(DotNetWatchContext context, IConsole console, MSBuildFileSetFactory fileSetFactory, IRuntimeProcessLauncherFactory? runtimeProcessLauncherFactory)
            : base(context, fileSetFactory)
        {
            _console = console;
            _runtimeProcessLauncherFactory = runtimeProcessLauncherFactory;
            if (!context.Options.NonInteractive)
            {
                var consoleInput = new ConsoleInputReader(_console, context.Options.Quiet, context.EnvironmentOptions.SuppressEmojis);

                var noPrompt = EnvironmentVariables.RestartOnRudeEdit;
                if (noPrompt)
                {
                    context.Reporter.Verbose($"DOTNET_WATCH_RESTART_ON_RUDE_EDIT = 'true'. Will restart without prompt.");
                }

                _rudeEditRestartPrompt = new RestartPrompt(context.Reporter, consoleInput, noPrompt ? true : null);
            }
        }

        public override async Task WatchAsync(CancellationToken shutdownCancellationToken)
        {
            CancellationTokenSource? forceRestartCancellationSource = null;
            var hotReloadEnabledMessage = "Hot reload enabled. For a list of supported edits, see https://aka.ms/dotnet/hot-reload.";

            if (!Context.Options.NonInteractive)
            {
                Context.Reporter.Output($"{hotReloadEnabledMessage}{Environment.NewLine}  {(Context.EnvironmentOptions.SuppressEmojis ? string.Empty : "💡")} Press \"Ctrl + R\" to restart.", emoji: "🔥");

                _console.KeyPressed += (key) =>
                {
                    if (key.Modifiers.HasFlag(ConsoleModifiers.Control) && key.Key == ConsoleKey.R && forceRestartCancellationSource is { } source)
                    {
                        // provide immediate feedback to the user:
                        Context.Reporter.Report(source.IsCancellationRequested ? MessageDescriptor.RestartInProgress : MessageDescriptor.RestartRequested);
                        source.Cancel();
                    }
                };
            }
            else
            {
                Context.Reporter.Output(hotReloadEnabledMessage, emoji: "🔥");
            }

            using var fileWatcher = new FileWatcher(Context.Reporter);

            for (var iteration = 0; !shutdownCancellationToken.IsCancellationRequested; iteration++)
            {
                Interlocked.Exchange(ref forceRestartCancellationSource, new CancellationTokenSource())?.Dispose();

                using var rootProcessTerminationSource = new CancellationTokenSource();

                // This source will signal when the user cancels (either Ctrl+R or Ctrl+C) or when the root process terminates:
                using var iterationCancellationSource = CancellationTokenSource.CreateLinkedTokenSource(shutdownCancellationToken, forceRestartCancellationSource.Token, rootProcessTerminationSource.Token);
                var iterationCancellationToken = iterationCancellationSource.Token;

                var waitForFileChangeBeforeRestarting = true;
                EvaluationResult? evaluationResult = null;
                RunningProject? rootRunningProject = null;
                IRuntimeProcessLauncher? runtimeProcessLauncher = null;
                CompilationHandler? compilationHandler = null;
                Action<ChangedPath>? fileChangedCallback = null;

                try
                {
                    var rootProjectOptions = Context.RootProjectOptions;
                    var runtimeProcessLauncherFactory = _runtimeProcessLauncherFactory;

                    // Evaluate the target to find out the set of files to watch.
                    // In case the app fails to start due to build or other error we can wait for these files to change.
                    evaluationResult = await EvaluateRootProjectAsync(iterationCancellationToken);
                    Debug.Assert(evaluationResult.ProjectGraph != null);

                    var rootProject = evaluationResult.ProjectGraph.GraphRoots.Single();

                    // use normalized MSBuild path so that we can index into the ProjectGraph
                    rootProjectOptions = rootProjectOptions with { ProjectPath = rootProject.ProjectInstance.FullPath };

                    var rootProjectCapabilities = rootProject.GetCapabilities();
                    if (rootProjectCapabilities.Contains(AspireServiceFactory.AppHostProjectCapability))
                    {
                        runtimeProcessLauncherFactory ??= AspireServiceFactory.Instance;
                        Context.Reporter.Verbose("Using Aspire process launcher.");
                    }

                    await using var browserConnector = new BrowserConnector(Context);
                    var projectMap = new ProjectNodeMap(evaluationResult.ProjectGraph, Context.Reporter);
<<<<<<< HEAD
                    compilationHandler = new CompilationHandler(Context.Reporter, Context.EnvironmentOptions, shutdownCancellationToken);
                    var staticFileHandler = new StaticFileHandler(Context.Reporter, projectMap, browserConnector);
=======
                    compilationHandler = new CompilationHandler(Context.Reporter);
>>>>>>> b18400ff
                    var scopedCssFileHandler = new ScopedCssFileHandler(Context.Reporter, projectMap, browserConnector);
                    var projectLauncher = new ProjectLauncher(Context, projectMap, browserConnector, compilationHandler, iteration);
                    var outputDirectories = GetProjectOutputDirectories(evaluationResult.ProjectGraph);
                    ReportOutputDirectories(outputDirectories);
                    var changeFilter = new Predicate<ChangedPath>(change => AcceptChange(change, evaluationResult, outputDirectories));

                    var rootProjectNode = evaluationResult.ProjectGraph.GraphRoots.Single();

                    runtimeProcessLauncher = runtimeProcessLauncherFactory?.TryCreate(rootProjectNode, projectLauncher, rootProjectOptions);
                    if (runtimeProcessLauncher != null)
                    {
                        var launcherEnvironment = runtimeProcessLauncher.GetEnvironmentVariables();
                        rootProjectOptions = rootProjectOptions with
                        {
                            LaunchEnvironmentVariables = [.. rootProjectOptions.LaunchEnvironmentVariables, .. launcherEnvironment]
                        };
                    }

                    var (buildSucceeded, buildOutput, _) = await BuildProjectAsync(rootProjectOptions.ProjectPath, rootProjectOptions.BuildArguments, iterationCancellationToken);
                    BuildUtilities.ReportBuildOutput(Context.Reporter, buildOutput, buildSucceeded, projectDisplay: rootProjectOptions.ProjectPath);
                    if (!buildSucceeded)
                    {
                        continue;
                    }

                    rootRunningProject = await projectLauncher.TryLaunchProcessAsync(
                        rootProjectOptions,
                        rootProcessTerminationSource,
                        onOutput: null,
                        restartOperation: new RestartOperation(_ => throw new InvalidOperationException("Root project shouldn't be restarted")),
                        iterationCancellationToken);

                    if (rootRunningProject == null)
                    {
                        // error has been reported:
                        waitForFileChangeBeforeRestarting = false;
                        return;
                    }

                    // Cancel iteration as soon as the root process exits, so that we don't spent time loading solution, etc. when the process is already dead.
                    rootRunningProject.ProcessExitedSource.Token.Register(() => iterationCancellationSource.Cancel());

                    if (shutdownCancellationToken.IsCancellationRequested)
                    {
                        // Ctrl+C:
                        return;
                    }

                    try
                    {
                        await rootRunningProject.WaitForProcessRunningAsync(iterationCancellationToken);
                    }
                    catch (OperationCanceledException) when (rootRunningProject.ProcessExitedSource.Token.IsCancellationRequested)
                    {
                        // Process might have exited while we were trying to communicate with it.
                        // Cancel the iteration, but wait for a file change before starting a new one.
                        iterationCancellationSource.Cancel();
                        iterationCancellationSource.Token.ThrowIfCancellationRequested();
                    }

                    if (shutdownCancellationToken.IsCancellationRequested)
                    {
                        // Ctrl+C:
                        return;
                    }

                    await compilationHandler.Workspace.UpdateProjectConeAsync(RootFileSetFactory.RootProjectFile, iterationCancellationToken);

                    // Solution must be initialized after we load the solution but before we start watching for file changes to avoid race condition
                    // when the EnC session captures content of the file after the changes has already been made.
                    // The session must also start after the project is built, so that the EnC service can read document checksums from the PDB.
                    await compilationHandler.StartSessionAsync(iterationCancellationToken);

                    if (shutdownCancellationToken.IsCancellationRequested)
                    {
                        // Ctrl+C:
                        return;
                    }

                    fileWatcher.WatchContainingDirectories(evaluationResult.Files.Keys);

                    var changedFilesAccumulator = ImmutableList<ChangedPath>.Empty;

                    void FileChangedCallback(ChangedPath change)
                    {
                        if (changeFilter(change))
                        {
                            Context.Reporter.Verbose($"File change: {change.Kind} '{change.Path}'.");
                            ImmutableInterlocked.Update(ref changedFilesAccumulator, changedPaths => changedPaths.Add(change));
                        }
                    }

                    fileChangedCallback = FileChangedCallback;
                    fileWatcher.OnFileChange += fileChangedCallback;
                    ReportWatchingForChanges();

                    // Hot Reload loop - exits when the root process needs to be restarted.
                    bool extendTimeout = false;
                    while (true)
                    {
                        try
                        {
                            // Use timeout to batch file changes. If the process doesn't exit within the given timespan we'll check
                            // for accumulated file changes. If there are any we attempt Hot Reload. Otherwise we come back here to wait again.
                            _ = await rootRunningProject.RunningProcess.WaitAsync(TimeSpan.FromMilliseconds(extendTimeout ? 200 : 50), iterationCancellationToken);

                            // Process exited: cancel the iteration, but wait for a file change before starting a new one
                            waitForFileChangeBeforeRestarting = true;
                            iterationCancellationSource.Cancel();
                            break;
                        }
                        catch (TimeoutException)
                        {
                            // check for changed files
                        }
                        catch (OperationCanceledException)
                        {
                            Debug.Assert(iterationCancellationToken.IsCancellationRequested);
                            waitForFileChangeBeforeRestarting = false;
                            break;
                        }

                        // If the changes include addition/deletion wait a little bit more for possible matching deletion/addition.
                        // This eliminates reevaluations caused by teared add + delete of a temp file or a move of a file.
                        if (!extendTimeout && changedFilesAccumulator.Any(change => change.Kind is ChangeKind.Add or ChangeKind.Delete))
                        {
                            extendTimeout = true;
                            continue;
                        }

                        extendTimeout = false;

                        var changedFiles = await CaptureChangedFilesSnapshot(rebuiltProjects: null);
                        if (changedFiles is [])
                        {
                            continue;
                        }

                        if (!rootProjectCapabilities.Contains("SupportsHotReload"))
                        {
                            Context.Reporter.Warn($"Project '{rootProject.GetDisplayName()}' does not support Hot Reload and must be rebuilt.");

                            // file change already detected
                            waitForFileChangeBeforeRestarting = false;
                            iterationCancellationSource.Cancel();
                            break;
                        }

                        HotReloadEventSource.Log.HotReloadStart(HotReloadEventSource.StartType.Main);
                        var stopwatch = Stopwatch.StartNew();

                        HotReloadEventSource.Log.HotReloadStart(HotReloadEventSource.StartType.StaticHandler);
                        await compilationHandler.HandleStaticAssetChangesAsync(changedFiles, projectMap, iterationCancellationToken);
                        HotReloadEventSource.Log.HotReloadEnd(HotReloadEventSource.StartType.StaticHandler);

                        HotReloadEventSource.Log.HotReloadStart(HotReloadEventSource.StartType.ScopedCssHandler);
                        await scopedCssFileHandler.HandleFileChangesAsync(changedFiles, iterationCancellationToken);
                        HotReloadEventSource.Log.HotReloadEnd(HotReloadEventSource.StartType.ScopedCssHandler);

                        HotReloadEventSource.Log.HotReloadStart(HotReloadEventSource.StartType.CompilationHandler);

                        var (projectsToRebuild, projectsToRestart) = await compilationHandler.HandleManagedCodeChangesAsync(restartPrompt: async (projectNames, cancellationToken) =>
                        {
                            if (_rudeEditRestartPrompt != null)
                            {
                                // stop before waiting for user input:
                                stopwatch.Stop();

                                string question;
                                if (runtimeProcessLauncher == null)
                                {
                                    question = "Do you want to restart your app?";
                                }
                                else
                                {
                                    Context.Reporter.Output("Affected projects:");

                                    foreach (var projectName in projectNames.OrderBy(n => n))
                                    {
                                        Context.Reporter.Output("  " + projectName);
                                    }

                                    question = "Do you want to restart these projects?";
                                }

                                if (!await _rudeEditRestartPrompt.WaitForRestartConfirmationAsync(question, cancellationToken))
                                {
                                    Context.Reporter.Output("Hot reload suspended. To continue hot reload, press \"Ctrl + R\".", emoji: "🔥");
                                    await Task.Delay(-1, cancellationToken);
                                }
                            }
                            else
                            {
                                Context.Reporter.Verbose("Restarting without prompt since dotnet-watch is running in non-interactive mode.");

                                foreach (var projectName in projectNames)
                                {
                                    Context.Reporter.Verbose($"  Project to restart: '{projectName}'");
                                }
                            }
                        }, iterationCancellationToken);
                        HotReloadEventSource.Log.HotReloadEnd(HotReloadEventSource.StartType.CompilationHandler);

                        stopwatch.Stop();
                        Context.Reporter.Report(MessageDescriptor.HotReloadChangeHandled, stopwatch.ElapsedMilliseconds);

                        HotReloadEventSource.Log.HotReloadEnd(HotReloadEventSource.StartType.Main);

                        // Terminate root process if it had rude edits or is non-reloadable.
                        if (projectsToRestart.SingleOrDefault(project => project.Options.IsRootProject) is { } rootProjectToRestart)
                        {
                            // Triggers rootRestartCancellationToken.
                            waitForFileChangeBeforeRestarting = false;
                            break;
                        }

                        if (projectsToRebuild.Count > 0)
                        {
                            // Discard baselines before build.
                            compilationHandler.DiscardProjectBaselines(projectsToRebuild, iterationCancellationToken);

                            while (true)
                            {
                                iterationCancellationToken.ThrowIfCancellationRequested();

                                // pause accumulating file changes during build:
                                fileWatcher.SuppressEvents = true;
                                try
                                {
                                    var buildResults = await Task.WhenAll(
                                        projectsToRebuild.Values.Select(projectPath => BuildProjectAsync(projectPath, rootProjectOptions.BuildArguments, iterationCancellationToken)));

                                    foreach (var (success, output, projectPath) in buildResults)
                                    {
                                        BuildUtilities.ReportBuildOutput(Context.Reporter, output, success, projectPath);
                                    }

                                    if (buildResults.All(result => result.success))
                                    {
                                        break;
                                    }
                                }
                                finally
                                {
                                    fileWatcher.SuppressEvents = false;
                                }

                                iterationCancellationToken.ThrowIfCancellationRequested();

                                _ = await fileWatcher.WaitForFileChangeAsync(
                                    changeFilter,
                                    startedWatching: () => Context.Reporter.Report(MessageDescriptor.FixBuildError),
                                    shutdownCancellationToken);
                            }

                            // Changes made since last snapshot of the accumulator shouldn't be included in next Hot Reload update.
                            // Apply them to the workspace.
                            _ = await CaptureChangedFilesSnapshot(projectsToRebuild);

                            // Update project baselines to reflect changes to the restarted projects.
                            compilationHandler.UpdateProjectBaselines(projectsToRebuild, iterationCancellationToken);
                        }

                        if (projectsToRestart is not [])
                        {
                            await Task.WhenAll(
                                projectsToRestart.Select(async runningProject =>
                                {
                                    var newRunningProject = await runningProject.RestartOperation(shutdownCancellationToken);

                                    try
                                    {
                                        await newRunningProject.WaitForProcessRunningAsync(shutdownCancellationToken);
                                    }
                                    catch (OperationCanceledException) when (!shutdownCancellationToken.IsCancellationRequested)
                                    {
                                        // Process might have exited while we were trying to communicate with it.
                                    }
                                    finally
                                    {
                                        runningProject.Dispose();
                                    }
                                }))
                                .WaitAsync(shutdownCancellationToken);
                        }

                        async Task<ImmutableList<ChangedFile>> CaptureChangedFilesSnapshot(ImmutableDictionary<ProjectId, string>? rebuiltProjects)
                        {
                            var changedPaths = Interlocked.Exchange(ref changedFilesAccumulator, []);
                            if (changedPaths is [])
                            {
                                return [];
                            }

                            // Note:
                            // It is possible that we could have received multiple changes for a file that should cancel each other (such as Delete + Add),
                            // but they end up split into two snapshots and we will interpret them as two separate Delete and Add changes that trigger
                            // two sets of Hot Reload updates. Hence the normalization is best effort as we can't predict future.

                            var changedFiles = NormalizePathChanges(changedPaths)
                                .Select(changedPath =>
                                {
                                    if (evaluationResult.Files.TryGetValue(changedPath.Path, out var existingFileItem))
                                    {
                                        // On macOS may report Update followed by Add when a new file is created or just updated.
                                        // We normalize Update + Add to just Add above.
                                        // To distinguish between an addition and an update we check if the file exists.
                                        var changeKind = changedPath.Kind == ChangeKind.Add ? ChangeKind.Update : changedPath.Kind;

                                        return new ChangedFile(existingFileItem, changeKind);
                                    }

                                    return new ChangedFile(
                                        new FileItem() { FilePath = changedPath.Path, ContainingProjectPaths = [] },
                                        ChangeKind.Add);
                                })
                                .ToImmutableList();

                            // When a new file is added we need to run design-time build to find out
                            // what kind of the file it is and which project(s) does it belong to (can be linked, web asset, etc.).
                            // We don't need to rebuild and restart the application though.
                            var hasAddedFile = changedFiles.Any(f => f.Kind is ChangeKind.Add);

                            if (hasAddedFile)
                            {
                                Context.Reporter.Report(MessageDescriptor.FileAdditionTriggeredReEvaluation);

                                evaluationResult = await EvaluateRootProjectAsync(iterationCancellationToken);

                                // additional directories may have been added:
                                fileWatcher.WatchContainingDirectories(evaluationResult.Files.Keys);

                                await compilationHandler.Workspace.UpdateProjectConeAsync(RootFileSetFactory.RootProjectFile, iterationCancellationToken);

                                if (shutdownCancellationToken.IsCancellationRequested)
                                {
                                    // Ctrl+C:
                                    return [];
                                }

                                // Update files in the change set with new evaluation info.
                                changedFiles = changedFiles
                                    .Select(f => evaluationResult.Files.TryGetValue(f.Item.FilePath, out var evaluatedFile) ? f with { Item = evaluatedFile } : f)
                                    .ToImmutableList();
                            }

                            if (rebuiltProjects != null)
                            {
                                // Filter changed files down to those contained in projects being rebuilt.
                                // File changes that affect projects that are not being rebuilt will stay in the accumulator
                                // and be included in the next Hot Reload change set.
                                var rebuiltProjectPaths = rebuiltProjects.Values.ToHashSet();

                                var newAccumulator = ImmutableList<ChangedPath>.Empty;
                                var newChangedFiles = ImmutableList<ChangedFile>.Empty;

                                foreach (var file in changedFiles)
                                {
                                    if (file.Item.ContainingProjectPaths.All(containingProjectPath => rebuiltProjectPaths.Contains(containingProjectPath)))
                                    {
                                        newChangedFiles = newChangedFiles.Add(file);
                                    }
                                    else
                                    {
                                        newAccumulator = newAccumulator.Add(new ChangedPath(file.Item.FilePath, file.Kind));
                                    }
                                }

                                changedFiles = newChangedFiles;
                                ImmutableInterlocked.Update(ref changedFilesAccumulator, accumulator => accumulator.AddRange(newAccumulator));
                            }

                            ReportFileChanges(changedFiles);

                            if (!hasAddedFile)
                            {
                                // update the workspace to reflect changes in the file content:
                                await compilationHandler.Workspace.UpdateFileContentAsync(changedFiles, iterationCancellationToken);
                            }

                            return changedFiles;
                        }
                    }
                }
                catch (OperationCanceledException) when (!shutdownCancellationToken.IsCancellationRequested)
                {
                    // start next iteration unless shutdown is requested
                }
                catch (Exception) when ((waitForFileChangeBeforeRestarting = false) == true)
                {
                    // unreachable
                    throw new InvalidOperationException();
                }
                finally
                {
                    // stop watching file changes:
                    if (fileChangedCallback != null)
                    {
                        fileWatcher.OnFileChange -= fileChangedCallback;
                    }

                    if (runtimeProcessLauncher != null)
                    {
                        // Request cleanup of all processes created by the launcher before we terminate the root process.
                        // Non-cancellable - can only be aborted by forced Ctrl+C, which immediately kills the dotnet-watch process.
                        await runtimeProcessLauncher.TerminateLaunchedProcessesAsync(CancellationToken.None);
                    }

                    if (compilationHandler != null)
                    {
                        // Non-cancellable - can only be aborted by forced Ctrl+C, which immediately kills the dotnet-watch process.
                        await compilationHandler.TerminateNonRootProcessesAndDispose(CancellationToken.None);
                    }

                    if (rootRunningProject != null)
                    {
                        await rootRunningProject.TerminateAsync(shutdownCancellationToken);
                    }

                    if (runtimeProcessLauncher != null)
                    {
                        await runtimeProcessLauncher.DisposeAsync();
                    }

                    rootRunningProject?.Dispose();

                    if (waitForFileChangeBeforeRestarting &&
                        !shutdownCancellationToken.IsCancellationRequested &&
                        !forceRestartCancellationSource.IsCancellationRequested)
                    {
                        using var shutdownOrForcedRestartSource = CancellationTokenSource.CreateLinkedTokenSource(shutdownCancellationToken, forceRestartCancellationSource.Token);
                        await WaitForFileChangeBeforeRestarting(fileWatcher, evaluationResult, shutdownOrForcedRestartSource.Token);
                    }
                }
            }
        }

        private async ValueTask WaitForFileChangeBeforeRestarting(FileWatcher fileWatcher, EvaluationResult? evaluationResult, CancellationToken cancellationToken)
        {
            if (evaluationResult != null)
            {
                if (!fileWatcher.WatchingDirectories)
                {
                    fileWatcher.WatchContainingDirectories(evaluationResult.Files.Keys);
                }

                _ = await fileWatcher.WaitForFileChangeAsync(
                    evaluationResult.Files,
                    startedWatching: () => Context.Reporter.Report(MessageDescriptor.WaitingForFileChangeBeforeRestarting),
                    cancellationToken);
            }
            else
            {
                // evaluation cancelled - watch for any changes in the directory containing the root project:
                fileWatcher.WatchContainingDirectories([RootFileSetFactory.RootProjectFile]);

                _ = await fileWatcher.WaitForFileChangeAsync(
                    acceptChange: change => AcceptChange(change),
                    startedWatching: () => Context.Reporter.Report(MessageDescriptor.WaitingForFileChangeBeforeRestarting),
                    cancellationToken);
            }
        }

        private bool AcceptChange(ChangedPath change, EvaluationResult evaluationResult, IReadOnlySet<string> outputDirectories)
        {
            var (path, kind) = change;

            // Handle changes to files that are known to be project build inputs from its evaluation.
            if (evaluationResult.Files.ContainsKey(path))
            {
                return true;
            }

            // Ignore other changes to output and intermediate output directories.
            //
            // Unsupported scenario:
            // - msbuild target adds source files to intermediate output directory and Compile items
            //   based on the content of non-source file.
            //
            // On the other hand, changes to source files produced by source generators will be registered
            // since the changes to additional file will trigger workspace update, which will trigger the source generator.
            if (PathUtilities.ContainsPath(outputDirectories, path))
            {
                Context.Reporter.Report(MessageDescriptor.IgnoringChangeInOutputDirectory, kind, path);
                return false;
            }

            return AcceptChange(change);
        }

        private bool AcceptChange(ChangedPath change)
        {
            var (path, kind) = change;

            // only handle file changes:
            if (Directory.Exists(path))
            {
                return false;
            }

            if (PathUtilities.GetContainingDirectories(path).FirstOrDefault(IsHiddenDirectory) is { } containingHiddenDir)
            {
                Context.Reporter.Report(MessageDescriptor.IgnoringChangeInHiddenDirectory, containingHiddenDir, kind, path);
                return false;
            }

            return true;
        }

        // Directory name starts with '.' on Unix is considered hidden.
        // Apply the same convention on Windows as well (instead of checking for hidden attribute).
        // This is consistent with SDK rules for default item exclusions:
        // https://github.com/dotnet/sdk/blob/124be385f90f2c305dde2b817cb470e4d11d2d6b/src/Tasks/Microsoft.NET.Build.Tasks/targets/Microsoft.NET.Sdk.DefaultItems.targets#L42
        private static bool IsHiddenDirectory(string dir)
            => Path.GetFileName(dir).StartsWith('.');

        private static IReadOnlySet<string> GetProjectOutputDirectories(ProjectGraph projectGraph)
        {
            // TODO: https://github.com/dotnet/sdk/issues/45539
            // Consider evaluating DefaultItemExcludes and DefaultExcludesInProjectFolder msbuild properties using
            // https://github.com/dotnet/msbuild/blob/37eb419ad2c986ac5530292e6ee08e962390249e/src/Build/Globbing/MSBuildGlob.cs
            // to determine which directories should be excluded.

            var projectOutputDirectories = new HashSet<string>(PathUtilities.OSSpecificPathComparer);

            foreach (var projectNode in projectGraph.ProjectNodes)
            {
                TryAdd(projectNode.GetOutputDirectory());
                TryAdd(projectNode.GetIntermediateOutputDirectory());
            }

            return projectOutputDirectories;

            void TryAdd(string? dir)
            {
                try
                {
                    if (dir != null)
                    {
                        // msbuild properties may use '\' as a directory separator even on Unix.
                        // GetFullPath does not normalize '\' to '/' on Unix.
                        if (Path.DirectorySeparatorChar == '/')
                        {
                            dir = dir.Replace('\\', '/');
                        }

                        projectOutputDirectories.Add(Path.TrimEndingDirectorySeparator(Path.GetFullPath(dir)));
                    }
                }
                catch
                {
                    // ignore
                }
            }
        }

        private void ReportOutputDirectories(IReadOnlySet<string> directories)
        {
            foreach (var dir in directories)
            {
                Context.Reporter.Verbose($"Output directory: '{dir}'");
            }
        }

        internal static IEnumerable<ChangedPath> NormalizePathChanges(IEnumerable<ChangedPath> changes)
            => changes
                .GroupBy(keySelector: change => change.Path)
                .Select(group =>
                {
                    ChangedPath? lastUpdate = null;
                    ChangedPath? lastDelete = null;
                    ChangedPath? lastAdd = null;
                    ChangedPath? previous = null;

                    foreach (var item in group)
                    {
                        // eliminate repeated changes:
                        if (item.Kind == previous?.Kind)
                        {
                            continue;
                        }

                        previous = item;

                        if (item.Kind == ChangeKind.Add)
                        {
                            // eliminate delete-(update)*-add:
                            if (lastDelete.HasValue)
                            {
                                lastDelete = null;
                                lastAdd = null;
                                lastUpdate ??= item with { Kind = ChangeKind.Update };
                            }
                            else
                            {
                                lastAdd = item;
                            }
                        }
                        else if (item.Kind == ChangeKind.Delete)
                        {
                            // eliminate add-delete:
                            if (lastAdd.HasValue)
                            {
                                lastDelete = null;
                                lastAdd = null;
                            }
                            else
                            {
                                lastDelete = item;

                                // eliminate previous update:
                                lastUpdate = null;
                            }
                        }
                        else if (item.Kind == ChangeKind.Update)
                        {
                            // ignore updates after add:
                            if (!lastAdd.HasValue)
                            {
                                lastUpdate = item;
                            }
                        }
                        else
                        {
                            throw new InvalidOperationException($"Unexpected change kind: {item.Kind}");
                        }
                    }

                    return lastDelete ?? lastAdd ?? lastUpdate;
                })
                .Where(item => item != null)
                .Select(item => item!.Value);

        private void ReportWatchingForChanges()
        {
            var waitingForChanges = MessageDescriptor.WaitingForChanges;
            if (Context.EnvironmentOptions.TestFlags.HasFlag(TestFlags.ElevateWaitingForChangesMessageSeverity))
            {
                waitingForChanges = waitingForChanges with { Severity = MessageSeverity.Output };
            }

            Context.Reporter.Report(waitingForChanges);
        }

        private void ReportFileChanges(IReadOnlyList<ChangedFile> changedFiles)
        {
            Report(kind: ChangeKind.Add);
            Report(kind: ChangeKind.Update);
            Report(kind: ChangeKind.Delete);

            void Report(ChangeKind kind)
            {
                var items = changedFiles.Where(item => item.Kind == kind).ToArray();
                if (items is not [])
                {
                    Context.Reporter.Output(GetMessage(items, kind));
                }
            }

            string GetMessage(IReadOnlyList<ChangedFile> items, ChangeKind kind)
                => items is [{Item: var item }]
                    ? GetSingularMessage(kind) + ": " + GetRelativeFilePath(item.FilePath)
                    : GetPluralMessage(kind) + ": " + string.Join(", ", items.Select(f => GetRelativeFilePath(f.Item.FilePath)));

            static string GetSingularMessage(ChangeKind kind)
                => kind switch
                {
                    ChangeKind.Update => "File updated",
                    ChangeKind.Add => "File added",
                    ChangeKind.Delete => "File deleted",
                    _ => throw new InvalidOperationException()
                };

            static string GetPluralMessage(ChangeKind kind)
                => kind switch
                {
                    ChangeKind.Update => "Files updated",
                    ChangeKind.Add => "Files added",
                    ChangeKind.Delete => "Files deleted",
                    _ => throw new InvalidOperationException()
                };
        }

        private async ValueTask<EvaluationResult> EvaluateRootProjectAsync(CancellationToken cancellationToken)
        {
            while (true)
            {
                cancellationToken.ThrowIfCancellationRequested();

                var result = await RootFileSetFactory.TryCreateAsync(requireProjectGraph: true, cancellationToken);
                if (result != null)
                {
                    Debug.Assert(result.ProjectGraph != null);
                    return result;
                }

                await FileWatcher.WaitForFileChangeAsync(
                    RootFileSetFactory.RootProjectFile,
                    Context.Reporter,
                    startedWatching: () => Context.Reporter.Report(MessageDescriptor.FixBuildError),
                    cancellationToken);
            }
        }

        private async Task<(bool success, ImmutableArray<OutputLine> output, string projectPath)> BuildProjectAsync(
            string projectPath, IReadOnlyList<string> buildArguments, CancellationToken cancellationToken)
        {
            var buildOutput = new List<OutputLine>();

            var processSpec = new ProcessSpec
            {
                Executable = Context.EnvironmentOptions.MuxerPath,
                WorkingDirectory = Path.GetDirectoryName(projectPath)!,
                OnOutput = line =>
                {
                    lock (buildOutput)
                    {
                        buildOutput.Add(line);
                    }
                },
                // pass user-specified build arguments last to override defaults:
                Arguments = ["build", projectPath, "-consoleLoggerParameters:NoSummary;Verbosity=minimal", .. buildArguments]
            };

            Context.Reporter.Output($"Building {projectPath} ...");

            var exitCode = await ProcessRunner.RunAsync(processSpec, Context.Reporter, isUserApplication: false, launchResult: null, cancellationToken);
            return (exitCode == 0, buildOutput.ToImmutableArray(), projectPath);
        }

        private string GetRelativeFilePath(string path)
        {
            var relativePath = path;
            var workingDirectory = Context.EnvironmentOptions.WorkingDirectory;
            if (path.StartsWith(workingDirectory, StringComparison.Ordinal) && path.Length > workingDirectory.Length)
            {
                relativePath = path.Substring(workingDirectory.Length);

                return $".{(relativePath.StartsWith(Path.DirectorySeparatorChar) ? string.Empty : Path.DirectorySeparatorChar)}{relativePath}";
            }

            return relativePath;
        }
    }
}<|MERGE_RESOLUTION|>--- conflicted
+++ resolved
@@ -100,12 +100,7 @@
 
                     await using var browserConnector = new BrowserConnector(Context);
                     var projectMap = new ProjectNodeMap(evaluationResult.ProjectGraph, Context.Reporter);
-<<<<<<< HEAD
                     compilationHandler = new CompilationHandler(Context.Reporter, Context.EnvironmentOptions, shutdownCancellationToken);
-                    var staticFileHandler = new StaticFileHandler(Context.Reporter, projectMap, browserConnector);
-=======
-                    compilationHandler = new CompilationHandler(Context.Reporter);
->>>>>>> b18400ff
                     var scopedCssFileHandler = new ScopedCssFileHandler(Context.Reporter, projectMap, browserConnector);
                     var projectLauncher = new ProjectLauncher(Context, projectMap, browserConnector, compilationHandler, iteration);
                     var outputDirectories = GetProjectOutputDirectories(evaluationResult.ProjectGraph);
