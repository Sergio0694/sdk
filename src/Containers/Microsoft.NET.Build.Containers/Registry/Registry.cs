// Licensed to the .NET Foundation under one or more agreements.
// The .NET Foundation licenses this file to you under the MIT license.

using Microsoft.Extensions.Logging;
using Microsoft.NET.Build.Containers.Resources;
using NuGet.RuntimeModel;
using System.Diagnostics;
using System.Net.Http.Json;
using System.Text.Json;
using System.Text.Json.Nodes;
using System.Text.RegularExpressions;

namespace Microsoft.NET.Build.Containers;

internal interface IManifestPicker
{
    public PlatformSpecificManifest? PickBestManifestForRid(IReadOnlyDictionary<string, PlatformSpecificManifest> manifestList, string runtimeIdentifier);
}

internal sealed class RidGraphManifestPicker : IManifestPicker
{
    private readonly RuntimeGraph _runtimeGraph;

    public RidGraphManifestPicker(string runtimeIdentifierGraphPath)
    {
        _runtimeGraph = GetRuntimeGraphForDotNet(runtimeIdentifierGraphPath);
    }
    public PlatformSpecificManifest? PickBestManifestForRid(IReadOnlyDictionary<string, PlatformSpecificManifest> ridManifestDict, string runtimeIdentifier)
    {
        var bestManifestRid = GetBestMatchingRid(_runtimeGraph, runtimeIdentifier, ridManifestDict.Keys);
        if (bestManifestRid is null)
        {
            return null;
        }
        return ridManifestDict[bestManifestRid];
    }

    private static string? GetBestMatchingRid(RuntimeGraph runtimeGraph, string runtimeIdentifier, IEnumerable<string> availableRuntimeIdentifiers)
    {
        HashSet<string> availableRids = new HashSet<string>(availableRuntimeIdentifiers, StringComparer.Ordinal);
        foreach (var candidateRuntimeIdentifier in runtimeGraph.ExpandRuntime(runtimeIdentifier))
        {
            if (availableRids.Contains(candidateRuntimeIdentifier))
            {
                return candidateRuntimeIdentifier;
            }
        }

        return null;
    }

    private static RuntimeGraph GetRuntimeGraphForDotNet(string ridGraphPath) => JsonRuntimeFormat.ReadRuntimeGraph(ridGraphPath);

}

internal enum RegistryMode
{
    Push,
    Pull,
    PullFromOutput
}

internal sealed class Registry
{
    private const string DockerHubRegistry1 = "registry-1.docker.io";
    private const string DockerHubRegistry2 = "registry.hub.docker.com";
    private static readonly int s_defaultChunkSizeBytes = 1024 * 64;

    private readonly ILogger _logger;
    private readonly IRegistryAPI _registryAPI;
    private readonly RegistrySettings _settings;

    /// <summary>
    /// The name of the registry, which is the host name, optionally followed by a colon and the port number.
    /// This is used in user-facing error messages, and it should match what the user would manually enter as
    /// part of Docker commands like `docker login`.
    /// </summary>
    public string RegistryName { get; }

<<<<<<< HEAD
    internal Registry(string registryName, ILogger logger, IRegistryAPI registryAPI, RegistrySettings? settings = null) :
        this(new Uri($"https://{registryName}"), logger, registryAPI, settings)
    { }

    internal Registry(string registryName, ILogger logger, RegistryMode mode, RegistrySettings? settings = null) : 
        this(new Uri($"https://{registryName}"), logger, new RegistryApiFactory(mode), settings)
    { }


=======
    internal Registry(string registryName, ILogger logger, RegistryMode mode, RegistrySettings? settings = null) : this(
        ContainerHelpers.TryExpandRegistryToUri(registryName), logger, new RegistryApiFactory(mode), settings)
    { }

    internal Registry(string registryName, ILogger logger, IRegistryAPI registryAPI, RegistrySettings? settings = null) : this(
        ContainerHelpers.TryExpandRegistryToUri(registryName), logger, new RegistryApiFactory(registryAPI), settings)
    { }

>>>>>>> cce26601
    internal Registry(Uri baseUri, ILogger logger, IRegistryAPI registryAPI, RegistrySettings? settings = null) :
        this(baseUri, logger, new RegistryApiFactory(registryAPI), settings)
    { }

    internal Registry(Uri baseUri, ILogger logger, RegistryMode mode, RegistrySettings? settings = null) :
        this(baseUri, logger, new RegistryApiFactory(mode), settings)
    { }

    private Registry(Uri baseUri, ILogger logger, RegistryApiFactory factory, RegistrySettings? settings = null)
    {
        RegistryName = DeriveRegistryName(baseUri);

        // "docker.io" is not a real registry. Replace the uri to refer to an actual registry.
        if (baseUri.Host == ContainerHelpers.DockerRegistryAlias)
        {
            baseUri = new UriBuilder(baseUri.ToString()) { Host = DockerHubRegistry1 }.Uri;
        }
        BaseUri = baseUri;

        _logger = logger;
<<<<<<< HEAD
        _settings = settings ?? new RegistrySettings(RegistryName);
        _registryAPI = factory.Create(RegistryName, BaseUri, logger, _settings.IsInsecure);
=======
        _settings = settings ?? new RegistrySettings();
        _registryAPI = factory.Create(RegistryName, BaseUri, logger);
>>>>>>> cce26601
    }

    private static string DeriveRegistryName(Uri baseUri)
    {
        var port = baseUri.Port == -1 ? string.Empty : $":{baseUri.Port}";
        if (baseUri.OriginalString.EndsWith(port, ignoreCase: true, culture: null))
        {
            // the port was part of the original assignment, so it's ok to consider it part of the 'name'
            return baseUri.GetComponents(UriComponents.HostAndPort, UriFormat.Unescaped);
        }
        else
        {
            // the port was not part of the original assignment, so it's not part of the 'name'
            return baseUri.GetComponents(UriComponents.Host, UriFormat.Unescaped);
        }
    }

    public Uri BaseUri { get; }

    /// <summary>
    /// The max chunk size for patch blob uploads.
    /// </summary>
    /// <remarks>
    /// This varies by registry target, for example Amazon Elastic Container Registry requires 5MB chunks for all but the last chunk.
    /// </remarks>
    public int MaxChunkSizeBytes => _settings.ChunkedUploadSizeBytes.HasValue ? _settings.ChunkedUploadSizeBytes.Value : (IsAmazonECRRegistry ? 5248080 : s_defaultChunkSizeBytes);

    public bool IsAmazonECRRegistry => BaseUri.IsAmazonECRRegistry();

    /// <summary>
    /// Check to see if the registry is GitHub Packages, which always uses ghcr.io.
    /// </summary>
    public bool IsGithubPackageRegistry => RegistryName.StartsWith(RegistryConstants.GitHubPackageRegistryDomain, StringComparison.Ordinal);

    /// <summary>
    /// Is this registry the public Microsoft Container Registry.
    /// </summary>
    public bool IsMcr => RegistryName.Equals(RegistryConstants.MicrosoftContainerRegistryDomain, StringComparison.Ordinal);

    /// <summary>
    /// Check to see if the registry is Docker Hub, which uses two well-known domains.
    /// </summary>
    public bool IsDockerHub => RegistryName.Equals(ContainerHelpers.DockerRegistryAlias, StringComparison.Ordinal)
                            || RegistryName.Equals(DockerHubRegistry1, StringComparison.Ordinal)
                            || RegistryName.Equals(DockerHubRegistry2, StringComparison.Ordinal);

    /// <summary>
    /// Check to see if the registry is for Google Artifact Registry.
    /// </summary>
    /// <remarks>
    /// Google Artifact Registry locations (one for each availability zone) are of the form "ZONE-docker.pkg.dev".
    /// </remarks>
    public bool IsGoogleArtifactRegistry
    {
        get => RegistryName.EndsWith("-docker.pkg.dev", StringComparison.Ordinal);
    }

    public bool IsAzureContainerRegistry => RegistryName.EndsWith(".azurecr.io", StringComparison.OrdinalIgnoreCase);

    /// <summary>
    /// Pushing to ECR uses a much larger chunk size. To avoid getting too many socket disconnects trying to do too many
    /// parallel uploads be more conservative and upload one layer at a time.
    /// </summary>
    private bool SupportsParallelUploads => !IsAmazonECRRegistry && _settings.ParallelUploadEnabled;

    public async Task<ImageBuilder> GetImageManifestAsync(string repositoryName, string reference, string runtimeIdentifier, IManifestPicker manifestPicker, CancellationToken cancellationToken)
    {
        cancellationToken.ThrowIfCancellationRequested();
        using HttpResponseMessage initialManifestResponse = await _registryAPI.Manifest.GetAsync(repositoryName, reference, cancellationToken).ConfigureAwait(false);

        return initialManifestResponse.Content.Headers.ContentType?.MediaType switch
        {
            SchemaTypes.DockerManifestV2 or SchemaTypes.OciManifestV1 => await ReadSingleImageAsync(
                repositoryName,
                await ReadManifest().ConfigureAwait(false),
                cancellationToken).ConfigureAwait(false),
            SchemaTypes.DockerManifestListV2 => await PickBestImageFromManifestListAsync(
                repositoryName,
                reference,
                await initialManifestResponse.Content.ReadFromJsonAsync<ManifestListV2>(cancellationToken: cancellationToken).ConfigureAwait(false),
                runtimeIdentifier,
                manifestPicker,
                cancellationToken).ConfigureAwait(false),
            var unknownMediaType => throw new NotImplementedException(Resource.FormatString(
                nameof(Strings.UnknownMediaType),
                repositoryName,
                reference,
                BaseUri,
                unknownMediaType))
        };

        async Task<ManifestV2> ReadManifest()
        {
            initialManifestResponse.Headers.TryGetValues("Docker-Content-Digest", out var knownDigest);
            var manifest = (await initialManifestResponse.Content.ReadFromJsonAsync<ManifestV2>(cancellationToken: cancellationToken).ConfigureAwait(false))!;
            if (knownDigest?.FirstOrDefault() is string knownDigestValue)
            {
                manifest.KnownDigest = knownDigestValue;
            }
            return manifest;
        }
    }

    internal async Task<ManifestListV2?> GetManifestListAsync(string repositoryName, string reference, CancellationToken cancellationToken)
    {
        cancellationToken.ThrowIfCancellationRequested();
        using HttpResponseMessage initialManifestResponse = await _registryAPI.Manifest.GetAsync(repositoryName, reference, cancellationToken).ConfigureAwait(false);

        return initialManifestResponse.Content.Headers.ContentType?.MediaType switch
        {
            SchemaTypes.DockerManifestListV2 => await initialManifestResponse.Content.ReadFromJsonAsync<ManifestListV2>(cancellationToken: cancellationToken).ConfigureAwait(false),
            _ => null
        };
    }

    private async Task<ImageBuilder> ReadSingleImageAsync(string repositoryName, ManifestV2 manifest, CancellationToken cancellationToken)
    {
        cancellationToken.ThrowIfCancellationRequested();
        ManifestConfig config = manifest.Config;
        string configSha = config.digest;

        JsonNode configDoc = await _registryAPI.Blob.GetJsonAsync(repositoryName, configSha, cancellationToken).ConfigureAwait(false);

        cancellationToken.ThrowIfCancellationRequested();
        return new ImageBuilder(manifest, new ImageConfig(configDoc), _logger);
    }


    private static IReadOnlyDictionary<string, PlatformSpecificManifest> GetManifestsByRid(ManifestListV2 manifestList)
    {
        var ridDict = new Dictionary<string, PlatformSpecificManifest>();
        foreach (var manifest in manifestList.manifests)
        {
            if (CreateRidForPlatform(manifest.platform) is { } rid)
            {
                ridDict.TryAdd(rid, manifest);
            }
        }

        return ridDict;
    }

    private static string? CreateRidForPlatform(PlatformInformation platform)
    {
        // we only support linux and windows containers explicitly, so anything else we should skip past.
        var osPart = platform.os switch
        {
            "linux" => "linux",
            "windows" => "win",
            _ => null
        };
        // TODO: this part needs a lot of work, the RID graph isn't super precise here and version numbers (especially on windows) are _whack_
        // TODO: we _may_ need OS-specific version parsing. Need to do more research on what the field looks like across more manifest lists.
        var versionPart = platform.version?.Split('.') switch
        {
        [var major, ..] => major,
            _ => null
        };
        var platformPart = platform.architecture switch
        {
            "amd64" => "x64",
            "x386" => "x86",
            "arm" => $"arm{(platform.variant != "v7" ? platform.variant : "")}",
            "arm64" => "arm64",
            "ppc64le" => "ppc64le",
            "s390x" => "s390x",
            _ => null
        };

        if (osPart is null || platformPart is null) return null;
        return $"{osPart}{versionPart ?? ""}-{platformPart}";
    }


    private async Task<ImageBuilder> PickBestImageFromManifestListAsync(
        string repositoryName,
        string reference,
        ManifestListV2 manifestList,
        string runtimeIdentifier,
        IManifestPicker manifestPicker,
        CancellationToken cancellationToken)
    {
        cancellationToken.ThrowIfCancellationRequested();
        var ridManifestDict = GetManifestsByRid(manifestList);
        if (manifestPicker.PickBestManifestForRid(ridManifestDict, runtimeIdentifier) is PlatformSpecificManifest matchingManifest)
        {
            using HttpResponseMessage manifestResponse = await _registryAPI.Manifest.GetAsync(repositoryName, matchingManifest.digest, cancellationToken).ConfigureAwait(false);

            cancellationToken.ThrowIfCancellationRequested();
            var manifest = await manifestResponse.Content.ReadFromJsonAsync<ManifestV2>(cancellationToken: cancellationToken).ConfigureAwait(false);
            if (manifest is null) throw new BaseImageNotFoundException(runtimeIdentifier, repositoryName, reference, ridManifestDict.Keys);
            manifest.KnownDigest = matchingManifest.digest;
            return await ReadSingleImageAsync(
                repositoryName,
                manifest,
                cancellationToken).ConfigureAwait(false);
        }
        else
        {
            throw new BaseImageNotFoundException(runtimeIdentifier, repositoryName, reference, ridManifestDict.Keys);
        }
    }

    /// <summary>
    /// Ensure a blob associated with <paramref name="repository"/> from the registry is available locally.
    /// </summary>
    /// <param name="repository">Name of the associated image repository.</param>
    /// <param name="descriptor"><see cref="Descriptor"/> that describes the blob.</param>
    /// <returns>Local path to the (decompressed) blob content.</returns>
    public async Task<string> DownloadBlobAsync(string repository, Descriptor descriptor, CancellationToken cancellationToken)
    {
        cancellationToken.ThrowIfCancellationRequested();
        string localPath = ContentStore.PathForDescriptor(descriptor);

        if (File.Exists(localPath))
        {
            // Assume file is up to date and just return it
            return localPath;
        }

        // No local copy, so download one
        using Stream responseStream = await _registryAPI.Blob.GetStreamAsync(repository, descriptor.Digest, cancellationToken).ConfigureAwait(false);

        string tempTarballPath = ContentStore.GetTempFile();
        using (FileStream fs = File.Create(tempTarballPath))
        {
            await responseStream.CopyToAsync(fs, cancellationToken).ConfigureAwait(false);
        }

        cancellationToken.ThrowIfCancellationRequested();

        File.Move(tempTarballPath, localPath, overwrite: true);

        return localPath;
    }

    internal async Task PushLayerAsync(Layer layer, string repository, CancellationToken cancellationToken)
    {
        cancellationToken.ThrowIfCancellationRequested();
        string digest = layer.Descriptor.Digest;

        using (Stream contents = layer.OpenBackingFile())
        {
            await UploadBlobAsync(repository, digest, contents, cancellationToken).ConfigureAwait(false);
        }
    }

    internal async Task<FinalizeUploadInformation> UploadBlobChunkedAsync(Stream contents, StartUploadInformation startUploadInformation, CancellationToken cancellationToken)
    {
        cancellationToken.ThrowIfCancellationRequested();
        Uri patchUri = startUploadInformation.UploadUri;

        // TODO: this chunking is super tiny and probably not necessary; what does the docker client do
        //       and can we be smarter?

        byte[] chunkBackingStore = new byte[MaxChunkSizeBytes];

        int chunkCount = 0;
        int chunkStart = 0;

        _logger.LogTrace("Uploading {0} bytes of content in chunks of {1} bytes.", contents.Length, chunkBackingStore.Length);

        while (contents.Position < contents.Length)
        {
            cancellationToken.ThrowIfCancellationRequested();

            _logger.LogTrace("Processing next chunk because current position {0} < content size {1}, chunk size: {2}.", contents.Position, contents.Length, chunkBackingStore.Length);

            int bytesRead = await contents.ReadAsync(chunkBackingStore, cancellationToken).ConfigureAwait(false);

            ByteArrayContent content = new(chunkBackingStore, offset: 0, count: bytesRead);
            content.Headers.ContentLength = bytesRead;

            // manual because ACR throws an error with the .NET type {"Range":"bytes 0-84521/*","Reason":"the Content-Range header format is invalid"}
            //    content.Headers.Add("Content-Range", $"0-{contents.Length - 1}");
            Debug.Assert(content.Headers.TryAddWithoutValidation("Content-Range", $"{chunkStart}-{chunkStart + bytesRead - 1}"));

            NextChunkUploadInformation nextChunk = await _registryAPI.Blob.Upload.UploadChunkAsync(patchUri, content, cancellationToken).ConfigureAwait(false);
            patchUri = nextChunk.UploadUri;

            chunkCount += 1;
            chunkStart += bytesRead;
        }
        return new(patchUri);
    }

    private Task<FinalizeUploadInformation> UploadBlobContentsAsync(Stream contents, StartUploadInformation startUploadInformation, CancellationToken cancellationToken)
    {
        cancellationToken.ThrowIfCancellationRequested();

        if (_settings.ForceChunkedUpload)
        {
            //the chunked upload was forced in configuration
            _logger.LogTrace("Chunked upload is forced in configuration, attempting to upload blob in chunks. Content length: {0}.", contents.Length);
            return UploadBlobChunkedAsync(contents, startUploadInformation, cancellationToken);
        }

        try
        {
            _logger.LogTrace("Attempting to upload whole blob, content length: {0}.", contents.Length);
            return _registryAPI.Blob.Upload.UploadAtomicallyAsync(startUploadInformation.UploadUri, contents, cancellationToken);
        }
        catch (Exception ex)
        {
            _logger.LogTrace("Errored while uploading whole blob: {0}.\nRetrying with chunked upload. Content length: {1}.", ex, contents.Length);
            contents.Seek(0, SeekOrigin.Begin);
            return UploadBlobChunkedAsync(contents, startUploadInformation, cancellationToken);
        }
    }

    private async Task UploadBlobAsync(string repository, string digest, Stream contents, CancellationToken cancellationToken)
    {
        cancellationToken.ThrowIfCancellationRequested();

        if (await _registryAPI.Blob.ExistsAsync(repository, digest, cancellationToken).ConfigureAwait(false))
        {
            // Already there!
            _logger.LogInformation(Strings.Registry_LayerExists, digest);
            return;
        }

        // Three steps to this process:
        // * start an upload session
        StartUploadInformation uploadUri = await _registryAPI.Blob.Upload.StartAsync(repository, cancellationToken).ConfigureAwait(false);
        _logger.LogTrace("Started upload session for {0}", digest);

        // * upload the blob
        cancellationToken.ThrowIfCancellationRequested();
        FinalizeUploadInformation finalChunkUri = await UploadBlobContentsAsync(contents, uploadUri, cancellationToken).ConfigureAwait(false);
        _logger.LogTrace("Uploaded content for {0}", digest);
        // * finish the upload session
        cancellationToken.ThrowIfCancellationRequested();
        await _registryAPI.Blob.Upload.CompleteAsync(finalChunkUri.UploadUri, digest, cancellationToken).ConfigureAwait(false);
        _logger.LogTrace("Finalized upload session for {0}", digest);

    }

    public Task PushAsync(BuiltImage builtImage, SourceImageReference source, DestinationImageReference destination, CancellationToken cancellationToken)
        => PushAsync(builtImage, source, destination, pushTags: true, cancellationToken);

    private async Task PushAsync(BuiltImage builtImage, SourceImageReference source, DestinationImageReference destination, bool pushTags, CancellationToken cancellationToken)
    {
        cancellationToken.ThrowIfCancellationRequested();
        Registry destinationRegistry = destination.RemoteRegistry!;

        Func<Descriptor, Task> uploadLayerFunc = async (descriptor) =>
        {
            cancellationToken.ThrowIfCancellationRequested();
            string digest = descriptor.Digest;

            _logger.LogInformation(Strings.Registry_LayerUploadStarted, digest, destinationRegistry.RegistryName);
            if (await _registryAPI.Blob.ExistsAsync(destination.Repository, digest, cancellationToken).ConfigureAwait(false))
            {
                _logger.LogInformation(Strings.Registry_LayerExists, digest);
                return;
            }

            // Blob wasn't there; can we tell the server to get it from the base image?
            if (!await _registryAPI.Blob.Upload.TryMountAsync(destination.Repository, source.Repository, digest, cancellationToken).ConfigureAwait(false))
            {
                // The blob wasn't already available in another namespace, so fall back to explicitly uploading it

                if (source.Registry is { } sourceRegistry)
                {
                    // Ensure the blob is available locally
                    await sourceRegistry.DownloadBlobAsync(source.Repository, descriptor, cancellationToken).ConfigureAwait(false);
                    // Then push it to the destination registry
                    await destinationRegistry.PushLayerAsync(Layer.FromDescriptor(descriptor), destination.Repository, cancellationToken).ConfigureAwait(false);
                    _logger.LogInformation(Strings.Registry_LayerUploaded, digest, destinationRegistry.RegistryName);
                }
                else
                {
                    throw new NotImplementedException(Resource.GetString(nameof(Strings.MissingLinkToRegistry)));
                }
            }
        };

        if (SupportsParallelUploads)
        {
            await Task.WhenAll(builtImage.LayerDescriptors.Select(descriptor => uploadLayerFunc(descriptor))).ConfigureAwait(false);
        }
        else
        {
            foreach (var descriptor in builtImage.LayerDescriptors)
            {
                await uploadLayerFunc(descriptor).ConfigureAwait(false);
            }
        }

        cancellationToken.ThrowIfCancellationRequested();
        using (MemoryStream stringStream = new MemoryStream(Encoding.UTF8.GetBytes(builtImage.Config)))
        {
            var configDigest = builtImage.ImageDigest;
            _logger.LogInformation(Strings.Registry_ConfigUploadStarted, configDigest);
            await UploadBlobAsync(destination.Repository, configDigest, stringStream, cancellationToken).ConfigureAwait(false);
            _logger.LogInformation(Strings.Registry_ConfigUploaded);
        }

        // Tags can refer to an image manifest or an image manifest list.
        // In the first case, we push tags to the registry.
        // In the second case, we push the manifest digest so the manifest list can refer to it.
        if (pushTags)
        {
            Debug.Assert(destination.Tags.Length > 0);
            foreach (string tag in destination.Tags)
            {
                _logger.LogInformation(Strings.Registry_TagUploadStarted, tag, RegistryName);
                await _registryAPI.Manifest.PutAsync(destination.Repository, tag, builtImage.Manifest, cancellationToken).ConfigureAwait(false);
                _logger.LogInformation(Strings.Registry_TagUploaded, tag, RegistryName);
            }
        }
        else
        {
            string manifestDigest = builtImage.Manifest.GetDigest();
            _logger.LogInformation(Strings.Registry_ManifestUploadStarted, RegistryName, manifestDigest);
            await _registryAPI.Manifest.PutAsync(destination.Repository, manifestDigest, builtImage.Manifest, cancellationToken).ConfigureAwait(false);
            _logger.LogInformation(Strings.Registry_ManifestUploaded, RegistryName);
        }
    }

    private readonly ref struct RegistryApiFactory
    {
        private readonly IRegistryAPI? _registryApi;
        private readonly RegistryMode? _mode;
<<<<<<< HEAD

=======
>>>>>>> cce26601
        public RegistryApiFactory(IRegistryAPI registryApi)
        {
            _registryApi = registryApi;
        }

        public RegistryApiFactory(RegistryMode mode)
        {
            _mode = mode;
        }

<<<<<<< HEAD
        public IRegistryAPI Create(string registryName, Uri baseUri, ILogger logger, bool isInsecureRegistry)
        {
            return _registryApi ?? new DefaultRegistryAPI(registryName, baseUri, isInsecureRegistry, logger, _mode!.Value);
=======
        public IRegistryAPI Create(string registryName, Uri baseUri, ILogger logger)
        {
            return _registryApi ?? new DefaultRegistryAPI(registryName, baseUri, logger, _mode!.Value);
>>>>>>> cce26601
        }
    }
}<|MERGE_RESOLUTION|>--- conflicted
+++ resolved
@@ -77,7 +77,6 @@
     /// </summary>
     public string RegistryName { get; }
 
-<<<<<<< HEAD
     internal Registry(string registryName, ILogger logger, IRegistryAPI registryAPI, RegistrySettings? settings = null) :
         this(new Uri($"https://{registryName}"), logger, registryAPI, settings)
     { }
@@ -87,16 +86,6 @@
     { }
 
 
-=======
-    internal Registry(string registryName, ILogger logger, RegistryMode mode, RegistrySettings? settings = null) : this(
-        ContainerHelpers.TryExpandRegistryToUri(registryName), logger, new RegistryApiFactory(mode), settings)
-    { }
-
-    internal Registry(string registryName, ILogger logger, IRegistryAPI registryAPI, RegistrySettings? settings = null) : this(
-        ContainerHelpers.TryExpandRegistryToUri(registryName), logger, new RegistryApiFactory(registryAPI), settings)
-    { }
-
->>>>>>> cce26601
     internal Registry(Uri baseUri, ILogger logger, IRegistryAPI registryAPI, RegistrySettings? settings = null) :
         this(baseUri, logger, new RegistryApiFactory(registryAPI), settings)
     { }
@@ -117,13 +106,8 @@
         BaseUri = baseUri;
 
         _logger = logger;
-<<<<<<< HEAD
         _settings = settings ?? new RegistrySettings(RegistryName);
         _registryAPI = factory.Create(RegistryName, BaseUri, logger, _settings.IsInsecure);
-=======
-        _settings = settings ?? new RegistrySettings();
-        _registryAPI = factory.Create(RegistryName, BaseUri, logger);
->>>>>>> cce26601
     }
 
     private static string DeriveRegistryName(Uri baseUri)
@@ -548,10 +532,6 @@
     {
         private readonly IRegistryAPI? _registryApi;
         private readonly RegistryMode? _mode;
-<<<<<<< HEAD
-
-=======
->>>>>>> cce26601
         public RegistryApiFactory(IRegistryAPI registryApi)
         {
             _registryApi = registryApi;
@@ -562,15 +542,9 @@
             _mode = mode;
         }
 
-<<<<<<< HEAD
         public IRegistryAPI Create(string registryName, Uri baseUri, ILogger logger, bool isInsecureRegistry)
         {
             return _registryApi ?? new DefaultRegistryAPI(registryName, baseUri, isInsecureRegistry, logger, _mode!.Value);
-=======
-        public IRegistryAPI Create(string registryName, Uri baseUri, ILogger logger)
-        {
-            return _registryApi ?? new DefaultRegistryAPI(registryName, baseUri, logger, _mode!.Value);
->>>>>>> cce26601
         }
     }
 }