--- conflicted
+++ resolved
@@ -4,15 +4,7 @@
     <VersionMinor>1</VersionMinor>
     <VersionSDKMinor>1</VersionSDKMinor>
     <VersionPatch>00</VersionPatch>
-<<<<<<< HEAD
-    <ReleaseSuffix Condition=" '$(ReleaseSuffix)' == '' ">rc2</ReleaseSuffix>
-    <!--
-        When DropSuffix is set to 'true', this branch will produce stable outputs for 'Shipping' packages
-    -->
-    <DropSuffix>true</DropSuffix>
-=======
     <ReleaseSuffix Condition=" '$(ReleaseSuffix)' == '' ">preview1</ReleaseSuffix>
->>>>>>> 27c3e614
   </PropertyGroup>
   
   <Target Name="GetCoreSdkGitCommitInfo">
