--- conflicted
+++ resolved
@@ -45,7 +45,6 @@
     <TargetPlatformMinVersion Condition="'$(TargetPlatformMinVersion)' == ''">$(TargetPlatformVersion)</TargetPlatformMinVersion>
   </PropertyGroup>
 
-<<<<<<< HEAD
   <!-- Used by analyzers in the Microsoft.Windows.SDK.NET.Ref package. -->
   <PropertyGroup Condition="'$(IncludeWindowsSDKRefFrameworkReferences)' == 'true'">
     <CsWinRTAotOptimizerEnabled Condition="'$(CsWinRTAotOptimizerEnabled)' == '' and $([MSBuild]::GetTargetFrameworkVersion('$(TargetFramework)')) >= 6">true</CsWinRTAotOptimizerEnabled>
@@ -62,7 +61,8 @@
     <CompilerVisibleProperty Include="CsWinRTCcwLookupTableGeneratorEnabled" />
     <CompilerVisibleProperty Include="CsWinRTMergeReferencedActivationFactories" />
     <CompilerVisibleProperty Include="CsWinRTAotWarningLevel" />
-=======
+  </ItemGroup>
+
   <!-- Also add the Windows.UI.Xaml.* projections from the Windows SDK if 'UseUwp' is set in the project -->
   <ItemGroup Condition=" '$(IncludeWindowsSDKRefFrameworkReferences)' == 'true' ">
     <FrameworkReference Condition=" '$(UseUwp)' == 'true' " Include="Microsoft.Windows.SDK.NET.Ref.Xaml" />
@@ -91,7 +91,6 @@
                                     Value="$(CsWinRTUseWindowsUIXamlProjections)"
                                     Condition="$([MSBuild]::IsTargetFrameworkCompatible('$(TargetFramework)', 'net6.0-windows'))"
                                     Trim="true" />
->>>>>>> bbe88021
   </ItemGroup>
 
   <Target Name="_ErrorOnUnresolvedWindowsSDKAssemblyConflict"
