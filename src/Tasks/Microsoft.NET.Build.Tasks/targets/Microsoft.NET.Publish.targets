<!--
***********************************************************************************************
Microsoft.NET.Publish.targets

WARNING:  DO NOT MODIFY this file unless you are knowledgeable about MSBuild and have
          created a backup copy.  Incorrect changes to this file will make it
          impossible to load or build your projects from the command-line or the IDE.

Copyright (c) .NET Foundation. All rights reserved.
***********************************************************************************************
-->
<Project xmlns="http://schemas.microsoft.com/developer/msbuild/2003">

  <PropertyGroup>
    <DefaultCopyToPublishDirectoryMetadata Condition="'$(DefaultCopyToPublishDirectoryMetadata)' == ''">true</DefaultCopyToPublishDirectoryMetadata>
    <_GetChildProjectCopyToPublishDirectoryItems Condition="'$(_GetChildProjectCopyToPublishDirectoryItems)' == ''">true</_GetChildProjectCopyToPublishDirectoryItems>
    <IsPublishable Condition="'$(IsPublishable)' == ''">true</IsPublishable>
    <!-- PublishAot depends on PublishTrimmed. This must be set early enough for the KnownILLinkPack to be restored. -->
    <PublishTrimmed Condition="'$(PublishTrimmed)' == '' And '$(PublishAot)' == 'true'">true</PublishTrimmed>
    <_IsTrimmingEnabled Condition="'$(_IsTrimmingEnabled)' == '' And ('$(PublishTrimmed)' == 'true' Or '$(IsTrimmable)' == 'true')">true</_IsTrimmingEnabled>
    <_IsTrimmingEnabled Condition="'$(_IsTrimmingEnabled)' == ''">false</_IsTrimmingEnabled>
    <DynamicCodeSupport Condition="'$(DynamicCodeSupport)' == '' And '$(PublishAot)' == 'true'">false</DynamicCodeSupport>
  </PropertyGroup>

  <ItemDefinitionGroup>
    <ResolvedFileToPublish>
      <CopyToPublishDirectory>Always</CopyToPublishDirectory>
    </ResolvedFileToPublish>
  </ItemDefinitionGroup>

  <!--
    ============================================================
                                        Publish

    The main publish entry point.
    ============================================================
    -->

  <Import Project="Microsoft.NET.ClickOnce.targets" Condition="'$(PublishProtocol)' == 'ClickOnce'" />

  <PropertyGroup>
    <!-- We still need to resolve references even if we are not building during publish. -->
    <!-- BuildOnlySettings are required for RAR to find satellites and dependencies -->
    <_BeforePublishNoBuildTargets>
      BuildOnlySettings;
      _PreventProjectReferencesFromBuilding;
      ResolveReferences;
      PrepareResourceNames;
      ComputeIntermediateSatelliteAssemblies;
      ComputeEmbeddedApphostPaths;
    </_BeforePublishNoBuildTargets>

    <_CorePublishTargets>
      PrepareForPublish;
      ComputeAndCopyFilesToPublishDirectory;
      $(PublishProtocolProviderTargets);
      PublishItemsOutputGroup;
    </_CorePublishTargets>

    <_PublishNoBuildAlternativeDependsOn>$(_BeforePublishNoBuildTargets);$(_CorePublishTargets)</_PublishNoBuildAlternativeDependsOn>
  </PropertyGroup>

  <Target Name="_PublishBuildAlternative"
          Condition="'$(NoBuild)' != 'true'"
          DependsOnTargets="Build;$(_CorePublishTargets)" />

  <Target Name="_PublishNoBuildAlternative"
          Condition="'$(NoBuild)' == 'true'"
          DependsOnTargets="$(_PublishNoBuildAlternativeDependsOn)" />

  <Target Name="Publish"
          Condition="$(IsPublishable) == 'true'"
          DependsOnTargets="_PublishBuildAlternative;_PublishNoBuildAlternative" >

    <!-- Ensure there is minimal verbosity output pointing to the publish directory and not just the
         build step's minimal output. Otherwise there is no indication at minimal verbosity of where
         the published assets were copied. -->
    <Message Importance="High" Text="$(MSBuildProjectName) -> $([System.IO.Path]::GetFullPath('$(PublishDir)'))" />

    <ItemGroup>
      <PublishTelemetry Include="PublishReadyToRun" Value="$(PublishReadyToRun)" />
      <PublishTelemetry Include="PublishTrimmed" Value="$(PublishTrimmed)" />
      <PublishTelemetry Include="PublishSingleFile" Value="$(PublishSingleFile)" />
      <PublishTelemetry Include="PublishAot" Value="$(PublishAot)" />
      <PublishTelemetry Include="PublishProtocol" Value="$(PublishProtocol)" />
    </ItemGroup>
    <AllowEmptyTelemetry EventName="PublishProperties" EventData="@(PublishTelemetry)" />
  </Target>

  <!-- Don't let project reference resolution build project references in NoBuild case. -->
  <Target Name="_PreventProjectReferencesFromBuilding">
    <PropertyGroup>
      <BuildProjectReferences>false</BuildProjectReferences>
    </PropertyGroup>
  </Target>

  <!--
    ============================================================
                                        PrepareForPublish

    Prepare the prerequisites for publishing.
    ============================================================
    -->
  <Target Name="PrepareForPublish">

    <NETSdkError Condition="'$(PublishSingleFile)' == 'true' And '$(_IsExecutable)' != 'true'"
                 ResourceName="CannotHaveSingleFileWithoutExecutable" />
    <NETSdkError Condition="'$(PublishSingleFile)' == 'true' And '$(_IsExecutable)' == 'true' And '$(TargetFrameworkIdentifier)' != '.NETCoreApp'"
                 ResourceName="CanOnlyHaveSingleFileWithNetCoreApp" />
    <NETSdkError Condition="'$(PublishSingleFile)' == 'true' And
                            '$(IncludeSymbolsInSingleFile)' == 'true' And
                            '$(_TargetFrameworkVersionWithoutV)' >= '5.0' And '$(TargetFrameworkIdentifier)' == '.NETCoreApp'"
                 ResourceName="CannotIncludeSymbolsInSingleFile" />
    <NETSdkError Condition="'$(PublishSingleFile)' == 'true' and '$(RuntimeIdentifier)' == ''"
                 ResourceName="CannotHaveSingleFileWithoutRuntimeIdentifier" />
    <NETSdkError Condition="'$(PublishSingleFile)' == 'true' and '$(UseAppHost)' != 'true'"
                 ResourceName="CannotHaveSingleFileWithoutAppHost" />
    <NETSdkError Condition="'$(PublishSingleFile)' == 'true' And
                            '$(EnableCompressionInSingleFile)' == 'true' And
                            '$(_TargetFrameworkVersionWithoutV)' &lt; '6.0'"
                 ResourceName="CompressionInSingleFileRequires60" />
    <NETSdkError Condition="'$(PublishSingleFile)' == 'true' And
                            '$(EnableCompressionInSingleFile)' == 'true' And
                            '$(SelfContained)' != 'true'"
                 ResourceName="CompressionInSingleFileRequiresSelfContained" />

    <NETSdkWarning Condition="'$(PublishProfileImported)' != 'true' and '$(PublishProfile)' != ''"
<<<<<<< HEAD
                   ResourceName="PublishProfileNotPresent" 
                   FormatArguments="$(PublishProfile)"/>

    <!-- Projects in a solution cannot have conflicting configurations. This checks if PublishRelease conflicted at runtime to avoid extra project evaluations.
    SolutionExt is used to check if we are publishing a solution. Will be undefined if not.-->
    <NETSdkError Condition="'$(_IsPublishing)' == 'true' and
                            '$(DOTNET_CLI_DISABLE_PUBLISH_AND_PACK_RELEASE)' != 'true' and
                            '$(DOTNET_CLI_LAZY_PUBLISH_AND_PACK_RELEASE_FOR_SOLUTIONS)' == 'true' and
                            '$(SolutionExt)' == '.sln' and
                            '$(_SolutionLevelPublishRelease)' != '$(PublishRelease)'"
                 ResourceName="SolutionProjectConfigurationsConflict"
                 FormatArguments="PublishRelease;$(ProjectName)"/>
    
=======
                ResourceName="PublishProfileNotPresent" 
                FormatArguments="$(PublishProfile)"/>    
                               
    <!-- Enable warning for trying to use PublishRelease or PackRelease with a solution if env-var is not set.-->
    <NETSdkWarning Condition="'$(PublishRelease)' != '' and '$(SolutionExt)' == '.sln' and '$(DOTNET_CLI_ENABLE_PUBLISH_RELEASE_FOR_SOLUTIONS)' == ''"
                   ResourceName="PReleaseRequiresEnvVarOnSln"
                   FormatArguments="PublishRelease;DOTNET_CLI_ENABLE_PUBLISH_RELEASE_FOR_SOLUTIONS"
    />

>>>>>>> 20f38277
    <PropertyGroup>
      <!-- Ensure any PublishDir has a trailing slash, so it can be concatenated -->
      <PublishDir Condition="!HasTrailingSlash('$(PublishDir)')">$(PublishDir)\</PublishDir>
    </PropertyGroup>

    <MakeDir Directories="$(PublishDir)" />

  </Target>

  <!--
    ============================================================
                                        ComputeAndCopyFilesToPublishDirectory

    Computes the list of all files to copy to the publish directory and then publishes them.
    ============================================================
    -->
  <Target Name="ComputeAndCopyFilesToPublishDirectory"
          DependsOnTargets="ComputeFilesToPublish;
                            CopyFilesToPublishDirectory" />

  <!--
    ============================================================
                                        CopyFilesToPublishDirectory

    Copy all build outputs, satellites and other necessary files to the publish directory.
    When publishing to a single file, only those files that are not bundled are copied.
    The remaining files are directly written to the bundle file.
    ============================================================
    -->
  <Target Name="CopyFilesToPublishDirectory"
          DependsOnTargets="_IncrementalCleanPublishDirectory;
                            _CopyResolvedFilesToPublishPreserveNewest;
                            _CopyResolvedFilesToPublishAlways;
                            _HandleFileConflictsForPublish" />

  <!--
    ============================================================
                                        _IncrementalCleanPublishDirectory

    Remove files that were produced in a prior publish but weren't produced in the current publish.
    ============================================================
    -->
  <Target Name="_IncrementalCleanPublishDirectory"
          DependsOnTargets="_GetCurrentAndPriorPublishFileWrites">

    <!-- Subtract list of files produced in the prior publish from list of files produced in this publish. -->
    <ItemGroup>
      <_OrphanPublishFileWrites Include="@(_PriorPublishFileWrites)" Exclude="@(_CurrentPublishFileWrites)"/>
    </ItemGroup>

    <!-- Delete the orphaned files. -->
    <Delete
        Files="@(_OrphanPublishFileWrites)"
        TreatErrorsAsWarnings="true">
      <Output TaskParameter="DeletedFiles" ItemName="_OrphanFilesDeleted"/>
    </Delete>

    <!-- Write new list of current files back to clean file. -->
    <WriteLinesToFile
        File="$(IntermediateOutputPath)$(_PublishCleanFile)"
        Lines="@(_CurrentPublishFileWrites)"
        Overwrite="true"/>
  </Target>

  <!--
    ============================================================
                                        _GetCurrentAndPriorPublishFileWrites
    Get the list of files written in the previous publish and the list of files to be written in this publish.
    ============================================================
    -->
  <Target Name="_GetCurrentAndPriorPublishFileWrites" >
    <PropertyGroup>
      <_NormalizedPublishDir>$([MSBuild]::NormalizeDirectory($(PublishDir)))</_NormalizedPublishDir>
    </PropertyGroup>

    <Hash ItemstoHash="$(_NormalizedPublishDir)">
      <Output TaskParameter="HashResult" PropertyName="_NormalizedPublishDirHash" />
    </Hash>
    <PropertyGroup>
      <_PublishCleanFile Condition="'$(PublishCleanFile)'==''">PublishOutputs.$(_NormalizedPublishDirHash.Substring(0, 10)).txt</_PublishCleanFile>
    </PropertyGroup>

    <!-- Read in writes made by prior publish. -->
    <ReadLinesFromFile File="$(IntermediateOutputPath)$(_PublishCleanFile)">
      <Output TaskParameter="Lines" ItemName="_UnfilteredPriorPublishFileWrites"/>
    </ReadLinesFromFile>

    <ConvertToAbsolutePath Paths="@(_UnfilteredPriorPublishFileWrites)">
      <Output TaskParameter="AbsolutePaths" ItemName="_UnfilteredAbsolutePriorPublishFileWrites"/>
    </ConvertToAbsolutePath>

    <!-- Find all files in the final output directory. -->
    <FindUnderPath Path="$(_NormalizedPublishDir)" Files="@(_UnfilteredAbsolutePriorPublishFileWrites)" UpdateToAbsolutePaths="true">
      <Output TaskParameter="InPath" ItemName="_PriorPublishFileWritesInOuput"/>
    </FindUnderPath>

    <!-- Remove duplicates from files produced in the previous publish. -->
    <RemoveDuplicates Inputs="@(_PriorPublishFileWritesInOuput)" >
      <Output TaskParameter="Filtered" ItemName="_PriorPublishFileWrites"/>
    </RemoveDuplicates>

    <ItemGroup>
      <_CurrentPublishFileWritesUnfiltered Include="@(ResolvedFileToPublish->'$(_NormalizedPublishDir)%(RelativePath)')"/>
      <_CurrentPublishFileWritesUnfiltered Include="$(_NormalizedPublishDir)$(AssemblyName)$(_NativeExecutableExtension)" Condition="'$(UseAppHost)' == 'true'"/>
    </ItemGroup>

    <ConvertToAbsolutePath Paths="@(_CurrentPublishFileWritesUnfiltered)">
      <Output TaskParameter="AbsolutePaths" ItemName="_CurrentAbsolutePublishFileWritesUnfiltered"/>
    </ConvertToAbsolutePath>

    <!-- Remove duplicates from the files produced in this publish-->
    <RemoveDuplicates Inputs="@(_CurrentAbsolutePublishFileWritesUnfiltered)" >
      <Output TaskParameter="Filtered" ItemName="_CurrentPublishFileWrites"/>
    </RemoveDuplicates>
  </Target>

  <!--
    ============================================================
                                        _CopyResolvedFilesToPublishPreserveNewest

    Copy _ResolvedFileToPublishPreserveNewest items to the publish directory
    ============================================================
    -->
  <Target Name="_CopyResolvedFilesToPublishPreserveNewest"
          DependsOnTargets="_ComputeResolvedFilesToPublishTypes"
          Inputs="@(_ResolvedFileToPublishPreserveNewest)"
          Outputs="@(_ResolvedFileToPublishPreserveNewest->'$(PublishDir)%(RelativePath)')">

    <!--
      PreserveNewest means that we will only copy the source to the destination if the source is newer.
      SkipUnchangedFiles is not used for that purpose because it will copy if the source and destination
      differ by size too.  Instead, this target uses inputs and outputs to only copy when the source is newer.
      -->
    <Copy SourceFiles = "@(_ResolvedFileToPublishPreserveNewest)"
          DestinationFiles="@(_ResolvedFileToPublishPreserveNewest->'$(PublishDir)%(RelativePath)')"
          OverwriteReadOnlyFiles="$(OverwriteReadOnlyFiles)"
          Retries="$(CopyRetryCount)"
          RetryDelayMilliseconds="$(CopyRetryDelayMilliseconds)"
          UseHardlinksIfPossible="$(CreateHardLinksForPublishFilesIfPossible)"
          UseSymboliclinksIfPossible="$(CreateSymbolicLinksForPublishFilesIfPossible)">

      <Output TaskParameter="DestinationFiles" ItemName="FileWrites"/>

    </Copy>

  </Target>

  <!--
    ============================================================
                                        _CopyResolvedFilesToPublishAlways

    Copy _ResolvedFileToPublishAlways items to the publish directory
    ============================================================
    -->
  <Target Name="_CopyResolvedFilesToPublishAlways"
          DependsOnTargets="_ComputeResolvedFilesToPublishTypes">

    <!--
      Use SkipUnchangedFiles to prevent unnecessary file copies. The copy will occur if the
      destination doesn't exist, the source is newer than the destination, or if the source and
      destination differ by file size.
      -->
    <Copy SourceFiles = "@(_ResolvedFileToPublishAlways)"
          DestinationFiles="@(_ResolvedFileToPublishAlways->'$(PublishDir)%(RelativePath)')"
          SkipUnchangedFiles="$(SkipCopyUnchangedFiles)"
          OverwriteReadOnlyFiles="$(OverwriteReadOnlyFiles)"
          Retries="$(CopyRetryCount)"
          RetryDelayMilliseconds="$(CopyRetryDelayMilliseconds)"
          UseHardlinksIfPossible="$(CreateHardLinksForPublishFilesIfPossible)"
          UseSymboliclinksIfPossible="$(CreateSymbolicLinksForPublishFilesIfPossible)">

      <Output TaskParameter="DestinationFiles" ItemName="FileWrites"/>

    </Copy>
  </Target>

  <UsingTask TaskName="ResolveReadyToRunCompilers" AssemblyFile="$(MicrosoftNETBuildTasksAssembly)" />
  <Target Name="ResolveReadyToRunCompilers">
    <ResolveReadyToRunCompilers RuntimePacks="@(ResolvedRuntimePack)"
                                Crossgen2Packs="@(ResolvedCrossgen2Pack)"
                                TargetingPacks="@(ResolvedTargetingPack)"
                                RuntimeGraphPath="$(BundledRuntimeIdentifierGraphFile)"
                                NETCoreSdkRuntimeIdentifier="$(NETCoreSdkRuntimeIdentifier)"
                                EmitSymbols="$(PublishReadyToRunEmitSymbols)"
                                ReadyToRunUseCrossgen2="$(PublishReadyToRunUseCrossgen2)"
                                PerfmapFormatVersion="$(PublishReadyToRunPerfmapFormatVersion)">

      <Output TaskParameter="CrossgenTool" ItemName="CrossgenTool" />
      <Output TaskParameter="Crossgen2Tool" ItemName="Crossgen2Tool" />
    </ResolveReadyToRunCompilers>
  </Target>

  <!--
    ============================================================
                                        _ComputeResolvedFilesToPublishTypes

    Splits ResolvedFileToPublish items into 'PreserveNewest' and 'Always' buckets.
    Then further splits those into 'Unbundled' buckets based on the single file setting.
    ============================================================
    -->
  <Target Name="_ComputeResolvedFilesToPublishTypes">
    <ItemGroup>

      <_ResolvedFileToPublishPreserveNewest Include="@(ResolvedFileToPublish)"
                                            Condition="'%(ResolvedFileToPublish.CopyToPublishDirectory)'=='PreserveNewest'" />

      <_ResolvedFileToPublishAlways Include="@(ResolvedFileToPublish)"
                                    Condition="'%(ResolvedFileToPublish.CopyToPublishDirectory)'=='Always'" />
    </ItemGroup>

    <ItemGroup>

      <_ResolvedUnbundledFileToPublishPreserveNewest
                    Include="@(_ResolvedFileToPublishPreserveNewest)"
                    Condition="'$(PublishSingleFile)' != 'true' or
                               '%(_ResolvedFileToPublishPreserveNewest.ExcludeFromSingleFile)'=='true'" />

      <_ResolvedUnbundledFileToPublishAlways
              Include="@(_ResolvedFileToPublishAlways)"
              Condition="'$(PublishSingleFile)' != 'true' or
                         '%(_ResolvedFileToPublishAlways.ExcludeFromSingleFile)'=='true'" />
    </ItemGroup>
  </Target>

  <!--
    ============================================================
                                        ComputeFilesToPublish

    Gathers all the files that need to be copied to the publish directory, including R2R and ILLinker transformations
    ============================================================
    -->
  <Target Name="ComputeFilesToPublish"
          DependsOnTargets="PrepareForPublish;
                            ComputeResolvedFilesToPublishList;
                            ILLink;
                            CreateReadyToRunImages;
                            GeneratePublishDependencyFile;
                            GenerateSingleFileBundle">
  </Target>

  <!--
    ============================================================
                                        ILLink

    Initially an empty placeholder target. When trimming, this
    will be redefined to invoke ILLink to perform IL trimming.
    The placeholder exists to allow other targets to depend on it for ordering purposes.
    ============================================================
    -->
  <Target Name="ILLink" />

  <PropertyGroup>
    <CopyBuildOutputToPublishDirectory Condition="'$(CopyBuildOutputToPublishDirectory)'==''">true</CopyBuildOutputToPublishDirectory>
    <CopyOutputSymbolsToPublishDirectory Condition="'$(CopyOutputSymbolsToPublishDirectory)'==''">true</CopyOutputSymbolsToPublishDirectory>
    <IncludeSymbolsInSingleFile Condition="'$(IncludeSymbolsInSingleFile)' == ''">false</IncludeSymbolsInSingleFile>
  </PropertyGroup>

  <UsingTask TaskName="ResolveOverlappingItemGroupConflicts" AssemblyFile="$(MicrosoftNETBuildTasksAssembly)" />

  <!--
    ============================================================
                                        ComputeResolvedFilesToPublishList

    Gathers all the files that need to be copied to the publish directory.
    ============================================================
    -->
  <Target Name="ComputeResolvedFilesToPublishList"
          DependsOnTargets="_ComputeResolvedCopyLocalPublishAssets;
                            _ComputeCopyToPublishDirectoryItems;
                            ComputeRefAssembliesToPublish">
    <ItemGroup>
      <!-- Copy the build product (.dll or .exe). -->
      <ResolvedFileToPublish Include="@(IntermediateAssembly)"
                             Condition="'$(CopyBuildOutputToPublishDirectory)' == 'true'">
        <RelativePath>@(IntermediateAssembly->'%(Filename)%(Extension)')</RelativePath>
        <CopyToPublishDirectory>PreserveNewest</CopyToPublishDirectory>
      </ResolvedFileToPublish>

      <!-- Copy the deps file if using the build deps file. -->
      <ResolvedFileToPublish Include="$(ProjectDepsFilePath)"
                             Condition="'$(GenerateDependencyFile)' == 'true' and '$(_UseBuildDependencyFile)' == 'true'">
        <RelativePath>$(ProjectDepsFileName)</RelativePath>
        <CopyToPublishDirectory>PreserveNewest</CopyToPublishDirectory>
      </ResolvedFileToPublish>

      <!-- Copy the runtime config file. -->
      <ResolvedFileToPublish Include="$(ProjectRuntimeConfigFilePath)"
                             Condition="'$(GenerateRuntimeConfigurationFiles)' == 'true'  and '$(PublishAot)' != 'true'">
        <RelativePath>$(ProjectRuntimeConfigFileName)</RelativePath>
        <CopyToPublishDirectory>PreserveNewest</CopyToPublishDirectory>
      </ResolvedFileToPublish>

      <!-- Copy the app.config (if any) -->
      <ResolvedFileToPublish Include="@(AppConfigWithTargetPath)"
                             Condition="'$(CopyBuildOutputToPublishDirectory)' == 'true'">
        <RelativePath>@(AppConfigWithTargetPath->'%(TargetPath)')</RelativePath>
        <CopyToPublishDirectory>PreserveNewest</CopyToPublishDirectory>
      </ResolvedFileToPublish>

      <!-- Copy the debug information file (.pdb), if any -->
      <ResolvedFileToPublish Include="@(_DebugSymbolsIntermediatePath)"
                             Condition="'$(_DebugSymbolsProduced)'=='true' and '$(CopyOutputSymbolsToPublishDirectory)'=='true'">
        <RelativePath>@(_DebugSymbolsIntermediatePath->'%(Filename)%(Extension)')</RelativePath>
        <CopyToPublishDirectory>PreserveNewest</CopyToPublishDirectory>
        <ExcludeFromSingleFile Condition="'$(IncludeSymbolsInSingleFile)'!='true'">true</ExcludeFromSingleFile>
      </ResolvedFileToPublish>

      <!-- Copy satellite assemblies. -->
      <ResolvedFileToPublish Include="@(IntermediateSatelliteAssembliesWithTargetPath)">
        <RelativePath>%(IntermediateSatelliteAssembliesWithTargetPath.Culture)\%(Filename)%(Extension)</RelativePath>
        <CopyToPublishDirectory>PreserveNewest</CopyToPublishDirectory>
      </ResolvedFileToPublish>

      <!-- Copy generated COM References. -->
      <ResolvedFileToPublish Include="@(ReferenceComWrappersToCopyLocal)">
        <RelativePath>%(Filename)%(Extension)</RelativePath>
        <CopyToPublishDirectory>PreserveNewest</CopyToPublishDirectory>
      </ResolvedFileToPublish>
    </ItemGroup>

    <!-- Remove conflicting items that appear in both _ResolvedCopyLocalPublishAssets and ResolvedFileToPublish
         to ensure that we don't get duplicate files in the publish output. -->
    <ResolveOverlappingItemGroupConflicts ItemGroup1="@(_ResolvedCopyLocalPublishAssets->Distinct())"
                        ItemGroup2="@(ResolvedFileToPublish->Distinct())"
                        PreferredPackages="$(PackageConflictPreferredPackages)">
      <Output TaskParameter="RemovedItemGroup1" ItemName="_ResolvedCopyLocalPublishAssetsRemoved" />
      <Output TaskParameter="RemovedItemGroup2" ItemName="ResolvedFileToPublishRemoved" />
    </ResolveOverlappingItemGroupConflicts>

    <ItemGroup>
      <_ResolvedCopyLocalPublishAssets Remove="@(_ResolvedCopyLocalPublishAssetsRemoved)"/>
      <ResolvedFileToPublish Remove="@(ResolvedFileToPublishRemoved)"/>

      <!-- Copy the resolved copy local publish assets. -->
      <ResolvedFileToPublish Include="@(_ResolvedCopyLocalPublishAssets)">
        <RelativePath>%(_ResolvedCopyLocalPublishAssets.DestinationSubDirectory)%(Filename)%(Extension)</RelativePath>
        <CopyToPublishDirectory>PreserveNewest</CopyToPublishDirectory>
      </ResolvedFileToPublish>

      <!-- Copy the xml documentation (if enabled) -->
      <ResolvedFileToPublish Include="@(FinalDocFile)"
                              Condition="'$(PublishDocumentationFile)' == 'true'">
        <RelativePath>@(FinalDocFile->'%(Filename)%(Extension)')</RelativePath>
        <CopyToPublishDirectory>PreserveNewest</CopyToPublishDirectory>
      </ResolvedFileToPublish>

      <!-- Copy all PackAsTool shims (if any) -->
      <ResolvedFileToPublish Include="@(_EmbeddedApphostPaths->Distinct())">
        <RelativePath>shims/%(_EmbeddedApphostPaths.ShimRuntimeIdentifier)/%(_EmbeddedApphostPaths.Filename)%(_EmbeddedApphostPaths.Extension)</RelativePath>
        <CopyToPublishDirectory>PreserveNewest</CopyToPublishDirectory>
      </ResolvedFileToPublish>

      <!-- Filter files for PublishSingleFiles scenario -->
      <_FilesToDrop Include="@(ResolvedFileToPublish)"
                    Condition="'$(PublishSingleFile)' == 'true' and
                               '%(ResolvedFileToPublish.DropFromSingleFile)' == 'true'"/>
      <ResolvedFileToPublish Remove="@(_FilesToDrop)"/>
    </ItemGroup>

  </Target>

  <!--
    ============================================================
    _ResolveCopyLocalAssetsForPublish
    Resolves the assets from packages to copy locally for publish.
    We can just use the build's copy local assets if we can reuse the build deps file.
    ============================================================
  -->
  <UsingTask TaskName="ResolveCopyLocalAssets" AssemblyFile="$(MicrosoftNETBuildTasksAssembly)" />
  <Target Name="_ResolveCopyLocalAssetsForPublish"
          DependsOnTargets="ResolveLockFileCopyLocalFiles;
                            _ComputeUseBuildDependencyFile;
                            _DefaultMicrosoftNETPlatformLibrary;
                            ResolveRuntimePackAssets;
                            _ComputePackageReferencePublish">

    <!-- For future: Delete ResolveCopyLocalAssets task.  Need to figure out how to get correct DestinationSubPath for
           PreserveStoreLayout without this task, and how to handle RuntimeStorePackages. -->
    <ResolveCopyLocalAssets AssetsFilePath="$(ProjectAssetsFile)"
                            TargetFramework="$(TargetFramework)"
                            RuntimeIdentifier="$(RuntimeIdentifier)"
                            PlatformLibraryName="$(MicrosoftNETPlatformLibrary)"
                            RuntimeFrameworks="@(RuntimeFramework)"
                            ExcludedPackageReferences="@(_ExcludeFromPublishPackageReference)"
                            RuntimeStorePackages="@(RuntimeStorePackages)"
                            PreserveStoreLayout="$(PreserveStoreLayout)"
                            ResolveRuntimeTargets="$(CopyLocalRuntimeTargetAssets)"
                            IsSelfContained="$(SelfContained)"
                            Condition="'$(PreserveStoreLayout)' == 'true' Or '@(RuntimeStorePackages)' != ''">
      <Output TaskParameter="ResolvedAssets" ItemName="_ResolvedCopyLocalPublishAssets" />
    </ResolveCopyLocalAssets>


    <ItemGroup>
      <_ResolvedCopyLocalPublishAssets Include="@(RuntimePackAsset)"
                                       Condition="('$(SelfContained)' == 'true' Or '%(RuntimePackAsset.RuntimePackAlwaysCopyLocal)' == 'true') and '%(RuntimePackAsset.AssetType)' != 'pgodata'" />
    </ItemGroup>

    <ItemGroup Condition="'$(_UseBuildDependencyFile)' != 'true'">
      <!-- Remove the apphost executable from publish copy local assets; we will copy the generated apphost instead -->
      <_ResolvedCopyLocalPublishAssets Remove="@(_NativeRestoredAppHostNETCore)" />
    </ItemGroup>

    <ItemGroup Condition="'$(PreserveStoreLayout)' != 'true' And '@(RuntimeStorePackages)' == ''">
      <_ResolvedCopyLocalPublishAssets Include="@(_ResolvedCopyLocalBuildAssets)"
                                       Condition="'%(_ResolvedCopyLocalBuildAssets.CopyToPublishDirectory)' != 'false' "/>
    </ItemGroup>

  </Target>

  <!--
    ============================================================
    _ParseTargetManifestFiles
    Parses the $(TargetManifestFiles) which contains a list of files into @(RuntimeStorePackages) items
    which describes which packages should be excluded from publish since they are contained in the runtime store.
    ============================================================
    -->
  <UsingTask TaskName="ParseTargetManifests" AssemblyFile="$(MicrosoftNETBuildTasksAssembly)" />
  <Target Name="_ParseTargetManifestFiles"
          Condition="'$(TargetManifestFiles)' != ''"
          Returns="@(RuntimeStorePackages)">

    <ParseTargetManifests TargetManifestFiles="$(TargetManifestFiles)">
      <Output TaskParameter="RuntimeStorePackages" ItemName="RuntimeStorePackages"/>
    </ParseTargetManifests>

  </Target>

  <!--
    ============================================================
    _FilterSatelliteResourcesForPublish
    Filters the resolved resource assets for build to the given resource languages.
    ============================================================
  -->
  <Target Name="_FilterSatelliteResourcesForPublish"
          Condition="'$(SatelliteResourceLanguages)' != ''">

    <ItemGroup>
      <_PublishSatelliteResources Include="@(_ResolvedCopyLocalPublishAssets)"
                                  Condition="'%(_ResolvedCopyLocalPublishAssets.AssetType)' == 'resources'" />
    </ItemGroup>

    <JoinItems Left="@(_PublishSatelliteResources)" LeftKey="Culture" LeftMetadata="*"
               Right="$(SatelliteResourceLanguages)" RightKey="" RightMetadata=""
               ItemSpecToUse="Left">
      <Output TaskParameter="JoinResult" ItemName="_FilteredPublishSatelliteResources" />
    </JoinItems>

    <ItemGroup Condition="'@(_PublishSatelliteResources)' != ''">
      <_ResolvedCopyLocalPublishAssets Remove="@(_PublishSatelliteResources)" />
      <_ResolvedCopyLocalPublishAssets Include="@(_FilteredPublishSatelliteResources)" />
    </ItemGroup>

  </Target>

  <!--
    ============================================================
    _ComputeResolvedCopyLocalPublishAssets
    Computes the files from both project and package references.
    ============================================================
  -->
  <Target Name="_ComputeResolvedCopyLocalPublishAssets"
          DependsOnTargets="_ResolveCopyLocalAssetsForPublish;
                            _FilterSatelliteResourcesForPublish">

    <ItemGroup>
      <_ResolvedCopyLocalPublishAssets Include="@(ReferenceCopyLocalPaths)"
                                       Exclude="@(_ResolvedCopyLocalBuildAssets);@(RuntimePackAsset)"
                                       Condition="('$(PublishReferencesDocumentationFiles)' == 'true' or '%(ReferenceCopyLocalPaths.Extension)' != '.xml') and '%(ReferenceCopyLocalPaths.Private)' != 'false'">
        <DestinationSubPath>%(ReferenceCopyLocalPaths.DestinationSubDirectory)%(ReferenceCopyLocalPaths.Filename)%(ReferenceCopyLocalPaths.Extension)</DestinationSubPath>
      </_ResolvedCopyLocalPublishAssets>

    </ItemGroup>
  </Target>

  <!--
    ============================================================
                                        _ComputeCopyToPublishDirectoryItems
    ============================================================
    -->
  <Target Name="_ComputeCopyToPublishDirectoryItems"
          DependsOnTargets="GetCopyToPublishDirectoryItems">

    <ItemGroup>
      <ResolvedFileToPublish Include="@(_SourceItemsToCopyToPublishDirectoryAlways)">
        <RelativePath>%(_SourceItemsToCopyToPublishDirectoryAlways.TargetPath)</RelativePath>
        <CopyToPublishDirectory>Always</CopyToPublishDirectory>
        <IsKeyOutput Condition="'%(_SourceItemsToCopyToPublishDirectoryAlways.FullPath)' == '$(AppHostIntermediatePath)'">True</IsKeyOutput>
      </ResolvedFileToPublish>

      <ResolvedFileToPublish Include="@(_SourceItemsToCopyToPublishDirectory)">
        <RelativePath>%(_SourceItemsToCopyToPublishDirectory.TargetPath)</RelativePath>
        <CopyToPublishDirectory>PreserveNewest</CopyToPublishDirectory>
        <IsKeyOutput Condition="'%(_SourceItemsToCopyToPublishDirectory.FullPath)' == '$(AppHostIntermediatePath)'">True</IsKeyOutput>
      </ResolvedFileToPublish>
    </ItemGroup>

  </Target>

  <!--
    ============================================================
                                        GetCopyToPublishDirectoryItems

    Get all project items that may need to be transferred to the publish directory.
    This includes baggage items from transitively referenced projects. It would appear
    that this target computes full transitive closure of content items for all referenced
    projects; however that is not the case. It only collects the content items from its
    immediate children and not children of children.

    See comment on GetCopyToOutputDirectoryItems, from which this logic was taken.
    ============================================================
    -->
  <Target Name="GetCopyToPublishDirectoryItems"
          Returns="@(AllPublishItemsFullPathWithTargetPath)"
          KeepDuplicateOutputs=" '$(MSBuildDisableGetCopyToPublishDirectoryItemsOptimization)' == '' "
          DependsOnTargets="AssignTargetPaths;
                            DefaultCopyToPublishDirectoryMetadata;
                            _SplitProjectReferencesByFileExistence;
                            _GetProjectReferenceTargetFrameworkProperties">


    <!-- In the general case, clients need very little of the metadata which is generated by invoking this target on this project and its children.  For those
         cases, we can immediately discard the unwanted metadata, reducing memory usage, particularly in very large and interconnected systems of projects.
         However, if some client does require the original functionality, it is sufficient to set MSBuildDisableGetCopyToPublishDirectoryItemsOptimization to
         a non-empty value and the original behavior will be restored. -->
    <PropertyGroup Condition=" '$(MSBuildDisableGetCopyToPublishDirectoryItemsOptimization)' == '' ">
      <_GCTPDIKeepDuplicates>false</_GCTPDIKeepDuplicates>
      <_GCTPDIKeepMetadata>CopyToPublishDirectory;ExcludeFromSingleFile;TargetPath</_GCTPDIKeepMetadata>
    </PropertyGroup>

    <!-- Get items from child projects first. -->
    <MSBuild Projects="@(_MSBuildProjectReferenceExistent)"
             Targets="GetCopyToPublishDirectoryItems"
             BuildInParallel="$(BuildInParallel)"
             Properties="%(_MSBuildProjectReferenceExistent.SetConfiguration); %(_MSBuildProjectReferenceExistent.SetPlatform); %(_MSBuildProjectReferenceExistent.SetTargetFramework)"
             Condition="'@(_MSBuildProjectReferenceExistent)' != '' and '$(_GetChildProjectCopyToPublishDirectoryItems)' == 'true' and '%(_MSBuildProjectReferenceExistent.Private)' != 'false'"
             ContinueOnError="$(ContinueOnError)"
             RemoveProperties="%(_MSBuildProjectReferenceExistent.GlobalPropertiesToRemove)$(_GlobalPropertiesToRemoveFromProjectReferences)">

      <Output TaskParameter="TargetOutputs" ItemName="_AllChildProjectPublishItemsWithTargetPath"/>

    </MSBuild>

    <!-- Target outputs must be full paths because they will be consumed by a different project. -->
    <ItemGroup>
      <_SourceItemsToCopyToPublishDirectoryAlways KeepDuplicates=" '$(_GCTPDIKeepDuplicates)' != 'false' "
                                                  KeepMetadata="$(_GCTPDIKeepMetadata)"
                                                  Include="@(_AllChildProjectPublishItemsWithTargetPath->'%(FullPath)')"
                                                  Condition="'%(_AllChildProjectPublishItemsWithTargetPath.CopyToPublishDirectory)'=='Always'"/>

      <_SourceItemsToCopyToPublishDirectory KeepDuplicates=" '$(_GCTPDIKeepDuplicates)' != 'false' "
                                            KeepMetadata="$(_GCTPDIKeepMetadata)"
                                            Include="@(_AllChildProjectPublishItemsWithTargetPath->'%(FullPath)')"
                                            Condition="'%(_AllChildProjectPublishItemsWithTargetPath.CopyToPublishDirectory)'=='PreserveNewest'"/>
    </ItemGroup>

    <!-- Remove items which we will never again use - they just sit around taking up memory otherwise -->
    <ItemGroup>
      <_AllChildProjectPublishItemsWithTargetPath Remove="@(_AllChildProjectPublishItemsWithTargetPath)"/>
    </ItemGroup>

    <!-- Get items from this project last so that they will be copied last. -->
    <ItemGroup>
      <_SourceItemsToCopyToPublishDirectoryAlways KeepMetadata="$(_GCTPDIKeepMetadata)"
                                                  Include="@(ContentWithTargetPath->'%(FullPath)')"
                                                  Condition="'%(ContentWithTargetPath.CopyToPublishDirectory)'=='Always'"/>
      <_SourceItemsToCopyToPublishDirectory KeepMetadata="$(_GCTPDIKeepMetadata)"
                                            Include="@(ContentWithTargetPath->'%(FullPath)')"
                                            Condition="'%(ContentWithTargetPath.CopyToPublishDirectory)'=='PreserveNewest'"/>
    </ItemGroup>

    <ItemGroup>
      <_SourceItemsToCopyToPublishDirectoryAlways KeepMetadata="$(_GCTPDIKeepMetadata)"
                                                  Include="@(EmbeddedResource->'%(FullPath)')"
                                                  Condition="'%(EmbeddedResource.CopyToPublishDirectory)'=='Always'"/>
      <_SourceItemsToCopyToPublishDirectory KeepMetadata="$(_GCTPDIKeepMetadata)"
                                            Include="@(EmbeddedResource->'%(FullPath)')"
                                            Condition="'%(EmbeddedResource.CopyToPublishDirectory)'=='PreserveNewest'"/>
    </ItemGroup>

    <ItemGroup>
      <_CompileItemsToPublish Include="@(Compile->'%(FullPath)')"
                              Condition="'%(Compile.CopyToPublishDirectory)'=='Always' or '%(Compile.CopyToPublishDirectory)'=='PreserveNewest'"/>
    </ItemGroup>

    <AssignTargetPath Files="@(_CompileItemsToPublish)" RootFolder="$(MSBuildProjectDirectory)">
      <Output TaskParameter="AssignedFiles" ItemName="_CompileItemsToPublishWithTargetPath" />
    </AssignTargetPath>

    <ItemGroup>
      <_SourceItemsToCopyToPublishDirectoryAlways KeepMetadata="$(_GCTPDIKeepMetadata)"
                                                  Include="@(_CompileItemsToPublishWithTargetPath)"
                                                  Condition="'%(_CompileItemsToPublishWithTargetPath.CopyToPublishDirectory)'=='Always'"/>
      <_SourceItemsToCopyToPublishDirectory KeepMetadata="$(_GCTPDIKeepMetadata)"
                                           Include="@(_CompileItemsToPublishWithTargetPath)"
                                           Condition="'%(_CompileItemsToPublishWithTargetPath.CopyToPublishDirectory)'=='PreserveNewest'"/>
    </ItemGroup>

    <ItemGroup>
      <_SourceItemsToCopyToPublishDirectoryAlways KeepMetadata="$(_GCTPDIKeepMetadata)"
                                                  Include="@(_NoneWithTargetPath->'%(FullPath)')"
                                                  Condition="'%(_NoneWithTargetPath.CopyToPublishDirectory)'=='Always'"/>
      <_SourceItemsToCopyToPublishDirectory KeepMetadata="$(_GCTPDIKeepMetadata)"
                                            Include="@(_NoneWithTargetPath->'%(FullPath)')"
                                            Condition="'%(_NoneWithTargetPath.CopyToPublishDirectory)'=='PreserveNewest'"/>
    </ItemGroup>

    <ItemGroup>
      <AllPublishItemsFullPathWithTargetPath Include="@(_SourceItemsToCopyToPublishDirectoryAlways->'%(FullPath)');@(_SourceItemsToCopyToPublishDirectory->'%(FullPath)')"/>
    </ItemGroup>

  </Target>

  <!--
    ============================================================
                                        DefaultCopyToPublishDirectoryMetadata

    If CopyToPublishDirectory isn't set on these items, the value should be taken from CopyToOutputDirectory.
    This way, projects can just set "CopyToOutputDirectory = Always/PreserveNewest" and by default the item will be copied
    to both the build output and publish directories.
    ============================================================
    -->
  <Target Name="DefaultCopyToPublishDirectoryMetadata"
          DependsOnTargets="AssignTargetPaths"
          Condition=" '$(DefaultCopyToPublishDirectoryMetadata)' == 'true' ">

    <ItemGroup>
      <ContentWithTargetPath Condition="'%(ContentWithTargetPath.CopyToOutputDirectory)'=='Always' and '%(ContentWithTargetPath.CopyToPublishDirectory)' == ''">
        <CopyToPublishDirectory>Always</CopyToPublishDirectory>
      </ContentWithTargetPath>
      <ContentWithTargetPath Condition="'%(ContentWithTargetPath.CopyToOutputDirectory)'=='PreserveNewest' and '%(ContentWithTargetPath.CopyToPublishDirectory)' == ''">
        <CopyToPublishDirectory>PreserveNewest</CopyToPublishDirectory>
      </ContentWithTargetPath>

      <EmbeddedResource Condition="'%(EmbeddedResource.CopyToOutputDirectory)'=='Always' and '%(EmbeddedResource.CopyToPublishDirectory)' == ''">
        <CopyToPublishDirectory>Always</CopyToPublishDirectory>
      </EmbeddedResource>
      <EmbeddedResource Condition="'%(EmbeddedResource.CopyToOutputDirectory)'=='PreserveNewest' and '%(EmbeddedResource.CopyToPublishDirectory)' == ''">
        <CopyToPublishDirectory>PreserveNewest</CopyToPublishDirectory>
      </EmbeddedResource>

      <Compile Condition="'%(Compile.CopyToOutputDirectory)'=='Always' and '%(Compile.CopyToPublishDirectory)' == ''">
        <CopyToPublishDirectory>Always</CopyToPublishDirectory>
      </Compile>
      <Compile Condition="'%(Compile.CopyToOutputDirectory)'=='PreserveNewest' and '%(Compile.CopyToPublishDirectory)' == ''">
        <CopyToPublishDirectory>PreserveNewest</CopyToPublishDirectory>
      </Compile>

      <_NoneWithTargetPath Condition="'%(_NoneWithTargetPath.CopyToOutputDirectory)'=='Always' and '%(_NoneWithTargetPath.CopyToPublishDirectory)' == ''">
        <CopyToPublishDirectory>Always</CopyToPublishDirectory>
      </_NoneWithTargetPath>
      <_NoneWithTargetPath Condition="'%(_NoneWithTargetPath.CopyToOutputDirectory)'=='PreserveNewest' and '%(_NoneWithTargetPath.CopyToPublishDirectory)' == ''">
        <CopyToPublishDirectory>PreserveNewest</CopyToPublishDirectory>
      </_NoneWithTargetPath>

    </ItemGroup>
  </Target>

  <PropertyGroup Condition="'$(SelfContained)' == 'true'">
    <_ComputeManagedRuntimePackAssembliesIfSelfContained>_ComputeManagedRuntimePackAssemblies</_ComputeManagedRuntimePackAssembliesIfSelfContained>
  </PropertyGroup>

  <!-- Determine the managed assembly subset of ResolvedFileToPublish that should be post-processed by linker, and ready to run compilation -->
  <Target Name="_ComputeAssembliesToPostprocessOnPublish"
          DependsOnTargets="_ComputeUserRuntimeAssemblies;$(_ComputeManagedRuntimePackAssembliesIfSelfContained)">

    <!--
      Default set of files to post-process correspond to the items that would be designated
      as managed runtime assemblies in .deps.json, and published to root of the application.
      RuntimeTargets and satellite assemblies are excluded. Currently, both linker and ready
      to run require a RID, so there will not be RuntimeTargets. Linker could conceptually
      operate without a RID, but would not know how to handle multiple assemblies with same
      identity.
    -->
    <ItemGroup>
      <!-- Assemblies from packages -->
      <_ManagedRuntimeAssembly Include="@(RuntimeCopyLocalItems)" />

      <!-- Assemblies from other references -->
      <_ManagedRuntimeAssembly Include="@(UserRuntimeAssembly)" />

      <!-- Assembly produced by this project -->
      <_ManagedRuntimeAssembly Include="@(IntermediateAssembly)" />
    </ItemGroup>

    <!-- Assemblies from runtime packs for self-contained apps -->
    <ItemGroup Condition="'$(SelfContained)' == 'true'">
      <_ManagedRuntimeAssembly Include="@(_ManagedRuntimePackAssembly)" />
    </ItemGroup>

    <!--
      Match above with ResolvedFileToPublish. Some of above would have been excluded from publish in
      various ways and should be excluded from the list of files to postprocess as well. Furthermore,
      the metadata must match ResolvedFileToPublish as the tools modify or remove these items in that
      list to implement their post-processing.
    -->
    <JoinItems Left="@(_ManagedRuntimeAssembly)" Right="@(ResolvedFileToPublish)" RightMetadata="*">
      <Output TaskParameter="JoinResult" ItemName="_AssemblyToPostprocessOnPublish" />
    </JoinItems>

    <!--
      Set PostprocessAssembly=true metadata on ResolvedFileToPublish, which will be honored by linker
      and crossgen.

      Assemblies injected into ResolvedFileToPublish outside the set above (such as razor views) are
      responsible for setting this metadata to opt in to post-processing.
    -->
    <ItemGroup>
      <ResolvedFileToPublish Remove="@(_AssemblyToPostprocessOnPublish)" />
      <ResolvedFileToPublish Include="@(_AssemblyToPostprocessOnPublish)" PostprocessAssembly="true" />
    </ItemGroup>
  </Target>

  <Target Name="_ComputeManagedRuntimePackAssemblies" Returns="@(_ManagedRuntimePackAssembly)">
    <ItemGroup>
      <!-- Special case for System.Private.Corelib due to https://github.com/dotnet/core-setup/issues/7728 -->
      <_ManagedRuntimePackAssembly Include="@(RuntimePackAsset)"
                                   Condition="'%(RuntimePackAsset.AssetType)' == 'runtime'
                                                or '%(RuntimePackAsset.Filename)' == 'System.Private.Corelib'" />
    </ItemGroup>
  </Target>

  <Target Name="_ComputeUseBuildDependencyFile"
          DependsOnTargets="_ComputePackageReferencePublish;
                            _ParseTargetManifestFiles">
    <!-- Check to see whether we can re-use the .deps.json file from the build for publish, or whether we have to
         generate a different one. -->
    <PropertyGroup>
      <_TrimRuntimeAssets Condition="'$(PublishSingleFile)' == 'true' and '$(SelfContained)' == 'true'">true</_TrimRuntimeAssets>
      <_UseBuildDependencyFile Condition="'@(_ExcludeFromPublishPackageReference)' == '' and
                                          '@(RuntimeStorePackages)' == '' and
                                          '$(PreserveStoreLayout)' != 'true' and
                                          '$(PublishTrimmed)' != 'true' and
                                          '$(_TrimRuntimeAssets)' != 'true'">true</_UseBuildDependencyFile>
    </PropertyGroup>

  </Target>

  <!--
    ============================================================
                                        GenerateSingleFileBundle

    Bundle the ResolvedFileToPublish items into one file in PublishDir
    (except those marked ExcludeFromSingleFile)
    ============================================================
    -->
  <Target Name="_ComputeFilesToBundle"
        DependsOnTargets="_HandleFileConflictsForPublish"
        Condition="'$(PublishSingleFile)' == 'true'">

    <ItemGroup>
      <_FilesToBundle Include="@(ResolvedFileToPublish)"
                      Condition="'%(ResolvedFileToPublish.ExcludeFromSingleFile)' != 'true'"/>

      <ResolvedFileToPublish Remove="@(_FilesToBundle)"/>
    </ItemGroup>

    <PropertyGroup>
      <PublishedSingleFileName>$(AssemblyName)$(_NativeExecutableExtension)</PublishedSingleFileName>
      <PublishedSingleFilePath>$(PublishDir)$(PublishedSingleFileName)</PublishedSingleFilePath>
    </PropertyGroup>
  </Target>

  <Target Name="PrepareForBundle"
      DependsOnTargets="_ComputeFilesToBundle"
      Condition="'$(PublishSingleFile)' == 'true'">

    <ItemGroup>
      <FilesToBundle Include="@(_FilesToBundle)"/>
    </ItemGroup>

    <PropertyGroup>
      <AppHostFile>$(PublishedSingleFileName)</AppHostFile>
    </PropertyGroup>
  </Target>

  <UsingTask TaskName="GenerateBundle" AssemblyFile="$(MicrosoftNETBuildTasksAssembly)" />
  <Target Name="GenerateSingleFileBundle"
          Condition="'$(PublishSingleFile)' == 'true'"
          DependsOnTargets="_ComputeFilesToBundle;PrepareForBundle"
          Inputs="@(FilesToBundle)"
          Outputs="$(PublishedSingleFilePath)">

    <PropertyGroup>
      <TraceSingleFileBundler Condition="'$(TraceSingleFileBundler)' == ''">false</TraceSingleFileBundler>
      <IncludeSymbolsInSingleFile Condition="'$(IncludeSymbolsInSingleFile)' == ''">false</IncludeSymbolsInSingleFile>
      <IncludeAllContentForSelfExtract Condition="'$(IncludeAllContentForSelfExtract)' == ''">false</IncludeAllContentForSelfExtract>
      <IncludeNativeLibrariesForSelfExtract Condition="'$(IncludeNativeLibrariesForSelfExtract)' == ''">$(IncludeAllContentForSelfExtract)</IncludeNativeLibrariesForSelfExtract>
      <EnableCompressionInSingleFile Condition="'$(EnableCompressionInSingleFile)' == ''">false</EnableCompressionInSingleFile>
    </PropertyGroup>

    <NETSdkError Condition="'$(IncludeAllContentForSelfExtract)' == 'true' And '$(IncludeNativeLibrariesForSelfExtract)' != 'true'"
                 ResourceName="CannotIncludeAllContentButNotNativeLibrariesInSingleFile" />

    <GenerateBundle FilesToBundle="@(FilesToBundle)"
                    AppHostName="$(PublishedSingleFileName)"
                    IncludeSymbols="$(IncludeSymbolsInSingleFile)"
                    EnableCompressionInSingleFile="$(EnableCompressionInSingleFile)"
                    IncludeNativeLibraries="$(IncludeNativeLibrariesForSelfExtract)"
                    IncludeAllContent="$(IncludeAllContentForSelfExtract)"
                    TargetFrameworkVersion="$(_TargetFrameworkVersionWithoutV)"
                    RuntimeIdentifier="$(RuntimeIdentifier)"
                    OutputDir="$(PublishDir)"
                    ShowDiagnosticOutput="$(TraceSingleFileBundler)">
      <Output TaskParameter="ExcludedFiles" ItemName="_FilesExcludedFromBundle"/>
    </GenerateBundle>

    <ItemGroup>
      <ResolvedFileToPublish Include="@(_FilesExcludedFromBundle)"/>
      <!-- ResolvedFileToPublish shouldn't include PublishedSingleFilePath, since the single-file bundle is written directly to the publish directory -->
    </ItemGroup>

  </Target>

  <!--
    ============================================================
    _GeneratePublishDependencyFile
    Generates the $(project).deps.json file for a published app
    ============================================================
    -->
  <Target Name="GeneratePublishDependencyFile"
          DependsOnTargets="_ComputeUseBuildDependencyFile;
                            _DefaultMicrosoftNETPlatformLibrary;
                            _HandlePackageFileConflicts;
                            _HandlePackageFileConflictsForPublish;
                            _ComputeReferenceAssemblies;
                            _ComputeUserRuntimeAssemblies;
                            ResolveRuntimePackAssets;
                            _ComputePackageReferencePublish"
          Condition="'$(GenerateDependencyFile)' == 'true' and '$(_UseBuildDependencyFile)' != 'true' and '$(PublishAot)' != 'true'">

    <PropertyGroup>
      <!-- IntermediateDepsFilePath is the location where the deps.json file is originally created
           PublishDepsFilePath is the location where the deps.json resides when published
           PublishDepsFilePath is empty (by default) for PublishSingleFile, since the deps.json file is embedde within the single-file bundle -->
      <IntermediateDepsFilePath Condition=" '$(PublishDepsFilePath)' != ''">$(PublishDepsFilePath)</IntermediateDepsFilePath >
      <IntermediateDepsFilePath Condition=" '$(PublishDepsFilePath)' == ''">$(IntermediateOutputPath)$(ProjectDepsFileName)</IntermediateDepsFilePath >
      <PublishDepsFilePath Condition=" '$(PublishDepsFilePath)' == '' And '$(PublishSingleFile)' != 'true'">$(PublishDir)$(ProjectDepsFileName)</PublishDepsFilePath>
      <_IsSingleFilePublish Condition="'$(PublishSingleFile)' == ''">false</_IsSingleFilePublish>
      <_IsSingleFilePublish Condition="'$(PublishSingleFile)' != ''">$(PublishSingleFile)</_IsSingleFilePublish>
    </PropertyGroup>
    <ItemGroup>
      <ResolvedCompileFileDefinitions Remove="@(_PublishConflictPackageFiles)" Condition="'%(_PublishConflictPackageFiles.ConflictItemType)' == 'Reference'" />
      <RuntimeTargetsCopyLocalItems Remove="@(_PublishConflictPackageFiles)" Condition="'%(_PublishConflictPackageFiles.ConflictItemType)' != 'Reference'" />
      <RuntimePackAsset Remove="@(_PublishConflictPackageFiles)" Condition="'%(_PublishConflictPackageFiles.ConflictItemType)' != 'Reference'" />

      <_ResolvedNuGetFilesForPublish Include="@(NativeCopyLocalItems)" Condition="'%(NativeCopyLocalItems.CopyToPublishDirectory)' != 'false'" />
      <_ResolvedNuGetFilesForPublish Include="@(ResourceCopyLocalItems)" Condition="'%(ResourceCopyLocalItems.CopyToPublishDirectory)' != 'false'" />
      <_ResolvedNuGetFilesForPublish Include="@(RuntimeCopyLocalItems)" Condition="'%(RuntimeCopyLocalItems.CopyToPublishDirectory)' != 'false'" />
      <_ResolvedNuGetFilesForPublish Remove="@(_PublishConflictPackageFiles)" Condition="'%(_PublishConflictPackageFiles.ConflictItemType)' != 'Reference'" />

    </ItemGroup>

    <GenerateDepsFile ProjectPath="$(MSBuildProjectFullPath)"
                      AssetsFilePath="$(ProjectAssetsFile)"
                      DepsFilePath="$(IntermediateDepsFilePath)"
                      TargetFramework="$(TargetFramework)"
                      AssemblyName="$(AssemblyName)"
                      AssemblyExtension="$(TargetExt)"
                      AssemblyVersion="$(Version)"
                      AssemblySatelliteAssemblies="@(IntermediateSatelliteAssembliesWithTargetPath)"
                      ReferencePaths="@(ReferencePath)"
                      ReferenceDependencyPaths="@(ReferenceDependencyPaths)"
                      ReferenceSatellitePaths="@(ReferenceSatellitePaths)"
                      ReferenceAssemblies="@(_ReferenceAssemblies)"
                      RuntimePackAssets="@(RuntimePackAsset)"
                      IncludeMainProject="$(IncludeMainProjectInDepsFile)"
                      RuntimeIdentifier="$(RuntimeIdentifier)"
                      PlatformLibraryName="$(MicrosoftNETPlatformLibrary)"
                      RuntimeFrameworks="@(RuntimeFramework)"
                      CompilerOptions="@(DependencyFileCompilerOptions)"
                      RuntimeStorePackages="@(RuntimeStorePackages)"
                      CompileReferences="@(ResolvedCompileFileDefinitions)"
                      ResolvedNuGetFiles="@(_ResolvedNuGetFilesForPublish)"
                      ResolvedRuntimeTargetsFiles="@(RuntimeTargetsCopyLocalItems)"
                      UserRuntimeAssemblies="@(UserRuntimeAssembly)"
                      IsSelfContained="$(SelfContained)"
                      IsSingleFile="$(_IsSingleFilePublish)"
                      IncludeRuntimeFileVersions="$(IncludeFileVersionsInDependencyFile)"
                      RuntimeGraphPath="$(BundledRuntimeIdentifierGraphFile)"
                      IncludeProjectsNotInAssetsFile="$(IncludeProjectsNotInAssetsFileInDepsFile)"/>

    <ItemGroup>
      <ResolvedFileToPublish Include="$(IntermediateDepsFilePath)">
        <RelativePath>$(ProjectDepsFileName)</RelativePath>
      </ResolvedFileToPublish>
    </ItemGroup>

  </Target>

  <!--
    ============================================================
                                        ComputeEmbeddedApphostPaths

    When no build flag is set, EmbeddedApphostPaths is not available. Compute EmbeddedApphostPaths is required to find build asset.
    ============================================================
    -->
  <UsingTask TaskName="Microsoft.NET.Build.Tasks.GetEmbeddedApphostPaths"
          AssemblyFile="$(MicrosoftNETBuildTasksAssembly)" />
  <Target Name="ComputeEmbeddedApphostPaths">

    <ItemGroup>
      <_PackAsToolShimRuntimeIdentifiers Condition="@(_PackAsToolShimRuntimeIdentifiers) ==''" Include="$(PackAsToolShimRuntimeIdentifiers)"/>
    </ItemGroup>

    <GetEmbeddedApphostPaths
      PackagedShimOutputDirectory="$(PackagedShimOutputRootDirectory)/shims/$(TargetFramework)"
      ShimRuntimeIdentifiers="@(_PackAsToolShimRuntimeIdentifiers)"
      ToolCommandName="$(ToolCommandName)"
      >

      <Output TaskParameter="EmbeddedApphostPaths" ItemName="_EmbeddedApphostPaths" />
    </GetEmbeddedApphostPaths>

  </Target>

  <!--
    ============================================================
                                            ComputeFilesCopiedToPublishDir

    Gathers all the files that will be copied to the publish directory.  This is used by wapproj and is required for back compat.
    ============================================================
    -->
  <Target Name="ComputeFilesCopiedToPublishDir"
          DependsOnTargets="ComputeResolvedFilesToPublishList;
                            _ComputeFilesToBundle">
    <ItemGroup>
      <FilesCopiedToPublishDir Include="@(ResolvedFileToPublish)"/>
      <FilesCopiedToPublishDir Include="$(PublishedSingleFilePath)" RelativePath="$(PublishedSingleFileName)" IsKeyOutput="true" Condition="'$(PublishSingleFile)' == 'true'"/>

      <!-- Wapproj handles adding the correct deps.json file, so remove it here to avoid duplicates. -->
      <FilesCopiedToPublishDir Remove="@(FilesCopiedToPublishDir)" Condition="'%(FilesCopiedToPublishDir.Filename)%(FilesCopiedToPublishDir.Extension)' == '$(ProjectDepsFileName)'"/>
    </ItemGroup>
  </Target>

  <!--
    ============================================================
                                            PublishItemsOutputGroup

    Emit an output group containing all files that get published.  This will be consumed by VS installer projects.
    ============================================================
    -->
  <PropertyGroup>
    <PublishItemsOutputGroupDependsOn>
      $(PublishItemsOutputGroupDependsOn);
      ResolveReferences;
      ComputeResolvedFilesToPublishList;
      _ComputeFilesToBundle;
    </PublishItemsOutputGroupDependsOn>
  </PropertyGroup>

  <UsingTask TaskName="Microsoft.NET.Build.Tasks.GetPublishItemsOutputGroupOutputs"
          AssemblyFile="$(MicrosoftNETBuildTasksAssembly)" />

  <Target Name="PublishItemsOutputGroup" DependsOnTargets="$(PublishItemsOutputGroupDependsOn)" Returns="@(PublishItemsOutputGroupOutputs)">
    <GetPublishItemsOutputGroupOutputs
      ResolvedFileToPublish="@(ResolvedFileToPublish)"
      PublishDir="$(PublishDir)"
        >

      <Output TaskParameter="PublishItemsOutputGroupOutputs" ItemName="PublishItemsOutputGroupOutputs" />
    </GetPublishItemsOutputGroupOutputs>

    <ItemGroup>
      <PublishItemsOutputGroupOutputs Include="$(PublishedSingleFilePath)"
                                      TargetPath="$(PublishedSingleFileName)"
                                      IsKeyOutput="true"
                                      Condition="'$(PublishSingleFile)' == 'true'"
                                      OutputPath="$(PublishedSingleFilePath)"
                                      OutputGroup="PublishItemsOutputGroup" />
    </ItemGroup>
  </Target>

  <!--
    This target exists for back-compat with Azure Functions SDK: https://github.com/dotnet/cli/issues/10363
    Because build copy-local now behaves the same as publish with respect to package dependency resolution,
    the Azure Functions SDK doesn't need to resolve publish assets for build.
    TODO: Remove this target when no longer needed as a workaround.
    -->
  <Target Name="RunResolvePublishAssemblies" />

  <!--
    ============================================================
    _CheckForLanguageAndPublishFeatureCombinationSupport

    Block unsupported language and feature combination.
    ============================================================
    -->
  <Target Name="_CheckForLanguageAndPublishFeatureCombinationSupport"
        BeforeTargets="Publish;PrepareForPublish">

    <NETSdkError Condition="('$(Language)' == 'C++' and '$(_EnablePackageReferencesInVCProjects)' != 'true') and '$(TargetFrameworkIdentifier)' == '.NETCoreApp'"
                 ResourceName="NoSupportCppPublishDotnetCore" />

  </Target>
</Project><|MERGE_RESOLUTION|>--- conflicted
+++ resolved
@@ -125,7 +125,6 @@
                  ResourceName="CompressionInSingleFileRequiresSelfContained" />
 
     <NETSdkWarning Condition="'$(PublishProfileImported)' != 'true' and '$(PublishProfile)' != ''"
-<<<<<<< HEAD
                    ResourceName="PublishProfileNotPresent" 
                    FormatArguments="$(PublishProfile)"/>
 
@@ -139,17 +138,6 @@
                  ResourceName="SolutionProjectConfigurationsConflict"
                  FormatArguments="PublishRelease;$(ProjectName)"/>
     
-=======
-                ResourceName="PublishProfileNotPresent" 
-                FormatArguments="$(PublishProfile)"/>    
-                               
-    <!-- Enable warning for trying to use PublishRelease or PackRelease with a solution if env-var is not set.-->
-    <NETSdkWarning Condition="'$(PublishRelease)' != '' and '$(SolutionExt)' == '.sln' and '$(DOTNET_CLI_ENABLE_PUBLISH_RELEASE_FOR_SOLUTIONS)' == ''"
-                   ResourceName="PReleaseRequiresEnvVarOnSln"
-                   FormatArguments="PublishRelease;DOTNET_CLI_ENABLE_PUBLISH_RELEASE_FOR_SOLUTIONS"
-    />
-
->>>>>>> 20f38277
     <PropertyGroup>
       <!-- Ensure any PublishDir has a trailing slash, so it can be concatenated -->
       <PublishDir Condition="!HasTrailingSlash('$(PublishDir)')">$(PublishDir)\</PublishDir>
