﻿// Licensed to the .NET Foundation under one or more agreements.
// The .NET Foundation licenses this file to you under the MIT license.

using Microsoft.Build.Framework;

namespace Microsoft.NET.Build.Tasks
{
    public class GenerateToolsSettingsFile : TaskBase
    {
        // bump whenever the format changes such that it will break old consumers
        private static readonly int _formatVersion = 1;

        [Required]
        public string EntryPointRelativePath { get; set; }

        [Required]
        public string CommandName { get; set; }

        [Required]
        public string ToolsSettingsFilePath { get; set; }

        protected override void ExecuteCore()
        {
<<<<<<< HEAD
            using (StringWriter writer = new())
            {
                GenerateDocument(EntryPointRelativePath, CommandName).Save(ToolsSettingsFilePath);
            }
=======
            GenerateDocument(EntryPointRelativePath, CommandName).Save(ToolsSettingsFilePath);
>>>>>>> 2ee75822
        }

        internal static XDocument GenerateDocument(string entryPointRelativePath, string commandName)
        {
            return new XDocument(
                new XDeclaration(version: null, encoding: null, standalone: null),
                new XElement("DotNetCliTool",
                      new XAttribute("Version", _formatVersion),
                      new XElement("Commands",
                          new XElement("Command",
                          new XAttribute("Name", commandName),
                          new XAttribute("EntryPoint", entryPointRelativePath),
                          new XAttribute("Runner", "dotnet")))));
        }
    }
}<|MERGE_RESOLUTION|>--- conflicted
+++ resolved
@@ -21,14 +21,7 @@
 
         protected override void ExecuteCore()
         {
-<<<<<<< HEAD
-            using (StringWriter writer = new())
-            {
-                GenerateDocument(EntryPointRelativePath, CommandName).Save(ToolsSettingsFilePath);
-            }
-=======
             GenerateDocument(EntryPointRelativePath, CommandName).Save(ToolsSettingsFilePath);
->>>>>>> 2ee75822
         }
 
         internal static XDocument GenerateDocument(string entryPointRelativePath, string commandName)
