--- conflicted
+++ resolved
@@ -693,11 +693,7 @@
   <data name="WorkloadNotInstalled" xml:space="preserve">
     <value>NETSDK1147: To build this project, the following workloads must be installed: {0}
 To install these workloads, run the following command: dotnet workload restore</value>
-<<<<<<< HEAD
-    <comment>{StrBegin="NETSDK1147: "}{Locked="dotnet workload restore"}</comment>
-=======
-    <comment>{StrBegins="NETSDK1147: "} LOCALIZATION: Do not localize "dotnet workload restore"</comment>
->>>>>>> 45f6f6bc
+    <comment>{StrBegins="NETSDK1147: "}{Locked="dotnet workload restore"}</comment>
   </data>
   <data name="WindowsSDKVersionConflicts" xml:space="preserve">
     <value>NETSDK1148: A referenced assembly was compiled using a newer version of Microsoft.Windows.SDK.NET.dll. Please update to a newer .NET SDK in order to reference this assembly.</value>
