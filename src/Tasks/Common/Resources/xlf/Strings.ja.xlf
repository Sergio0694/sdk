--- conflicted
+++ resolved
@@ -1033,14 +1033,6 @@
         <target state="needs-review-translation">NETSDK1057: プレビュー版の .NET を使用しています。https://aka.ms/dotnet-support-policy をご覧ください</target>
         <note>{StrBegins="NETSDK1057: "}</note>
       </trans-unit>
-<<<<<<< HEAD
-=======
-      <trans-unit id="UsingPreviewUseUwpFeature">
-        <source>NETSDK1219: UseUwp and all associated functionality are currently experimental and not officially supported.</source>
-        <target state="needs-review-translation">NETSDK1219: UseUwp および関連するすべての機能は現在試験段階であり、正式にはサポートされていません。</target>
-        <note>{StrBegins="NETSDK1219: "}</note>
-      </trans-unit>
->>>>>>> a076841e
       <trans-unit id="WinMDObjNotSupportedOnTargetFramework">
         <source>NETSDK1131: Producing a managed Windows Metadata component with WinMDExp is not supported when targeting {0}.</source>
         <target state="needs-review-translation">NETSDK1131: {0} をターゲットにする場合、WinMDExp を使用したマネージド Windows メタデータ コンポーネント生成はサポートされていません。</target>
