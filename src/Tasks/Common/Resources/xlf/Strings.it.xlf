--- conflicted
+++ resolved
@@ -153,13 +153,8 @@
         <note>{StrBegin="NETSDK1097: "}</note>
       </trans-unit>
       <trans-unit id="CannotHaveSolutionLevelOutputPath">
-<<<<<<< HEAD
-        <source>NETSDK1194: The "--output" option isn't supported when building a solution.</source>
-        <target state="new">NETSDK1194: The "--output" option isn't supported when building a solution.</target>
-=======
         <source>NETSDK1194: The "--output" option isn't supported when building a solution. Specifying a solution-level output path results in all projects copying outputs to the same directory, which can lead to inconsistent builds.</source>
         <target state="needs-review-translation">NETSDK1194: l'opzione "--output" non è supportata durante la compilazione di una soluzione.</target>
->>>>>>> 9d1eea6d
         <note>{StrBegin="NETSDK1194: "}</note>
       </trans-unit>
       <trans-unit id="CannotHaveSolutionLevelRuntimeIdentifier">
