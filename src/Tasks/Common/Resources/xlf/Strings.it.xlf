--- conflicted
+++ resolved
@@ -1033,14 +1033,6 @@
         <target state="needs-review-translation">NETSDK1057: si sta usando una versione in anteprima di .NET. Vedere https://aka.ms/dotnet-support-policy</target>
         <note>{StrBegins="NETSDK1057: "}</note>
       </trans-unit>
-<<<<<<< HEAD
-=======
-      <trans-unit id="UsingPreviewUseUwpFeature">
-        <source>NETSDK1219: UseUwp and all associated functionality are currently experimental and not officially supported.</source>
-        <target state="needs-review-translation">NETSDK1219: UseUwp e tutte le funzionalità associate sono attualmente sperimentali e non sono ufficialmente supportate.</target>
-        <note>{StrBegins="NETSDK1219: "}</note>
-      </trans-unit>
->>>>>>> a076841e
       <trans-unit id="WinMDObjNotSupportedOnTargetFramework">
         <source>NETSDK1131: Producing a managed Windows Metadata component with WinMDExp is not supported when targeting {0}.</source>
         <target state="needs-review-translation">NETSDK1131: la produzione di un componente Metadati Windows gestito con WinMDExp non è supportata quando la destinazione è {0}.</target>
