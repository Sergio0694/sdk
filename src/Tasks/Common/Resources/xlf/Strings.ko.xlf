--- conflicted
+++ resolved
@@ -1033,14 +1033,6 @@
         <target state="needs-review-translation">NETSDK1057: .NET의 미리 보기 버전을 사용하고 있습니다. 참조: https://aka.ms/dotnet-support-policy</target>
         <note>{StrBegins="NETSDK1057: "}</note>
       </trans-unit>
-<<<<<<< HEAD
-=======
-      <trans-unit id="UsingPreviewUseUwpFeature">
-        <source>NETSDK1219: UseUwp and all associated functionality are currently experimental and not officially supported.</source>
-        <target state="needs-review-translation">NETSDK1219: UseUwp와 관련된 모든 기능은 현재 실험 상태이며 공식적으로 지원되지 않습니다.</target>
-        <note>{StrBegins="NETSDK1219: "}</note>
-      </trans-unit>
->>>>>>> a076841e
       <trans-unit id="WinMDObjNotSupportedOnTargetFramework">
         <source>NETSDK1131: Producing a managed Windows Metadata component with WinMDExp is not supported when targeting {0}.</source>
         <target state="needs-review-translation">NETSDK1131: {0}을(를) 대상으로 지정하는 경우 WinMDExp로 관리형 Windows 메타데이터 구성 요소를 생성하는 것은 지원되지 않습니다.</target>
