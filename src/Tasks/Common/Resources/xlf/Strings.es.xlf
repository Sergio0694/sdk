﻿<?xml version="1.0" encoding="utf-8"?>
<xliff xmlns="urn:oasis:names:tc:xliff:document:1.2" xmlns:xsi="http://www.w3.org/2001/XMLSchema-instance" version="1.2" xsi:schemaLocation="urn:oasis:names:tc:xliff:document:1.2 xliff-core-1.2-transitional.xsd">
  <file datatype="xml" source-language="en" target-language="es" original="../Strings.resx">
    <body>
      <trans-unit id="AddResourceWithNonIntegerResource">
        <source>NETSDK1076: AddResource can only be used with integer resource types.</source>
        <target state="needs-review-translation">NETSDK1076: AddResource solo se puede usar con tipos de recurso de entero.</target>
        <note>{StrBegins="NETSDK1076: "}</note>
      </trans-unit>
      <trans-unit id="AotNotSupported">
        <source>NETSDK1196: The SDK does not support ahead-of-time compilation. Set the PublishAot property to false.</source>
        <target state="needs-review-translation">NETSDK1196: El SDK no admite la compilación por adelantado. Establezca la propiedad PublishAot en false.</target>
        <note>{StrBegins="NETSDK1196: "}</note>
      </trans-unit>
      <trans-unit id="AotUnsupportedHostRuntimeIdentifier">
        <source>NETSDK1204: Ahead-of-time compilation is not supported on the current platform '{0}'.</source>
        <target state="needs-review-translation">NETSDK1204: La compilación anticipada no se admite en la plataforma actual "{0}".</target>
        <note>{StrBegins="NETSDK1204: "}</note>
      </trans-unit>
      <trans-unit id="AotUnsupportedTargetFramework">
        <source>NETSDK1207: Ahead-of-time compilation is not supported for the target framework.</source>
        <target state="needs-review-translation">NETSDK1207: No se admite la compilación anticipada para la plataforma de destino.</target>
        <note>{StrBegins="NETSDK1207: "}</note>
      </trans-unit>
      <trans-unit id="AotUnsupportedTargetRuntimeIdentifier">
        <source>NETSDK1203: Ahead-of-time compilation is not supported for the target runtime identifier '{0}'.</source>
        <target state="needs-review-translation">NETSDK1203: No se admite la compilación anticipada para el identificador en tiempo de ejecución de destino '{0}'.</target>
        <note>{StrBegins="NETSDK1203: "}</note>
      </trans-unit>
      <trans-unit id="AppConfigRequiresRootConfiguration">
        <source>NETSDK1070: The application configuration file must have root configuration element.</source>
        <target state="needs-review-translation">NETSDK1070: El archivo de configuración de la aplicación debe tener el elemento de configuración raíz.</target>
        <note>{StrBegins="NETSDK1070: "}</note>
      </trans-unit>
      <trans-unit id="AppHostCreationFailedWithRetry">
        <source>NETSDK1113: Failed to create apphost (attempt {0} out of {1}): {2}</source>
        <target state="needs-review-translation">NETSDK1113: No se pudo crear apphost (intento {0} de {1}): {2}</target>
        <note>{StrBegins="NETSDK1113: "}</note>
      </trans-unit>
      <trans-unit id="AppHostCustomizationRequiresWindowsHostWarning">
        <source>NETSDK1074: The application host executable will not be customized because adding resources requires that the build be performed on Windows (excluding Nano Server).</source>
        <target state="needs-review-translation">NETSDK1074: El ejecutable del host de aplicación no se personalizará porque para agregar recursos es necesario que la compilación se realice en Windows (excepto Nano Server).</target>
        <note>{StrBegins="NETSDK1074: "}</note>
      </trans-unit>
      <trans-unit id="AppHostHasBeenModified">
        <source>NETSDK1029: Unable to use '{0}' as application host executable as it does not contain the expected placeholder byte sequence '{1}' that would mark where the application name would be written.</source>
        <target state="needs-review-translation">NETSDK1029: No se puede usar "{0}" como ejecutable del host de aplicación ya que no contiene la secuencia de bytes esperada del marcador de posición "{1}" que marcaría dónde escribir el nombre de la aplicación.</target>
        <note>{StrBegins="NETSDK1029: "}</note>
      </trans-unit>
      <trans-unit id="AppHostNotWindows">
        <source>NETSDK1078: Unable to use '{0}' as application host executable because it's not a Windows PE file.</source>
        <target state="needs-review-translation">NETSDK1078: No se puede utilizar "{0}" como ejecutable del host de aplicación porque no es un archivo de Windows PE.</target>
        <note>{StrBegins="NETSDK1078: "}</note>
      </trans-unit>
      <trans-unit id="AppHostNotWindowsCLI">
        <source>NETSDK1072: Unable to use '{0}' as application host executable because it's not a Windows executable for the CUI (Console) subsystem.</source>
        <target state="needs-review-translation">NETSDK1072: No se puede utilizar "{0}" como ejecutable del host de aplicación porque no es un ejecutable de Windows para el subsistema CUI (consola).</target>
        <note>{StrBegins="NETSDK1072: "}</note>
      </trans-unit>
      <trans-unit id="AppHostSigningFailed">
        <source>NETSDK1177: Failed to sign apphost with error code {1}: {0}</source>
        <target state="needs-review-translation">NETSDK1177: No se pudo firmar apphost con el código de error {1}: {0}</target>
        <note>{StrBegins="NETSDK1177: "}</note>
      </trans-unit>
      <trans-unit id="ArtifactsPathCannotBeSetInProject">
        <source>NETSDK1199: The ArtifactsPath and UseArtifactsOutput properties cannot be set in a project file, due to MSBuild ordering constraints. They must be set in a Directory.Build.props file or from the command line. See https://aka.ms/netsdk1199 for more information.</source>
        <target state="needs-review-translation">NETSDK1199: Las propiedades ArtifactsPath y UseArtifactsOutput no se pueden establecer en un archivo de proyecto debido a restricciones de ordenación de MSBuild. Deben establecerse en un archivo Directory.Build.props o desde la línea de comandos. Consulte https://aka.ms/netsdk1199 para obtener más información.</target>
        <note>{StrBegins="NETSDK1199: "}</note>
      </trans-unit>
      <trans-unit id="AspNetCoreAllNotSupported">
        <source>NETSDK1079: The Microsoft.AspNetCore.All package is not supported when targeting .NET Core 3.0 or higher.  A FrameworkReference to Microsoft.AspNetCore.App should be used instead, and will be implicitly included by Microsoft.NET.Sdk.Web.</source>
        <target state="needs-review-translation">NETSDK1079: El paquete Microsoft.AspNetCore.All no se admite cuando el destino es .NET Core 3.0 o posterior. En su lugar, se debe usar un valor de FrameworkReference para Microsoft.AspNetCore.App, y se incluirá implícitamente en Microsoft.NET.Sdk.Web.</target>
        <note>{StrBegins="NETSDK1079: "}</note>
      </trans-unit>
      <trans-unit id="AspNetCoreUsesFrameworkReference">
        <source>NETSDK1080: A PackageReference to Microsoft.AspNetCore.App is not necessary when targeting .NET Core 3.0 or higher. If Microsoft.NET.Sdk.Web is used, the shared framework will be referenced automatically. Otherwise, the PackageReference should be replaced with a FrameworkReference.</source>
        <target state="needs-review-translation">NETSDK1080: No se necesita un valor de PackageReference para Microsoft.AspNetCore.App cuando el destino es .NET Core 3.0 o superior. Si se utiliza Microsoft.NET.Sdk.Web, se hará referencia automáticamente el marco de trabajo compartido. De lo contrario, PackageReference debe sustituirse por un valor de FrameworkReference.</target>
        <note>{StrBegins="NETSDK1080: "}</note>
      </trans-unit>
      <trans-unit id="AssetPreprocessorMustBeConfigured">
        <source>NETSDK1017: Asset preprocessor must be configured before assets are processed.</source>
        <target state="needs-review-translation">NETSDK1017: Debe configurarse el preprocesador de recursos antes de que se procesen los recursos.</target>
        <note>{StrBegins="NETSDK1017: "}</note>
      </trans-unit>
      <trans-unit id="AssetsFileMissingRuntimeIdentifier">
        <source>NETSDK1047: Assets file '{0}' doesn't have a target for '{1}'. Ensure that restore has run and that you have included '{2}' in the TargetFrameworks for your project. You may also need to include '{3}' in your project's RuntimeIdentifiers.</source>
        <target state="needs-review-translation">NETSDK1047: El archivo de recursos "{0}" no tiene un destino para "{1}". Asegúrese de que la restauración se haya ejecutado y de que haya incluido "{2}" en TargetFrameworks para su proyecto. Puede que deba incluir también "{3}" en el valor RuntimeIdentifiers de su proyecto.</target>
        <note>{StrBegins="NETSDK1047: "}</note>
      </trans-unit>
      <trans-unit id="AssetsFileMissingTarget">
        <source>NETSDK1005: Assets file '{0}' doesn't have a target for '{1}'. Ensure that restore has run and that you have included '{2}' in the TargetFrameworks for your project.</source>
        <target state="needs-review-translation">NETSDK1005: El archivo de recursos "{0}" no tiene un destino para "{1}". Asegúrese de que la restauración se haya ejecutado y de que haya incluido "{2}" en TargetFrameworks para su proyecto.</target>
        <note>{StrBegins="NETSDK1005: "}</note>
      </trans-unit>
      <trans-unit id="AssetsFileNotFound">
        <source>NETSDK1004: Assets file '{0}' not found. Run a NuGet package restore to generate this file.</source>
        <target state="needs-review-translation">NETSDK1004: No se encuentra el archivo de recursos '{0}'. Ejecute una restauración de paquetes de NuGet para generar el archivo.</target>
        <note>{StrBegins="NETSDK1004: "}</note>
      </trans-unit>
      <trans-unit id="AssetsFileNotSet">
        <source>NETSDK1063: The path to the project assets file was not set. Run a NuGet package restore to generate this file.</source>
        <target state="needs-review-translation">NETSDK1063: No se estableció la ruta de acceso al archivo de recursos del proyecto. Ejecute una restauración del paquete NuGet para generar este archivo.</target>
        <note>{StrBegins="NETSDK1063: "}</note>
      </trans-unit>
      <trans-unit id="AssetsFilePathNotRooted">
        <source>NETSDK1006: Assets file path '{0}' is not rooted. Only full paths are supported.</source>
        <target state="needs-review-translation">NETSDK1006: La ruta de acceso del archivo de recursos "{0}" no tiene raíz. Solo se admiten rutas de acceso completas.</target>
        <note>{StrBegins="NETSDK1006: "}</note>
      </trans-unit>
      <trans-unit id="AtLeastOneTargetFrameworkMustBeSpecified">
        <source>NETSDK1001: At least one possible target framework must be specified.</source>
        <target state="needs-review-translation">NETSDK1001: Debe especificarse al menos una plataforma de destino posible.</target>
        <note>{StrBegins="NETSDK1001: "}</note>
      </trans-unit>
      <trans-unit id="CannotDirectlyReferenceMicrosoftNetCompilersToolsetFramework">
        <source>NETSDK1205: The Microsoft.Net.Compilers.Toolset.Framework package should not be set directly. Set the property 'BuildWithNetFrameworkHostedCompiler' to 'true' instead if you need it.</source>
        <target state="needs-review-translation">NETSDK1205: El paquete Microsoft.Net.Compilers.Toolset.Framework no debe establecerse directamente. Establezca la propiedad "BuildWithNetFrameworkHostedCompiler" en "true" en su lugar si la necesita.</target>
        <note>{StrBegins="NETSDK1205: "}{Locked="Microsoft.Net.Compilers.Toolset.Framework"}{Locked="BuildWithNetFrameworkHostedCompiler"}</note>
      </trans-unit>
      <trans-unit id="CannotFindApphostForRid">
        <source>NETSDK1065: Cannot find app host for {0}. {0} could be an invalid runtime identifier (RID). For more information about RID, see https://aka.ms/rid-catalog.</source>
        <target state="needs-review-translation">NETSDK1065: No se encuentra el host de la aplicación {0}. {0} puede ser un identificador de tiempo de ejecución no válido. Para obtener más información al respecto, consulte https://aka.ms/rid-catalog.</target>
        <note>{StrBegins="NETSDK1065: "}</note>
      </trans-unit>
      <trans-unit id="CannotFindComhost">
        <source>NETSDK1091: Unable to find a .NET Core COM host. The .NET Core COM host is only available on .NET Core 3.0 or higher when targeting Windows.</source>
        <target state="needs-review-translation">NETSDK1091: No se puede encontrar un host COM de .NET Core. Este tipo de host solo está disponible en .NET Core 3.0 o superior cuando el destino es Windows.</target>
        <note>{StrBegins="NETSDK1091: "}</note>
      </trans-unit>
      <trans-unit id="CannotFindIjwhost">
        <source>NETSDK1114: Unable to find a .NET Core IJW host. The .NET Core IJW host is only available on .NET Core 3.1 or higher when targeting Windows.</source>
        <target state="needs-review-translation">NETSDK1114: No se encuentra un host IJW de .NET Core. Este tipo de host solo está disponible en .NET Core 3.1 o posterior cuando el destino es Windows.</target>
        <note>{StrBegins="NETSDK1114: "}</note>
      </trans-unit>
      <trans-unit id="CannotFindProjectInfo">
        <source>NETSDK1007: Cannot find project info for '{0}'. This can indicate a missing project reference.</source>
        <target state="needs-review-translation">NETSDK1007: No se encuentra la información de proyecto de "{0}". Esto puede indicar que falta una referencia de proyecto.</target>
        <note>{StrBegins="NETSDK1007: "}</note>
      </trans-unit>
      <trans-unit id="CannotHaveRuntimeIdentifierPlatformMismatchPlatformTarget">
        <source>NETSDK1032: The RuntimeIdentifier platform '{0}' and the PlatformTarget '{1}' must be compatible.</source>
        <target state="needs-review-translation">NETSDK1032: Las plataformas RuntimeIdentifier "{0}" y PlatformTarget "{1}" deben ser compatibles.</target>
        <note>{StrBegins="NETSDK1032: "}</note>
      </trans-unit>
      <trans-unit id="CannotHaveSelfContainedWithoutRuntimeIdentifier">
        <source>NETSDK1031: It is not supported to build or publish a self-contained application without specifying a RuntimeIdentifier. You must either specify a RuntimeIdentifier or set SelfContained to false.</source>
        <target state="needs-review-translation">NETSDK1031: No se admite compilar o publicar una aplicación autocontenida sin especificar un valor para RuntimeIdentifier. Debe especificar un valor para RuntimeIdentifier o establecer SelfContained en false.</target>
        <note>{StrBegins="NETSDK1031: "}</note>
      </trans-unit>
      <trans-unit id="CannotHaveSingleFileWithoutRuntimeIdentifier">
        <source>NETSDK1097: It is not supported to publish an application to a single-file without specifying a RuntimeIdentifier. You must either specify a RuntimeIdentifier or set PublishSingleFile to false.</source>
        <target state="needs-review-translation">NETSDK1097: No se admite la publicación de una aplicación en un único archivo sin especificar un valor para RuntimeIdentifier. Debe especificar un valor para RuntimeIdentifier o establecer PublishSingleFile en false.</target>
        <note>{StrBegins="NETSDK1097: "}</note>
      </trans-unit>
      <trans-unit id="CannotHaveSingleFileWithoutAppHost">
        <source>NETSDK1098: Applications published to a single-file are required to use the application host. You must either set PublishSingleFile to false or set UseAppHost to true.</source>
        <target state="needs-review-translation">NETSDK1098: Las aplicaciones publicadas en un único archivo deben usar el host de aplicación. Debe establecer PublishSingleFile en false o establecer UseAppHost en true.</target>
        <note>{StrBegins="NETSDK1098: "}</note>
      </trans-unit>
      <trans-unit id="CannotHaveSingleFileWithoutExecutable">
        <source>NETSDK1099: Publishing to a single-file is only supported for executable applications.</source>
        <target state="needs-review-translation">NETSDK1099: La publicación en un archivo único solo se admite con aplicaciones ejecutables.</target>
        <note>{StrBegins="NETSDK1099: "}</note>
      </trans-unit>
      <trans-unit id="CannotHaveSolutionLevelOutputPath">
        <source>NETSDK1194: The "--output" option isn't supported when building a solution. Specifying a solution-level output path results in all projects copying outputs to the same directory, which can lead to inconsistent builds.</source>
        <target state="needs-review-translation">NETSDK1194: La opción "--output" no se admite al compilar una solución. Si se especifica una ruta de acceso de salida de nivel de solución, todos los proyectos copiarán las salidas en el mismo directorio, lo que puede dar lugar a compilaciones incoherentes.</target>
        <note>{StrBegins="NETSDK1194: "}{Locked="--output"}</note>
      </trans-unit>
      <trans-unit id="CannotHaveSolutionLevelRuntimeIdentifier">
        <source>NETSDK1134: Building a solution with a specific RuntimeIdentifier is not supported. If you would like to publish for a single RID, specify the RID at the individual project level instead.</source>
        <target state="needs-review-translation">NETSDK1134: No se admite la creación de una solución con un runtimeIdentifier específico. Si deseas publicar para un único RID, especifica el RID en el nivel de proyecto individual en su lugar.</target>
        <note>{StrBegins="NETSDK1134: "}</note>
      </trans-unit>
      <trans-unit id="CannotHaveSupportedOSPlatformVersionHigherThanTargetPlatformVersion">
        <source>NETSDK1135: SupportedOSPlatformVersion {0} cannot be higher than TargetPlatformVersion {1}.</source>
        <target state="needs-review-translation">NETSDK1135: El valor de SupportedOSPlatformVersion {0} no puede ser mayor que TargetPlatformVersion {1}.</target>
        <note>{StrBegins="NETSDK1135: "}</note>
      </trans-unit>
      <trans-unit id="CannotIncludeAllContentButNotNativeLibrariesInSingleFile">
        <source>NETSDK1143: Including all content in a single file bundle also includes native libraries. If IncludeAllContentForSelfExtract is true, IncludeNativeLibrariesForSelfExtract must not be false.</source>
        <target state="needs-review-translation">NETSDK1143: Al incluir todo el contenido en una única agrupación de archivos, también se incluyen las bibliotecas nativas. Si IncludeAllContentForSelfExtract es true, IncludeNativeLibrariesForSelfExtract no debe ser false.</target>
        <note>{StrBegins="NETSDK1143: "}</note>
      </trans-unit>
      <trans-unit id="CannotIncludeSymbolsInSingleFile">
        <source>NETSDK1142: Including symbols in a single file bundle is not supported when publishing for .NET5 or higher.</source>
        <target state="needs-review-translation">NETSDK1142: No se admite la inclusión de símbolos en una única agrupación de archivos cuando se publica para .NET5 o una versión posterior.</target>
        <note>{StrBegins="NETSDK1142: "}</note>
      </trans-unit>
      <trans-unit id="CannotInferTargetFrameworkIdentifierAndVersion">
        <source>NETSDK1013: The TargetFramework value '{0}' was not recognized. It may be misspelled. If not, then the TargetFrameworkIdentifier and/or TargetFrameworkVersion properties must be specified explicitly.</source>
        <target state="needs-review-translation">NETSDK1013: El valor de TargetFramework "{0}" no se reconoció. Puede que esté mal escrito. Si este no es el caso, las propiedades TargetFrameworkIdentifier o TargetFrameworkVersion se deben especificar explícitamente.</target>
        <note>{StrBegins="NETSDK1013: "}</note>
      </trans-unit>
      <trans-unit id="CannotUseSelfContainedWithoutAppHost">
        <source>NETSDK1067: Self-contained applications are required to use the application host. Either set SelfContained to false or set UseAppHost to true.</source>
        <target state="needs-review-translation">NETSDK1067: Las aplicaciones independientes deben utilizar un host de aplicación. Establezca SelfContained en false o UseAppHost en true.</target>
        <note>{StrBegins="NETSDK1067: "}</note>
      </trans-unit>
      <trans-unit id="CanOnlyHaveSingleFileWithNetCoreApp">
        <source>NETSDK1125: Publishing to a single-file is only supported for netcoreapp target.</source>
        <target state="needs-review-translation">NETSDK1125: La publicación en un único archivo solo se admite para el destino netcoreapp.</target>
        <note>{StrBegins="NETSDK1125: "}</note>
      </trans-unit>
      <trans-unit id="ChoosingAssemblyVersion_Info">
        <source>Choosing '{0}' because AssemblyVersion '{1}' is greater than '{2}'.</source>
        <target state="translated">Se elegirá "{0}" porque AssemblyVersion "{1}" es mayor que "{2}".</target>
        <note />
      </trans-unit>
      <trans-unit id="ChoosingCopyLocalArbitrarily_Info">
        <source>Choosing '{0}' arbitrarily as both items are copy-local and have equal file and assembly versions.</source>
        <target state="translated">Se elige "{0}" arbitrariamente, ya que ambos elementos son una copia local y tienen la misma versión de archivo y de ensamblado.</target>
        <note />
      </trans-unit>
      <trans-unit id="ChoosingFileVersion_Info">
        <source>Choosing '{0}' because file version '{1}' is greater than '{2}'.</source>
        <target state="translated">Se elegirá "{0}" porque la versión del archivo "{1}" es mayor que "{2}".</target>
        <note />
      </trans-unit>
      <trans-unit id="ChoosingPlatformItem_Info">
        <source>Choosing '{0}' because it is a platform item.</source>
        <target state="translated">Se elegirá "{0}" porque es un elemento de la plataforma.</target>
        <note />
      </trans-unit>
      <trans-unit id="ChoosingPreferredPackage_Info">
        <source>Choosing '{0}' because it comes from a package that is preferred.</source>
        <target state="translated">Se elegirá "{0}" porque viene de un paquete que es preferido.</target>
        <note />
      </trans-unit>
      <trans-unit id="ClsidMapConflictingGuids">
        <source>NETSDK1089: The '{0}' and '{1}' types have the same CLSID '{2}' set in their GuidAttribute. Each COMVisible class needs to have a distinct guid for their CLSID.</source>
        <target state="needs-review-translation">NETSDK1089: Los tipos "{0}" y "{1}" tienen el mismo CLSID "{2}" establecido en su GuidAttribute. Cada clase COMVisible ebe tener un GUID distinto para su CLSID.</target>
        <note>{StrBegins="NETSDK1089: "}
{0} - The first type with the conflicting guid.
{1} - The second type with the conflicting guid.
{2} - The guid the two types have.</note>
      </trans-unit>
      <trans-unit id="ClsidMapExportedTypesRequireExplicitGuid">
        <source>NETSDK1088: The COMVisible class '{0}' must have a GuidAttribute with the CLSID of the class to be made visible to COM in .NET Core.</source>
        <target state="needs-review-translation">NETSDK1088: La clase COMVisible "{0}" debe tener un valor de GuidAttribute con el CLSID de la clase de forma que sea visible para COM en .NET Core.</target>
        <note>{StrBegins="NETSDK1088: "}
{0} - The ComVisible class that doesn't have a GuidAttribute on it.</note>
      </trans-unit>
      <trans-unit id="ClsidMapInvalidAssembly">
        <source>NETSDK1090: The supplied assembly '{0}' is not valid. Cannot generate a CLSIDMap from it.</source>
        <target state="needs-review-translation">NETSDK1090: El ensamblado proporcionado "{0}" no es válido. No se puede generar un valor de CLSIDMap a partir de él.</target>
        <note>{StrBegins="NETSDK1090: "}
{0} - The path to the invalid assembly.</note>
      </trans-unit>
      <trans-unit id="CompressionInSingleFileRequires60">
        <source>NETSDK1167: Compression in a single file bundle is only supported when publishing for .NET6 or higher.</source>
        <target state="needs-review-translation">NETSDK1167: La compresión en un solo lote de archivos solo se admite cuando se publica para .NET6 o una versión superior.</target>
        <note>{StrBegins="NETSDK1167: "}</note>
      </trans-unit>
      <trans-unit id="CompressionInSingleFileRequiresSelfContained">
        <source>NETSDK1176: Compression in a single file bundle is only supported when publishing a self-contained application.</source>
        <target state="needs-review-translation">NETSDK1176: la compresión en un único paquete de archivos solo se admite al publicar una aplicación independiente.</target>
        <note>{StrBegins="NETSDK1176: "}</note>
      </trans-unit>
      <trans-unit id="ConflictingRuntimePackInformation">
        <source>NETSDK1133: There was conflicting information about runtime packs available for {0}:
{1}</source>
        <target state="needs-review-translation">NETSDK1133: había información en conflicto acerca de los paquetes de tiempo de ejecución disponibles para {0}:
{1}</target>
        <note>{StrBegins="NETSDK1133: "}</note>
      </trans-unit>
      <trans-unit id="ContentItemDoesNotProvideOutputPath">
        <source>NETSDK1014: Content item for '{0}' sets '{1}', but does not provide  '{2}' or '{3}'.</source>
        <target state="needs-review-translation">NETSDK1014: El elemento de contenido de "{0}" establece "{1}", pero no proporciona "{2}" ni "{3}".</target>
        <note>{StrBegins="NETSDK1014: "}</note>
      </trans-unit>
      <trans-unit id="ContentPreproccessorParameterRequired">
        <source>NETSDK1010: The '{0}' task must be given a value for parameter '{1}' in order to consume preprocessed content.</source>
        <target state="needs-review-translation">NETSDK1010: Debe darse un valor al parámetro "{1}" de la tarea "{0}" para poder consumir contenido preprocesado.</target>
        <note>{StrBegins="NETSDK1010: "}</note>
      </trans-unit>
      <trans-unit id="CouldNotDetermineWinner_DoesNotExist_Info">
        <source>Could not determine winner because '{0}' does not exist.</source>
        <target state="translated">No se pudo determinar el ganador porque "{0}" no existe.</target>
        <note />
      </trans-unit>
      <trans-unit id="CouldNotDetermineWinner_EqualVersions_Info">
        <source>Could not determine winner due to equal file and assembly versions.</source>
        <target state="translated">No se pudo determinar el ganador porque las versiones de archivo y ensamblado son iguales.</target>
        <note />
      </trans-unit>
      <trans-unit id="CouldNotDetermineWinner_NoFileVersion_Info">
        <source>Could not determine a winner because '{0}' has no file version.</source>
        <target state="translated">No se pudo determinar un ganador porque "{0}" no tiene una versión de archivo.</target>
        <note />
      </trans-unit>
      <trans-unit id="CouldNotDetermineWinner_NotAnAssembly_Info">
        <source>Could not determine a winner because '{0}' is not an assembly.</source>
        <target state="translated">No se pudo determinar un ganador porque "{0}" no es un ensamblado.</target>
        <note />
      </trans-unit>
      <trans-unit id="CouldNotGetPackVersionFromWorkloadManifests">
        <source>NETSDK1181: Error getting pack version: Pack '{0}' was not present in workload manifests.</source>
        <target state="needs-review-translation">NETSDK1181: Error al obtener la versión del paquete: el paquete "{0}" no estaba presente en los manifiestos de carga de trabajo.</target>
        <note>{StrBegins="NETSDK1181: "}</note>
      </trans-unit>
      <trans-unit id="CouldNotLoadPlatformManifest">
        <source>NETSDK1042: Could not load PlatformManifest from '{0}' because it did not exist.</source>
        <target state="needs-review-translation">NETSDK1042: No se pudo cargar PlatformManifest desde "{0}" porque no existe.</target>
        <note>{StrBegins="NETSDK1042: "}</note>
      </trans-unit>
      <trans-unit id="CppRequiresTFMVersion31">
        <source>NETSDK1120: C++/CLI projects targeting .NET Core require a target framework of at least 'netcoreapp3.1'.</source>
        <target state="needs-review-translation">NETSDK1120: Los proyectos de C++/CLI destinados a .NET Core requieren "netcoreapp3.1" como plataforma de destino mínima.</target>
        <note>{StrBegins="NETSDK1120: "}</note>
      </trans-unit>
      <trans-unit id="Crossgen2MissingRequiredMetadata">
        <source>NETSDK1158: Required '{0}' metadata missing on Crossgen2Tool item.</source>
        <target state="needs-review-translation">NETSDK1158: Faltan metadatos de "{0}" necesarios en el elemento Crossgen2Tool.</target>
        <note>{StrBegins="NETSDK1158: "}</note>
      </trans-unit>
      <trans-unit id="Crossgen2RequiresSelfContained">
        <source>NETSDK1126: Publishing ReadyToRun using Crossgen2 is only supported for self-contained applications.</source>
        <target state="needs-review-translation">NETSDK1126: La publicación de ReadyToRun con Crossgen2 se admite únicamente para aplicaciones independientes.</target>
        <note>{StrBegins="NETSDK1126: "}</note>
      </trans-unit>
      <trans-unit id="Crossgen2ToolExecutableNotFound">
        <source>NETSDK1155: Crossgen2Tool executable '{0}' not found.</source>
        <target state="needs-review-translation">NETSDK1155: No se encontró el ejecutable de Crossgen2Tool "{0}".</target>
        <note>{StrBegins="NETSDK1155: "}</note>
      </trans-unit>
      <trans-unit id="Crossgen2ToolMissingWhenUseCrossgen2IsSet">
        <source>NETSDK1154: Crossgen2Tool must be specified when UseCrossgen2 is set to true.</source>
        <target state="needs-review-translation">NETSDK1154: Crossgen2Tool debe especificarse cuando UseCrossgen2 esté establecido en true.</target>
        <note>{StrBegins="NETSDK1154: "}</note>
      </trans-unit>
      <trans-unit id="Crossgen5CannotEmitSymbolsInCompositeMode">
        <source>NETSDK1166: Cannot emit symbols when publishing for .NET 5 with Crossgen2 using composite mode.</source>
        <target state="needs-review-translation">NETSDK1166: No se pueden emitir símbolos al publicar para .NET 5 con Crossgen2 con el modo compuesto.</target>
        <note>{StrBegins="NETSDK1166: "}</note>
      </trans-unit>
      <trans-unit id="CrossgenToolExecutableNotFound">
        <source>NETSDK1160: CrossgenTool executable '{0}' not found.</source>
        <target state="needs-review-translation">NETSDK1160: No se encontró el ejecutable de CrossgenTool "{0}".</target>
        <note>{StrBegins="NETSDK1160: "}</note>
      </trans-unit>
      <trans-unit id="CrossgenToolMissingInPDBCompilationMode">
        <source>NETSDK1153: CrossgenTool not specified in PDB compilation mode.</source>
        <target state="needs-review-translation">NETSDK1153: CrossgenTool no se especifica en el modo de compilación de PDB.</target>
        <note>{StrBegins="NETSDK1153: "}</note>
      </trans-unit>
      <trans-unit id="CrossgenToolMissingWhenUseCrossgen2IsNotSet">
        <source>NETSDK1159: CrossgenTool must be specified when UseCrossgen2 is set to false.</source>
        <target state="needs-review-translation">NETSDK1159: CrossgenTool debe especificarse cuando UseCrossgen2 se establezca en false.</target>
        <note>{StrBegins="NETSDK1159: "}</note>
      </trans-unit>
      <trans-unit id="DiaSymReaderLibraryNotFound">
        <source>NETSDK1161: DiaSymReader library '{0}' not found.</source>
        <target state="needs-review-translation">NETSDK1161: No se encontró la biblioteca DiaSymReader "{0}".</target>
        <note>{StrBegins="NETSDK1161: "}</note>
      </trans-unit>
      <trans-unit id="DotNetHostExecutableNotFound">
        <source>NETSDK1156: .NET host executable '{0}' not found.</source>
        <target state="needs-review-translation">NETSDK1156: No se encontró el ejecutable del host de .NET "{0}".</target>
        <note>{StrBegins="NETSDK1156: "}</note>
      </trans-unit>
      <trans-unit id="DotnetToolDoesNotSupportTFMLowerThanNetcoreapp21">
        <source>NETSDK1055: DotnetTool does not support target framework lower than netcoreapp2.1.</source>
        <target state="needs-review-translation">NETSDK1055: DotnetTool no admite una plataforma de destino anterior a netcoreapp2.1.</target>
        <note>{StrBegins="NETSDK1055: "}</note>
      </trans-unit>
      <trans-unit id="DotnetToolOnlySupportNetcoreapp">
        <source>NETSDK1054: only supports .NET Core.</source>
        <target state="needs-review-translation">NETSDK1054: Solo admite .NET Core.</target>
        <note>{StrBegins="NETSDK1054: "}</note>
      </trans-unit>
      <trans-unit id="DuplicateItemsError">
        <source>NETSDK1022: Duplicate '{0}' items were included. The .NET SDK includes '{0}' items from your project directory by default. You can either remove these items from your project file, or set the '{1}' property to '{2}' if you want to explicitly include them in your project file. For more information, see {4}. The duplicate items were: {3}</source>
        <target state="needs-review-translation">NETSDK1022: Se incluyeron "{0}" elementos duplicados. El SDK de .NET incluye "{0}" elementos de su directorio de proyecto de manera predeterminada. Puede quitar esos elementos del archivo de proyecto o establecer la propiedad "{1}" en "{2}" si desea incluirlos explícitamente en el archivo de proyecto. Para más información, consulte {4}. Los elementos duplicados eran: {3}</target>
        <note>{StrBegins="NETSDK1022: "}</note>
      </trans-unit>
      <trans-unit id="DuplicatePreprocessorToken">
        <source>NETSDK1015: The preprocessor token '{0}' has been given more than one value. Choosing '{1}' as the value.</source>
        <target state="needs-review-translation">NETSDK1015: Se han dado varios valores para el token de preprocesador "{0}". Se va a elegir "{1}" como valor.</target>
        <note>{StrBegins="NETSDK1015: "}</note>
      </trans-unit>
      <trans-unit id="DuplicatePublishOutputFiles">
        <source>NETSDK1152: Found multiple publish output files with the same relative path: {0}.</source>
        <target state="needs-review-translation">NETSDK1152: Se encontraron varios archivos de salida de publicación con la misma ruta de acceso relativa: {0}.</target>
        <note>{StrBegins="NETSDK1152: "}</note>
      </trans-unit>
      <trans-unit id="DuplicateRuntimePackAsset">
        <source>NETSDK1110: More than one asset in the runtime pack has the same destination sub-path of '{0}'. Report this error to the .NET team here: https://aka.ms/dotnet-sdk-issue.</source>
        <target state="needs-review-translation">NETSDK1110: Más de un recurso del paquete del entorno de ejecución tiene la misma subruta de acceso de destino de "{0}". Notifique este error al equipo de .NET aquí: https://aka.ms/dotnet-sdk-issue.</target>
        <note>{StrBegins="NETSDK1110: "}</note>
      </trans-unit>
      <trans-unit id="DuplicateTypeLibraryIds">
        <source>NETSDK1169: The same resource ID {0} was specified for two type libraries '{1}' and '{2}'. Duplicate type library IDs are not allowed.</source>
        <target state="needs-review-translation">NETSDK1169: El mismo Id. de recurso {0} se especificó para dos bibliotecas de tipos "{1}" y "{2}". No se permiten los Id. de la biblioteca de tipos duplicados.</target>
        <note>{StrBegins="NETSDK1169: "}</note>
      </trans-unit>
      <trans-unit id="EnableSingleFileAnalyzerUnsupported">
        <source>NETSDK1211: EnableSingleFileAnalyzer is not supported for the target framework. Consider multi-targeting to a supported framework to enable single-file analysis, and set EnableSingleFileAnalyzer only for the supported frameworks. For example:
&lt;EnableSingleFileAnalyzer Condition="$([MSBuild]::IsTargetFrameworkCompatible('$(TargetFramework)', '{0}'))"&gt;true&lt;/EnableSingleFileAnalyzer&gt;</source>
        <target state="needs-review-translation">NETSDK1211: EnableSingleFileAnalyzer no se admite para la plataforma de destino. Considere la posibilidad de usar varios destinos en un marco compatible para habilitar el análisis de archivos únicos y establezca EnableSingleFileAnalyzer solo para los marcos admitidos. Por ejemplo:
&lt;EnableSingleFileAnalyzer Condition="$([MSBuild]::IsTargetFrameworkCompatible('$(TargetFramework)', '{0}'))"&gt;true&lt;/EnableSingleFileAnalyzer&gt;</target>
        <note>{StrBegins="NETSDK1211: "}</note>
      </trans-unit>
      <trans-unit id="EncounteredConflict_Info">
        <source>Encountered conflict between '{0}' and '{1}'.</source>
        <target state="translated">Se encontró un conflicto entre "{0}" y "{1}".</target>
        <note />
      </trans-unit>
      <trans-unit id="ErrorParsingFrameworkListInvalidValue">
        <source>NETSDK1051: Error parsing FrameworkList from '{0}'.  {1} '{2}' was invalid.</source>
        <target state="needs-review-translation">NETSDK1051: Error al analizar la lista de plataformas de “{0}”. El atributo {1} “{2}” no era válido.</target>
        <note>{StrBegins="NETSDK1051: "}</note>
      </trans-unit>
      <trans-unit id="ErrorParsingPlatformManifest">
        <source>NETSDK1043: Error parsing PlatformManifest from '{0}' line {1}.  Lines must have the format {2}.</source>
        <target state="needs-review-translation">NETSDK1043: Error al analizar PlatformManifest desde la línea "{0}" {1}. Las líneas deben tener el formato {2}.</target>
        <note>{StrBegins="NETSDK1043: "}</note>
      </trans-unit>
      <trans-unit id="ErrorParsingPlatformManifestInvalidValue">
        <source>NETSDK1044: Error parsing PlatformManifest from '{0}' line {1}.  {2} '{3}' was invalid.</source>
        <target state="needs-review-translation">NETSDK1044: Error al analizar PlatformManifest desde la línea "{0}" {1}. {2} "{3}" no era válido.</target>
        <note>{StrBegins="NETSDK1044: "}</note>
      </trans-unit>
      <trans-unit id="ErrorReadingAssetsFile">
        <source>NETSDK1060: Error reading assets file: {0}</source>
        <target state="needs-review-translation">NETSDK1060: Error al leer el archivo de activos: {0}</target>
        <note>{StrBegins="NETSDK1060: "}</note>
      </trans-unit>
      <trans-unit id="FailedToDeleteApphost">
        <source>NETSDK1111: Failed to delete output apphost: {0}</source>
        <target state="needs-review-translation">NETSDK1111: No se pudo eliminar el host de aplicaciones de salida: {0}</target>
        <note>{StrBegins="NETSDK1111: "}</note>
      </trans-unit>
      <trans-unit id="FailedToLockResource">
        <source>NETSDK1077: Failed to lock resource.</source>
        <target state="needs-review-translation">NETSDK1077: No se pudo bloquear el recurso.</target>
        <note>{StrBegins="NETSDK1077: "}</note>
      </trans-unit>
      <trans-unit id="FileNameIsTooLong">
        <source>NETSDK1030: Given file name '{0}' is longer than 1024 bytes</source>
        <target state="needs-review-translation">NETSDK1030: El nombre de archivo especificado "{0}" tiene más de 1024 bytes</target>
        <note>{StrBegins="NETSDK1030: "}</note>
      </trans-unit>
      <trans-unit id="FolderAlreadyExists">
        <source>NETSDK1024: Folder '{0}' already exists either delete it or provide a different ComposeWorkingDir</source>
        <target state="needs-review-translation">NETSDK1024: La carpeta "{0}" ya existe; elimínela o proporcione otro valor para ComposeWorkingDir</target>
        <note>{StrBegins="NETSDK1024: "}</note>
      </trans-unit>
      <trans-unit id="FrameworkDependentAppHostRequiresVersion21">
        <source>NETSDK1068: The framework-dependent application host requires a target framework of at least 'netcoreapp2.1'.</source>
        <target state="needs-review-translation">NETSDK1068: El host de la aplicación dependiente del marco requiere una plataforma de destino a partir de la versión “netcoreapp2.1”.</target>
        <note>{StrBegins="NETSDK1068: "}</note>
      </trans-unit>
      <trans-unit id="FrameworkListPathNotRooted">
        <source>NETSDK1052: Framework list file path '{0}' is not rooted. Only full paths are supported.</source>
        <target state="needs-review-translation">NETSDK1052: Falta la raíz en la ruta de acceso del archivo de lista de plataformas “{0}”. Solo se admiten rutas de acceso completas.</target>
        <note>{StrBegins="NETSDK1052: "}</note>
      </trans-unit>
      <trans-unit id="FrameworkReferenceDuplicateError">
        <source>NETSDK1087: Multiple FrameworkReference items for '{0}' were included in the project.</source>
        <target state="needs-review-translation">NETSDK1087: Se incluyeron varios elementos de FrameworkReference para "{0}" en el proyecto.</target>
        <note>{StrBegins="NETSDK1087: "}</note>
      </trans-unit>
      <trans-unit id="FrameworkReferenceOverrideWarning">
        <source>NETSDK1086: A FrameworkReference for '{0}' was included in the project. This is implicitly referenced by the .NET SDK and you do not typically need to reference it from your project. For more information, see {1}</source>
        <target state="needs-review-translation">NETSDK1086: Se incluyó un valor de FrameworkReference para "{0}" en el proyecto. .NET SDK hace referencia implícita a este valor y, normalmente, no es necesario hacer referencia a él desde el proyecto. Para obtener más información, consulte {1}</target>
        <note>{StrBegins="NETSDK1086: "}</note>
      </trans-unit>
      <trans-unit id="GetDependsOnNETStandardFailedWithException">
        <source>NETSDK1049: Resolved file has a bad image, no metadata, or is otherwise inaccessible. {0} {1}</source>
        <target state="needs-review-translation">NETSDK1049: El archivo resuelto tiene una imagen incorrecta, no tiene metadatos o no es posible su acceso. {0} {1}</target>
        <note>{StrBegins="NETSDK1049: "}</note>
      </trans-unit>
      <trans-unit id="GlobalJsonSDKResolutionFailed">
        <source>NETSDK1141: Unable to resolve the .NET SDK version as specified in the global.json located at {0}.</source>
        <target state="needs-review-translation">NETSDK1141: No se puede resolver la versión del SDK de .NET como se especifica en el archivo global.json que se encuentra en {0}.</target>
        <note>{StrBegins="NETSDK1141: "}</note>
      </trans-unit>
      <trans-unit id="ILLinkFailed">
        <source>NETSDK1144: Optimizing assemblies for size failed.</source>
        <target state="needs-review-translation">NETSDK1144: error al optimizar el tamaño de los ensamblados.</target>
        <note>{StrBegins="NETSDK1144: "}</note>
      </trans-unit>
      <trans-unit id="ILLinkNoValidRuntimePackageError">
        <source>NETSDK1195: Trimming, or code compatibility analysis for trimming, single-file deployment, or ahead-of-time compilation is not supported for the target framework. For more information, see https://aka.ms/netsdk1195</source>
        <target state="needs-review-translation">NETSDK1195: No se admite el recorte o el análisis de compatibilidad de código para el recorte, la implementación de un solo archivo o la compilación anticipada para la plataforma de destino. Para obtener más información, consulte https://aka.ms/netsdk1195</target>
        <note>{StrBegins="NETSDK1195: "}</note>
      </trans-unit>
      <trans-unit id="ILLinkNotSupportedError">
        <source>NETSDK1102: Optimizing assemblies for size is not supported for the selected publish configuration. Please ensure that you are publishing a self-contained app.</source>
        <target state="needs-review-translation">NETSDK1102: No se admite la optimización de tamaño de los ensamblados para la configuración de publicación seleccionada. Asegúrese de que está publicando una aplicación autónoma.</target>
        <note>{StrBegins="NETSDK1102: "}</note>
      </trans-unit>
      <trans-unit id="ILLinkOptimizedAssemblies">
        <source>Optimizing assemblies for size may change the behavior of the app. Be sure to test after publishing. See: https://aka.ms/dotnet-illink</source>
        <target state="translated">Al optimizar el tamaño de los ensamblados, es posible que cambie el comportamiento de la aplicación. Asegúrese de probarla después de su publicación. Visite https://aka.ms/dotnet-illink</target>
        <note />
      </trans-unit>
      <trans-unit id="ILLinkRunning">
        <source>Optimizing assemblies for size. This process might take a while.</source>
        <target state="translated">Optimización del tamaño de los ensamblados. Este proceso puede tardar un momento.</target>
        <note />
      </trans-unit>
      <trans-unit id="ImplicitRuntimeIdentifierResolutionForPublishPropertyFailed">
        <source>NETSDK1191: A runtime identifier for the property '{0}' couldn't be inferred. Specify a rid explicitly.</source>
        <target state="needs-review-translation">NETSDK1191: No se pudo inferir un identificador de runtime para la propiedad “{0}”. Especifique un rid explícitamente.</target>
        <note>{StrBegins="NETSDK1191: "}</note>
      </trans-unit>
      <trans-unit id="IncorrectPackageRoot">
        <source>NETSDK1020: Package Root {0} was incorrectly given for Resolved library {1}</source>
        <target state="needs-review-translation">NETSDK1020: Se proporcionó incorrectamente la raíz del paquete {0} para la biblioteca resuelta {1}</target>
        <note>{StrBegins="NETSDK1020: "}</note>
      </trans-unit>
      <trans-unit id="IncorrectTargetFormat">
        <source>NETSDK1025: The target manifest {0} provided is of not the correct format</source>
        <target state="needs-review-translation">NETSDK1025: El manifiesto de destino {0} proporcionado no tiene el formato correcto</target>
        <note>{StrBegins="NETSDK1025: "}</note>
      </trans-unit>
      <trans-unit id="InputAssemblyNotFound">
        <source>NETSDK1163: Input assembly '{0}' not found.</source>
        <target state="needs-review-translation">NETSDK1163: No se encontró el ensamblado de entrada "{0}".</target>
        <note>{StrBegins="NETSDK1163: "}</note>
      </trans-unit>
      <trans-unit id="InvalidAppHostDotNetSearch">
        <source>NETSDK1217: Invalid value in AppHostDotNetSearch: '{0}'.</source>
        <target state="needs-review-translation">NETSDK1217: valor no válido en AppHostDotNetSearch: "{0}".</target>
        <note>{StrBegins="NETSDK1217: "}</note>
      </trans-unit>
      <trans-unit id="InvalidFrameworkName">
        <source>NETSDK1003: Invalid framework name: '{0}'.</source>
        <target state="needs-review-translation">NETSDK1003: Nombre de plataforma no válido: "{0}".</target>
        <note>{StrBegins="NETSDK1003: "}</note>
      </trans-unit>
      <trans-unit id="InvalidItemSpecToUse">
        <source>NETSDK1058: Invalid value for ItemSpecToUse parameter: '{0}'.  This property must be blank or set to 'Left' or 'Right'</source>
        <target state="needs-review-translation">NETSDK1058: Valor no válido para el parámetro ItemSpecToUse: "{0}". Esta propiedad debe estar en blanco o configurarse en "Left" o "Right"</target>
        <note>{StrBegins="NETSDK1058: "}
The following are names of parameters or literal values and should not be translated: ItemSpecToUse, Left, Right</note>
      </trans-unit>
      <trans-unit id="InvalidNuGetVersionString">
        <source>NETSDK1018: Invalid NuGet version string: '{0}'.</source>
        <target state="needs-review-translation">NETSDK1018: Cadena de versión de NuGet no válida: "{0}".</target>
        <note>{StrBegins="NETSDK1018: "}</note>
      </trans-unit>
      <trans-unit id="InvalidResourceUpdate">
        <source>NETSDK1075: Update handle is invalid. This instance may not be used for further updates.</source>
        <target state="needs-review-translation">NETSDK1075: El identificador de actualización no es válido. Puede que esta instancia no se pueda usar en más actualizaciones.</target>
        <note>{StrBegins="NETSDK1075: "}</note>
      </trans-unit>
      <trans-unit id="InvalidRollForwardValue">
        <source>NETSDK1104: RollForward value '{0}' is invalid. Allowed values are {1}.</source>
        <target state="needs-review-translation">NETSDK1104: El valor "{0}" de RollForward no es válido. Los valores permitidos son: {1}.</target>
        <note>{StrBegins="NETSDK1104: "}</note>
      </trans-unit>
      <trans-unit id="InvalidTargetPlatformVersion">
        <source>NETSDK1140: {0} is not a valid TargetPlatformVersion for {1}. Valid versions include:
{2}</source>
        <target state="needs-review-translation">NETSDK1140: {0} no es un valor TargetPlatformVersion válido para {1}. Entre las versiones válidas se incluyen:
{2}</target>
        <note>{StrBegins="NETSDK1140: "}</note>
      </trans-unit>
      <trans-unit id="InvalidTypeLibrary">
        <source>NETSDK1173: The provided type library '{0}' is in an invalid format.</source>
        <target state="needs-review-translation">NETSDK1173: La biblioteca de tipos "{0}" proporcionada tiene un formato no válido.</target>
        <note>{StrBegins="NETSDK1173: "}</note>
      </trans-unit>
      <trans-unit id="InvalidTypeLibraryId">
        <source>NETSDK1170: The provided type library ID '{0}' for type library '{1}' is invalid. The ID must be a positive integer less than 65536.</source>
        <target state="needs-review-translation">NETSDK1170: El identificador de biblioteca de tipos proporcionado "{0}" para la biblioteca de tipos "{1}" no es válido. El identificador debe ser un entero positivo menor de 65 536.</target>
        <note>{StrBegins="NETSDK1170: "}</note>
      </trans-unit>
      <trans-unit id="IsAotCompatibleUnsupported">
        <source>NETSDK1210: IsAotCompatible and EnableAotAnalyzer are not supported for the target framework. Consider multi-targeting to a supported framework to enable ahead-of-time compilation analysis, and set IsAotCompatible only for the supported frameworks. For example:
&lt;IsAotCompatible Condition="$([MSBuild]::IsTargetFrameworkCompatible('$(TargetFramework)', '{0}'))"&gt;true&lt;/IsAotCompatible&gt;</source>
        <target state="needs-review-translation">NETSDK1210: IsAotCompatible y EnableAotAnalyzer no se admite para la plataforma de destino. Considere la posibilidad de usar varios destinos en un marco compatible para habilitar el análisis de compilación con antelación y establezca IsAotCompatible solo para los marcos admitidos. Por ejemplo:
&lt;IsAotCompatible Condition="$([MSBuild]::IsTargetFrameworkCompatible('$(TargetFramework)', '{0}'))"&gt;true&lt;/IsAotCompatible&gt;</target>
        <note>{StrBegins="NETSDK1210: "}</note>
      </trans-unit>
      <trans-unit id="IsTrimmableUnsupported">
        <source>NETSDK1212: IsTrimmable and EnableTrimAnalyzer are not supported for the target framework. Consider multi-targeting to a supported framework to enable trimming, and set IsTrimmable only for the supported frameworks. For example:
&lt;IsTrimmable Condition="$([MSBuild]::IsTargetFrameworkCompatible('$(TargetFramework)', '{0}'))"&gt;true&lt;/IsTrimmable&gt;</source>
        <target state="needs-review-translation">NETSDK1212: IsTrimmable y EnableTrimAnalyzer no se admite para la plataforma de destino. Considere la posibilidad de usar varios destinos en un marco compatible para habilitar el recorte y establezca IsTrimmable solo para los marcos admitidos. Por ejemplo:
&lt;IsTrimmable Condition="$([MSBuild]::IsTargetFrameworkCompatible('$(TargetFramework)', '{0}'))"&gt;true&lt;/IsTrimmable&gt;</target>
        <note>{StrBegins="NETSDK1212: "}</note>
      </trans-unit>
      <trans-unit id="JitLibraryNotFound">
        <source>NETSDK1157: JIT library '{0}' not found.</source>
        <target state="needs-review-translation">NETSDK1157: No se encontró la biblioteca JIT "{0}".</target>
        <note>{StrBegins="NETSDK1157: "}</note>
      </trans-unit>
      <trans-unit id="MicrosoftNetSdkCompilersToolsetNotFound">
        <source>NETSDK1216: Package Microsoft.Net.Sdk.Compilers.Toolset is not downloaded but it is needed because your MSBuild and SDK versions are mismatched. Ensure version {0} of the package is available in your NuGet source feeds and then run NuGet package restore from Visual Studio or MSBuild.</source>
        <target state="needs-review-translation">NETSDK1216: el paquete Microsoft.Net.Sdk.Compilers.Toolset no se ha descargado, pero es necesario porque las versiones de MSBuild y SDK no coinciden. Asegúrese de que la versión {0} del paquete esté disponible en las fuentes de origen de NuGet y, a continuación, ejecute la restauración del paquete NuGet desde Visual Studio o MSBuild.</target>
        <note>{StrBegins="NETSDK1216: "}{Locked="Microsoft.Net.Sdk.Compilers.Toolset"} {0} is a NuGet package version and should not be translated.</note>
      </trans-unit>
      <trans-unit id="MicrosoftNetSdkCompilersToolsetRootEmpty">
        <source>NETSDK1221: NuGetPackageRoot property is empty so package Microsoft.Net.Sdk.Compilers.Toolset cannot be used but it is recommended because your MSBuild and SDK versions are mismatched. Ensure you are building with '/restore /t:Build' and not '/t:Restore;Build'.</source>
        <target state="needs-review-translation">NETSDK1221: la propiedad NuGetPackageRoot está vacía, por lo que no se puede usar Microsoft.Net.Sdk.Compilers.Toolset del paquete, pero se recomienda porque las versiones de MSBuild y SDK no coinciden. Asegúrese de que está compilando con '/restore /t:Build' y no con '/t:Restore;Build'.</target>
        <note>{StrBegins="NETSDK1221: "}{Locked="NuGetPackageRoot"}{Locked="Microsoft.Net.Sdk.Compilers.Toolset"}{Locked="'/restore /t:Build'"}{Locked="'/t:Restore;Build'"}</note>
      </trans-unit>
      <trans-unit id="MismatchedPlatformPackageVersion">
        <source>NETSDK1061: The project was restored using {0} version {1}, but with current settings, version {2} would be used instead. To resolve this issue, make sure the same settings are used for restore and for subsequent operations such as build or publish. Typically this issue can occur if the RuntimeIdentifier property is set during build or publish but not during restore. For more information, see https://aka.ms/dotnet-runtime-patch-selection.</source>
        <target state="needs-review-translation">NETSDK1061: El proyecto fue restaurado utilizando la versión {0} {1}, pero con la configuración actual, la versión {2} se utilizaría en su lugar. Para resolver este problema, asegúrese de que la misma configuración se utiliza para restaurar y para operaciones posteriores como compilar o publicar. Normalmente, este problema puede producirse si la `propiedad RuntimeIdentifier se establece durante la compilación o la publicación pero no durante la restauración. Para obtener más información, consulte https://aka.ms/dotnet-runtime-patch-selection.</target>
        <note>{StrBegins="NETSDK1061: "}
{0} - Package Identifier for platform package
{1} - Restored version of platform package
{2} - Current version of platform package</note>
      </trans-unit>
      <trans-unit id="MissingItemMetadata">
        <source>NETSDK1008: Missing '{0}' metadata on '{1}' item '{2}'.</source>
        <target state="needs-review-translation">NETSDK1008: Faltan los metadatos de "{0}" en el elemento de "{1}" "{2}".</target>
        <note>{StrBegins="NETSDK1008: "}</note>
      </trans-unit>
      <trans-unit id="MissingOutputPDBImagePath">
        <source>NETSDK1164: Missing output PDB path in PDB generation mode (OutputPDBImage metadata).</source>
        <target state="needs-review-translation">NETSDK1164: Falta la ruta de acceso del archivo PDB de salida en el modo de generación de PDB (metadatos OutputPDBImage).</target>
        <note>{StrBegins="NETSDK1164: "}</note>
      </trans-unit>
      <trans-unit id="MissingOutputR2RImageFileName">
        <source>NETSDK1165: Missing output R2R image path (OutputR2RImage metadata).</source>
        <target state="needs-review-translation">NETSDK1165: Falta la ruta de acceso de la imagen R2R de salida (metadatos OutputR2RImage).</target>
        <note>{StrBegins="NETSDK1165: "}</note>
      </trans-unit>
      <trans-unit id="MissingTypeLibraryId">
        <source>NETSDK1171: An integer ID less than 65536 must be provided for type library '{0}' because more than one type library is specified.</source>
        <target state="needs-review-translation">NETSDK1171: Un Id. entero menor que 65 536 debe proporcionarse para la biblioteca de tipos "{0}" debido a que se ha especificado más de una biblioteca de tipos.</target>
        <note>{StrBegins="NETSDK1171: "}</note>
      </trans-unit>
      <trans-unit id="MultipleFilesResolved">
        <source>NETSDK1021: More than one file found for {0}</source>
        <target state="needs-review-translation">NETSDK1021: Se encontró más de un archivo para {0}</target>
        <note>{StrBegins="NETSDK1021: "}</note>
      </trans-unit>
      <trans-unit id="NETFrameworkToNonBuiltInNETStandard">
        <source>NETSDK1069: This project uses a library that targets .NET Standard 1.5 or higher, and the project targets a version of .NET Framework that doesn't have built-in support for that version of .NET Standard. Visit https://aka.ms/net-standard-known-issues for a set of known issues. Consider retargeting to .NET Framework 4.7.2.</source>
        <target state="needs-review-translation">NETSDK1069: Este proyecto utiliza una biblioteca para .NET Standard 1.5 o posterior, pero el proyecto es para una versión de .NET Framework que no incluye compatibilidad con esa versión de .NET Standard. Visite https://aka.ms/net-standard-known-issues para ver un conjunto de problemas conocidos. Considere la posibilidad de cambiar el destino a .NET Framework 4.7.2.</target>
        <note>{StrBegins="NETSDK1069: "}</note>
      </trans-unit>
      <trans-unit id="NETFrameworkWithoutUsingNETSdkDefaults">
        <source>NETSDK1115: The current .NET SDK does not support .NET Framework without using .NET SDK Defaults. It is likely due to a mismatch between C++/CLI project CLRSupport property and TargetFramework.</source>
        <target state="needs-review-translation">NETSDK1115: El SDK de .NET actual no admite .NET Framework sin usar los valores predeterminados de dicho SDK. Posiblemente se deba a la falta de coincidencia entre la propiedad CLRSupport del proyecto de C++/CLI y TargetFramework.</target>
        <note>{StrBegins="NETSDK1115: "}</note>
      </trans-unit>
<<<<<<< HEAD
      <trans-unit id="Net9NotCompatibleWithDev1711">
        <source>NETSDK1223: Targeting .NET 9.0 or higher in Visual Studio 2022 17.11 is not supported.</source>
        <target state="new">NETSDK1223: Targeting .NET 9.0 or higher in Visual Studio 2022 17.11 is not supported.</target>
        <note>{StrBegin="NETSDK1223: "}</note>
=======
      <trans-unit id="Net8NotCompatibleWithDev177">
        <source>NETSDK1213: Targeting .NET 8.0 or higher in Visual Studio 2022 17.7 is not supported.</source>
        <target state="needs-review-translation">NETSDK1213: no se admite el destino de .NET 8.0 o posterior en Visual Studio 2022 17.7.</target>
        <note>{StrBegins="NETSDK1213: "}</note>
>>>>>>> 2f52f9ea
      </trans-unit>
      <trans-unit id="NoAppHostAvailable">
        <source>NETSDK1084: There is no application host available for the specified RuntimeIdentifier '{0}'.</source>
        <target state="needs-review-translation">NETSDK1084: No hay ningún host de aplicación disponible para el valor de RuntimeIdentifier especificado "{0}".</target>
        <note>{StrBegins="NETSDK1084: "}</note>
      </trans-unit>
      <trans-unit id="NoBuildRequested">
        <source>NETSDK1085: The 'NoBuild' property was set to true but the 'Build' target was invoked.</source>
        <target state="needs-review-translation">NETSDK1085: La propiedad "NoBuild" se estableció en true pero se invocó el destino de compilación.</target>
        <note>{StrBegins="NETSDK1085: "}</note>
      </trans-unit>
      <trans-unit id="NoCompatibleTargetFramework">
        <source>NETSDK1002: Project '{0}' targets '{2}'. It cannot be referenced by a project that targets '{1}'.</source>
        <target state="needs-review-translation">NETSDK1002: El proyecto "{0}" tiene como destino "{2}". No se puede hacer referencia a él mediante un proyecto que tenga como destino "{1}".</target>
        <note>{StrBegins="NETSDK1002: "}</note>
      </trans-unit>
      <trans-unit id="NoRuntimePackAvailable">
        <source>NETSDK1082: There was no runtime pack for {0} available for the specified RuntimeIdentifier '{1}'.</source>
        <target state="needs-review-translation">NETSDK1082: No había ningún paquete de tiempo de ejecución para {0} disponible para el valor de RuntimeIdentifier especificado "{1}".</target>
        <note>{StrBegins="NETSDK1082: "}</note>
      </trans-unit>
      <trans-unit id="NoRuntimePackInformation">
        <source>NETSDK1132: No runtime pack information was available for {0}.</source>
        <target state="needs-review-translation">NETSDK1132: no había información del paquete de tiempo de ejecución disponible para {0}.</target>
        <note>{StrBegins="NETSDK1132: "}</note>
      </trans-unit>
      <trans-unit id="NoSupportComSelfContained">
        <source>NETSDK1128: COM hosting does not support self-contained deployments.</source>
        <target state="needs-review-translation">NETSDK1128: el hospedaje COM no admite implementaciones independientes.</target>
        <note>{StrBegins="NETSDK1128: "}</note>
      </trans-unit>
      <trans-unit id="NoSupportCppEnableComHosting">
        <source>NETSDK1119: C++/CLI projects targeting .NET Core cannot use EnableComHosting=true.</source>
        <target state="needs-review-translation">NETSDK1119: Los proyectos de C++/CLI destinados a .NET Core no pueden usar EnableComHosting=true.</target>
        <note>{StrBegins="NETSDK1119: "}</note>
      </trans-unit>
      <trans-unit id="NoSupportCppNonDynamicLibraryDotnetCore">
        <source>NETSDK1116: C++/CLI projects targeting .NET Core must be dynamic libraries.</source>
        <target state="needs-review-translation">NETSDK1116: Los proyectos de C++/CLI destinados a .NET Core deben ser bibliotecas dinámicas.</target>
        <note>{StrBegins="NETSDK1116: "}</note>
      </trans-unit>
      <trans-unit id="NoSupportCppPackDotnetCore">
        <source>NETSDK1118: C++/CLI projects targeting .NET Core cannot be packed.</source>
        <target state="needs-review-translation">NETSDK1118: Los proyectos de C++/CLI destinados a .NET Core no se pueden empaquetar.</target>
        <note>{StrBegins="NETSDK1118: "}</note>
      </trans-unit>
      <trans-unit id="NoSupportCppPublishDotnetCore">
        <source>NETSDK1117: Does not support publish of C++/CLI project targeting dotnet core.</source>
        <target state="needs-review-translation">NETSDK1117: No se admite la publicación de proyectos de C++/CLI destinados a dotnet core.</target>
        <note>{StrBegins="NETSDK1117: "}</note>
      </trans-unit>
      <trans-unit id="NoSupportCppSelfContained">
        <source>NETSDK1121: C++/CLI projects targeting .NET Core cannot use SelfContained=true.</source>
        <target state="needs-review-translation">NETSDK1121: Los proyectos de C++/CLI destinados a .NET Core no pueden usar SelfContained=true.</target>
        <note>{StrBegins="NETSDK1121: "}</note>
      </trans-unit>
      <trans-unit id="NonPortableRuntimeIdentifierDetected">
        <source>NETSDK1206: Found version-specific or distribution-specific runtime identifier(s): {0}. Affected libraries: {1}. In .NET 8.0 and higher, assets for version-specific and distribution-specific runtime identifiers will not be found by default. See https://aka.ms/dotnet/rid-usage for details.</source>
        <target state="needs-review-translation">NETSDK1206: Se encontraron identificadores en tiempo de ejecución específicos de la versión o específicos de la distribución: {0}. Bibliotecas afectadas: {1}. En .NET 8.0 y versiones posteriores, los recursos para identificadores en tiempo de ejecución específicos de la versión y de distribución no se encuentran de forma predeterminada. Consulte https://aka.ms/dotnet/rid-usage para obtener más información.</target>
        <note>{StrBegins="NETSDK1206: "}</note>
      </trans-unit>
      <trans-unit id="NonSelfContainedExeCannotReferenceSelfContained">
        <source>NETSDK1151: The referenced project '{0}' is a self-contained executable.  A self-contained executable cannot be referenced by a non self-contained executable.  For more information, see https://aka.ms/netsdk1151</source>
        <target state="needs-review-translation">NETSDK1151: El proyecto al que se hace referencia '{0}' es un ejecutable independiente.  Un ejecutable independiente no puede hacer referencia a un no ejecutable independiente.  Para obtener más información, consulte https://aka.ms/netsdk1151</target>
        <note>{StrBegins="NETSDK1151: "}</note>
      </trans-unit>
      <trans-unit id="PDBGeneratorInputExecutableNotFound">
        <source>NETSDK1162: PDB generation: R2R executable '{0}' not found.</source>
        <target state="needs-review-translation">NETSDK1162: Generación de PDB: no se encontró el ejecutable de R2R "{0}".</target>
        <note>{StrBegins="NETSDK1162: "}</note>
      </trans-unit>
      <trans-unit id="PackAsToolCannotSupportSelfContained">
        <source>NETSDK1053: Pack as tool does not support self contained.</source>
        <target state="needs-review-translation">NETSDK1053: El paquete como herramienta no admite la autocontención.</target>
        <note>{StrBegins="NETSDK1053: "}</note>
      </trans-unit>
      <trans-unit id="PackAsToolCannotSupportTargetPlatformIdentifier">
        <source>NETSDK1146: PackAsTool does not support TargetPlatformIdentifier being set. For example, TargetFramework cannot be net5.0-windows, only net5.0. PackAsTool also does not support UseWPF or UseWindowsForms when targeting .NET 5 and higher.</source>
        <target state="needs-review-translation">NETSDK1146: PackAsTool no admite que se establezca el valor TargetPlatformIdentifier. Por ejemplo, TargetFramework no puede ser net5.0-windows, solo net5.0. Además, PackAsTool tampoco admite UseWPF ni UseWindowsForms cuando se destina a .NET 5 y versiones posteriores.</target>
        <note>{StrBegins="NETSDK1146: "}</note>
      </trans-unit>
      <trans-unit id="PackageContainsIncorrectlyCasedLocale">
        <source>NETSDK1187: Package {0} {1} has a resource with the locale '{2}'. This locale has been normalized to the standard format '{3}' to prevent casing issues in the build. Consider notifying the package author about this casing issue.</source>
        <target state="needs-review-translation">NETSDK1187: El paquete {0} {1} tiene un recurso con la configuración regional "{2}". Esta configuración regional se ha normalizado al formato estándar "{3}" para evitar problemas de uso de mayúsculas y minúsculas en la compilación. Considere la posibilidad de notificar al autor del paquete sobre este problema de uso de mayúsculas y minúsculas.</target>
        <note>{StrBegins="NETSDK1187: "} 0 is a package name, 1 is a package version, 2 is the incorrect locale string, and 3 is the correct locale string.</note>
      </trans-unit>
      <trans-unit id="PackageContainsUnknownLocale">
        <source>NETSDK1188: Package {0} {1} has a resource with the locale '{2}'. This locale is not recognized by .NET. Consider notifying the package author that it appears to be using an invalid locale.</source>
        <target state="needs-review-translation">NETSDK1188: El paquete {0} {1} tiene un recurso con la configuración regional "{2}". .NET no reconoce esta configuración regional. Considere la posibilidad de notificar al autor del paquete que parece estar usando una configuración regional no válida.</target>
        <note>{StrBegins="NETSDK1188: "} 0 is a package name, 1 is a package version, and 2 is the incorrect locale string</note>
      </trans-unit>
      <trans-unit id="PackageNotFound">
        <source>NETSDK1064: Package {0}, version {1} was not found. It might have been deleted since NuGet restore. Otherwise, NuGet restore might have only partially completed, which might have been due to maximum path length restrictions.</source>
        <target state="needs-review-translation">NETSDK1064: No se encontró el paquete {0}, versión {1}. Es posible que se haya eliminado desde la restauración de NuGet. De lo contrario, la restauración de NuGet podría haberse completado solo parcialmente, lo que puede deberse a las restricciones de longitud de ruta máxima.</target>
        <note>{StrBegins="NETSDK1064: "}</note>
      </trans-unit>
      <trans-unit id="PackageReferenceOverrideWarning">
        <source>NETSDK1023: A PackageReference for '{0}' was included in your project. This package is implicitly referenced by the .NET SDK and you do not typically need to reference it from your project. For more information, see {1}</source>
        <target state="needs-review-translation">NETSDK1023: Se incluyó un elemento PackageReference para "{0}" en su proyecto. El SDK de .NET hace referencia implícita a este paquete y normalmente no tiene que hacer referencia a él desde su proyecto. Para obtener más información, consulte {1}</target>
        <note>{StrBegins="NETSDK1023: "}</note>
      </trans-unit>
      <trans-unit id="PackageReferenceVersionNotRecommended">
        <source>NETSDK1071: A PackageReference to '{0}' specified a Version of `{1}`. Specifying the version of this package is not recommended. For more information, see https://aka.ms/sdkimplicitrefs</source>
        <target state="needs-review-translation">NETSDK1071: Un PackageReference a "{0}" especificó una versión de "{1}". No se recomienda especificar la versión de este paquete. Para obtener más información, consulte https://aka.ms/sdkimplicitrefs</target>
        <note>{StrBegins="NETSDK1071: "}</note>
      </trans-unit>
      <trans-unit id="PlaceholderRunCommandProjectAbbreviationDeprecated">
        <source>NETSDK1174: Placeholder</source>
        <target state="needs-review-translation">NETSDK1174: Marcador de posición</target>
        <note>{StrBegins="NETSDK1174: "} - This string is not used here, but is a placeholder for the error code, which is used by the "dotnet run" command.</note>
      </trans-unit>
      <trans-unit id="Prefer32BitIgnoredForNetCoreApp">
        <source>NETSDK1189: Prefer32Bit is not supported and has no effect for netcoreapp target.</source>
        <target state="needs-review-translation">NETSDK1189: Prefer32Bit no se admite y no tiene efecto para el destino netcoreapp.</target>
        <note>{StrBegins="NETSDK1189: "}</note>
      </trans-unit>
      <trans-unit id="PreferNativeArm64IgnoredForNetCoreApp">
<<<<<<< HEAD
        <source>NETSDK1222: PreferNativeArm64 applies only to .NET Framework targets. It is not supported and has no effect for when targeting .NET Core.</source>
        <target state="translated">NETSDK1222: PreferNativeArm64 solo se aplica a destinos de .NET Framework. No se admite y no tiene efecto cuando el destino es .NET Core.</target>
        <note>{StrBegin="NETSDK1222: "}</note>
=======
        <source>NETSDK1214: PreferNativeArm64 applies only to .NET Framework targets. It is not supported and has no effect for when targeting .NET Core.</source>
        <target state="needs-review-translation">NETSDK1214: PreferNativeArm64 solo se aplica a destinos de .NET Framework. No se admite y no tiene efecto cuando el destino es .NET Core.</target>
        <note>{StrBegins="NETSDK1214: "}</note>
>>>>>>> 2f52f9ea
      </trans-unit>
      <trans-unit id="ProjectAssetsConsumedWithoutMSBuildProjectPath">
        <source>NETSDK1011: Assets are consumed from project '{0}', but no corresponding MSBuild project path was  found in '{1}'.</source>
        <target state="needs-review-translation">NETSDK1011: Los recursos se consumen desde el proyecto "{0}", pero no se ha encontrado la ruta de acceso de proyecto de MSBuild correspondiente en "{1}".</target>
        <note>{StrBegins="NETSDK1011: "}</note>
      </trans-unit>
      <trans-unit id="ProjectContainsObsoleteDotNetCliTool">
        <source>NETSDK1059: The tool '{0}' is now included in the .NET SDK. Information on resolving this warning is available at (https://aka.ms/dotnetclitools-in-box).</source>
        <target state="needs-review-translation">NETSDK1059: La herramienta "{0}" se incluye ahora en el SDK de .NET. Hay información disponible sobre cómo resolver esta advertencia en https://aka.ms/dotnetclitools-in-box.</target>
        <note>{StrBegins="NETSDK1059: "}</note>
      </trans-unit>
      <trans-unit id="ProjectToolOnlySupportTFMLowerThanNetcoreapp22">
        <source>NETSDK1093: Project tools (DotnetCliTool) only support targeting .NET Core 2.2 and lower.</source>
        <target state="needs-review-translation">NETSDK1093: Las herramientas de proyecto (DotnetCliTool) solo admiten como destino .NET Core 2.2 y versiones inferiores.</target>
        <note>{StrBegins="NETSDK1093: "}</note>
      </trans-unit>
      <trans-unit id="PublishProfileNotPresent">
        <source>NETSDK1198: A publish profile with the name '{0}' was not found in the project. Set the PublishProfile property to a valid file name.</source>
        <target state="needs-review-translation">NETSDK1198: No se encontró un perfil de publicación con el nombre '{0}' en el proyecto. Establezca la propiedad PublishProfile en un nombre de archivo válido.</target>
        <note>{StrBegins="NETSDK1198: "}</note>
      </trans-unit>
      <trans-unit id="PublishReadyToRunRequiresVersion30">
        <source>NETSDK1122: ReadyToRun compilation will be skipped because it is only supported for .NET Core 3.0 or higher.</source>
        <target state="needs-review-translation">NETSDK1122: Se omitirá la compilación de ReadyToRun porque solo se admite para .NET Core 3.0 o versiones posteriores.</target>
        <note>{StrBegins="NETSDK1122: "}</note>
      </trans-unit>
      <trans-unit id="PublishSelfContainedMustBeBool">
        <source>NETSDK1193: If PublishSelfContained is set, it must be either true or false. The value given was '{0}'.</source>
        <target state="needs-review-translation">NETSDK1193: si se establece PublishSelfContained, debe ser true o false. El valor dado era “{0}”.</target>
        <note>{StrBegins="NETSDK1193: "}</note>
      </trans-unit>
      <trans-unit id="PublishSingleFileRequiresVersion30">
        <source>NETSDK1123: Publishing an application to a single-file requires .NET Core 3.0 or higher.</source>
        <target state="needs-review-translation">NETSDK1123: La publicación de una aplicación en un único archivo requiere .NET Core 3.0 o versiones posteriores.</target>
        <note>{StrBegins="NETSDK1123: "}</note>
      </trans-unit>
      <trans-unit id="PublishTrimmedRequiresVersion30">
        <source>NETSDK1124: Trimming assemblies requires .NET Core 3.0 or higher.</source>
        <target state="needs-review-translation">NETSDK1124: El recorte de los ensamblados requiere .NET Core 3.0 o versiones posteriores.</target>
        <note>{StrBegins="NETSDK1124: "}</note>
      </trans-unit>
      <trans-unit id="PublishUnsupportedWithoutTargetFramework">
        <source>NETSDK1129: The 'Publish' target is not supported without specifying a target framework. The current project targets multiple frameworks, you must specify one of the following frameworks in order to publish: {0}</source>
        <target state="needs-review-translation">NETSDK1129: El destino "Publish" no se admite sin especificar una plataforma de destino. El proyecto actual tiene como destino varios marcos, debe especificar uno de los siguientes marcos para poder publicar: {0}</target>
        <note>{StrBegins="NETSDK1129: "}</note>
      </trans-unit>
      <trans-unit id="ReadyToRunCompilationFailed">
        <source>NETSDK1096: Optimizing assemblies for performance failed. You can either exclude the failing assemblies from being optimized, or set the PublishReadyToRun property to false.</source>
        <target state="needs-review-translation">NETSDK1096: Error al optimizar el rendimiento de los ensamblados. Puede excluir los ensamblados con error de la optimización o establecer la propiedad PublishReadyToRun en false.</target>
        <note>{StrBegins="NETSDK1096: "}</note>
      </trans-unit>
      <trans-unit id="ReadyToRunCompilationHasWarnings_Info">
        <source>Some ReadyToRun compilations emitted warnings, indicating potential missing dependencies. Missing dependencies could potentially cause runtime failures. To show the warnings, set the PublishReadyToRunShowWarnings property to true.</source>
        <target state="translated">Algunas compilaciones ReadyToRun han emitido advertencias, lo que indica que posiblemente falten dependencias. La falta de dependencias podría causar errores en tiempo de ejecución. Para mostrar las advertencias, establezca la propiedad PublishReadyToRunShowWarnings en true.</target>
        <note />
      </trans-unit>
      <trans-unit id="ReadyToRunNoValidRuntimePackageError">
        <source>NETSDK1094: Unable to optimize assemblies for performance: a valid runtime package was not found. Either set the PublishReadyToRun property to false, or use a supported runtime identifier when publishing. When targeting .NET 6 or higher, make sure to restore packages with the PublishReadyToRun property set to true.</source>
        <target state="needs-review-translation">NETSDK1094: No se pueden optimizar los ensamblados para mejorar el rendimiento: no se ha encontrado un paquete en tiempo de ejecución válido. Establezca la propiedad PublishReadyToRun en false o use un identificador en tiempo de ejecución compatible al publicar. Cuando el destino sea .NET 6 o una versión posterior, asegúrese de restaurar los paquetes con la propiedad PublishReadyToRun establecida en true.</target>
        <note>{StrBegins="NETSDK1094: "}</note>
      </trans-unit>
      <trans-unit id="ReadyToRunTargetNotSupportedError">
        <source>NETSDK1095: Optimizing assemblies for performance is not supported for the selected target platform or architecture. Please verify you are using a supported runtime identifier, or set the PublishReadyToRun property to false.</source>
        <target state="needs-review-translation">NETSDK1095: No se admite la optimización del rendimiento de los ensamblados para la plataforma o la arquitectura de destino seleccionadas. Compruebe que está usando un identificador en tiempo de ejecución compatible o establezca la propiedad PublishReadyToRun en false.</target>
        <note>{StrBegins="NETSDK1095: "}</note>
      </trans-unit>
      <trans-unit id="RollForwardRequiresVersion30">
        <source>NETSDK1103: RollForward setting is only supported on .NET Core 3.0 or higher.</source>
        <target state="needs-review-translation">NETSDK1103: La configuración de RollForward solo se admite en .NET Core 3.0 o versiones posteriores.</target>
        <note>{StrBegins="NETSDK1103: "}</note>
      </trans-unit>
      <trans-unit id="RuntimeIdentifierNotRecognized">
        <source>NETSDK1083: The specified RuntimeIdentifier '{0}' is not recognized. See https://aka.ms/netsdk1083 for more information.</source>
        <target state="needs-review-translation">NETSDK1083: No se reconoce el valor de RuntimeIdentifier especificado "{0}". Consulte https://aka.ms/netsdk1083 para obtener más información.</target>
        <note>{StrBegins="NETSDK1083: "}</note>
      </trans-unit>
      <trans-unit id="RuntimeIdentifierWasNotSpecified">
        <source>NETSDK1028: Specify a RuntimeIdentifier</source>
        <target state="needs-review-translation">NETSDK1028: Especificar un valor para RuntimeIdentifier</target>
        <note>{StrBegins="NETSDK1028: "}</note>
      </trans-unit>
      <trans-unit id="RuntimeIdentifierWillNoLongerImplySelfContained">
        <source>NETSDK1201: For projects targeting .NET 8.0 and higher, specifying a RuntimeIdentifier will no longer produce a self contained app by default. To continue building self-contained apps, set the SelfContained property to true or use the --self-contained argument.</source>
        <target state="needs-review-translation">NETSDK1201: Para los proyectos que tienen como destino .NET 8.0 y versiones posteriores, la especificación de runtimeIdentifier dejará de generar una aplicación independiente de forma predeterminada. Para seguir compilando aplicaciones independientes, establezca la propiedad SelfContained en true o use el argumento --self-contained.</target>
        <note>{StrBegins="NETSDK1201: "}</note>
      </trans-unit>
      <trans-unit id="RuntimeListNotFound">
        <source>NETSDK1109: Runtime list file '{0}' was not found. Report this error to the .NET team here: https://aka.ms/dotnet-sdk-issue.</source>
        <target state="needs-review-translation">NETSDK1109: No se encontró el archivo de lista del entorno de ejecución "{0}". Notifique este error al equipo de .NET aquí: https://aka.ms/dotnet-sdk-issue.</target>
        <note>{StrBegins="NETSDK1109: "}</note>
      </trans-unit>
      <trans-unit id="RuntimePackNotDownloaded">
        <source>NETSDK1112: The runtime pack for {0} was not downloaded. Try running a NuGet restore with the RuntimeIdentifier '{1}'.</source>
        <target state="needs-review-translation">NETSDK1112: no se descargó el paquete de tiempo de ejecución de {0}. Pruebe a ejecutar una restauración de NuGet con RuntimeIdentifier "{1}".</target>
        <note>{StrBegins="NETSDK1112: "}</note>
      </trans-unit>
      <trans-unit id="RuntimePackNotRestored_TransitiveDisabled">
        <source>NETSDK1185: The Runtime Pack for FrameworkReference '{0}' was not available. This may be because DisableTransitiveFrameworkReferenceDownloads was set to true.</source>
        <target state="needs-review-translation">NETSDK1185: El paquete en tiempo de ejecución para FrameworkReference "{0}" no estaba disponible. Esto puede deberse a que DisableTransitiveFrameworkReferenceDownloads se ha establecido en true.</target>
        <note>{StrBegins="NETSDK1185: "}</note>
      </trans-unit>
      <trans-unit id="SelfContainedExeCannotReferenceNonSelfContained">
        <source>NETSDK1150: The referenced project '{0}' is a non self-contained executable.  A non self-contained executable cannot be referenced by a self-contained executable.  For more information, see https://aka.ms/netsdk1150</source>
        <target state="needs-review-translation">NETSDK1150: El proyecto al que se hace referencia '{0}' es un ejecutable no independiente. Un archivo ejecutable independiente no puede hacer referencia a un ejecutable que no es independiente.  Para obtener más información, consulte https://aka.ms/netsdk1150</target>
        <note>{StrBegins="NETSDK1150: "}</note>
      </trans-unit>
      <trans-unit id="SelfContainedOptionShouldBeUsedWithRuntime">
        <source>NETSDK1179: One of '--self-contained' or '--no-self-contained' options are required when '--runtime' is used.</source>
        <target state="needs-review-translation">NETSDK1179: Se requiere una de las opciones "--self-contained" o "--no-self-contained" cuando se usa "--runtime".</target>
        <note>{StrBegins="NETSDK1179: "}{Locked="--self-contained"}{Locked="--no-self-contained"}{Locked="--runtime"}</note>
      </trans-unit>
      <trans-unit id="SkippingAdditionalProbingPaths">
        <source>NETSDK1048: 'AdditionalProbingPaths' were specified for GenerateRuntimeConfigurationFiles, but are being skipped because 'RuntimeConfigDevPath' is empty.</source>
        <target state="needs-review-translation">NETSDK1048: Se especificaron valores adicionales de "AdditionalProbingPaths" para GenerateRuntimeConfigurationFiles, pero se van a omitir porque el valor de "RuntimeConfigDevPath" está vacío.</target>
        <note>{StrBegins="NETSDK1048: "}</note>
      </trans-unit>
      <trans-unit id="SolutionProjectConfigurationsConflict">
        <source>NETSDK1197: Multiple solution project(s) contain conflicting '{0}' values; ensure the values match. Consider using a Directory.build.props file to set the property for all projects. Conflicting projects:
{1}</source>
        <target state="needs-review-translation">NETSDK1197: Varios proyectos de solución que contienen valores '{0}' en conflicto; asegúrese de que los valores coinciden. Considere la posibilidad de usar un archivo Directory.build.props para establecer la propiedad para todos los proyectos. Proyectos en conflicto:
{1}</target>
        <note>{StrBegins="NETSDK1197: "}</note>
      </trans-unit>
      <trans-unit id="TargetFrameworkIsEol">
        <source>NETSDK1138: The target framework '{0}' is out of support and will not receive security updates in the future. Please refer to {1} for more information about the support policy.</source>
        <target state="needs-review-translation">NETSDK1138: La plataforma de destino "{0}" no tiene soporte técnico y no recibirá actualizaciones de seguridad en el futuro. Para obtener más información sobre la directiva de soporte técnico, consulte {1}.</target>
        <note>{StrBegins="NETSDK1138: "}</note>
      </trans-unit>
      <trans-unit id="TargetFrameworkIsNotRecommended">
        <source>NETSDK1215: Targeting .NET Standard prior to 2.0 is no longer recommended. See {0} for more details.</source>
        <target state="needs-review-translation">NETSDK1215: ya no se recomienda establecer como destino versiones de .NET Standard anteriores a 2.0. Consulte {0} para obtener más detalles.</target>
        <note>{StrBegins="NETSDK1215: "}</note>
      </trans-unit>
      <trans-unit id="TargetFrameworkWithSemicolon">
        <source>NETSDK1046: The TargetFramework value '{0}' is not valid. To multi-target, use the 'TargetFrameworks' property instead.</source>
        <target state="needs-review-translation">NETSDK1046: El valor de TargetFramework "{0}" no es válido. Para varios destinos, use en su lugar la propiedad "TargetFrameworks".</target>
        <note>{StrBegins="NETSDK1046: "}</note>
      </trans-unit>
      <trans-unit id="TargetingApphostPackMissingCannotRestore">
        <source>NETSDK1145: The {0} pack is not installed and NuGet package restore is not supported. Upgrade Visual Studio, remove global.json if it specifies a certain SDK version, and uninstall the newer SDK. For more options visit   https://aka.ms/targeting-apphost-pack-missing  Pack Type:{0}, Pack directory: {1}, targetframework: {2}, Pack PackageId: {3}, Pack Package Version: {4}</source>
        <target state="needs-review-translation">NETSDK1145: El paquete {0} no está instalado y no se admite la restauración de paquetes NuGet. Actualice Visual Studio, quite global.json si especifica una versión determinada del SDK y desinstale el SDK más reciente. Para ver más opciones, visite https://aka.ms/targeting-apphost-pack-missing. Tipo de paquete: {0}. Directorio del paquete: {1}. Plataforma de destino: {2}. Id. del paquete: {3}. Versión del paquete: {4}</target>
        <note>{StrBegins="NETSDK1145: "}</note>
      </trans-unit>
      <trans-unit id="TargetingPackNeedsRestore">
        <source>NETSDK1127: The targeting pack {0} is not installed. Please restore and try again.</source>
        <target state="needs-review-translation">NETSDK1127: El paquete de compatibilidad {0} no está instalado. Restáurelo y vuelva a intentarlo.</target>
        <note>{StrBegins="NETSDK1127: "}</note>
      </trans-unit>
      <trans-unit id="TargetingPackNotRestored_TransitiveDisabled">
        <source>NETSDK1184: The Targeting Pack for FrameworkReference '{0}' was not available. This may be because DisableTransitiveFrameworkReferenceDownloads was set to true.</source>
        <target state="needs-review-translation">NETSDK1184: El paquete de destinatarios para FrameworkReference "{0}" no estaba disponible. Esto puede deberse a que DisableTransitiveFrameworkReferenceDownloads se ha establecido en true.</target>
        <note>{StrBegins="NETSDK1184: "}</note>
      </trans-unit>
      <trans-unit id="TrimmingWindowsFormsIsNotSupported">
        <source>NETSDK1175: Windows Forms is not supported or recommended with trimming enabled. Please go to https://aka.ms/dotnet-illink/windows-forms for more details.</source>
        <target state="needs-review-translation">NETSDK1175: Windows Forms no es compatible o no se recomienda con la opción de recorte habilitada. Para obtener más información, vaya a https://aka.ms/dotnet-illink/windows-forms.</target>
        <note>{StrBegins="NETSDK1175: "}</note>
      </trans-unit>
      <trans-unit id="TrimmingWpfIsNotSupported">
        <source>NETSDK1168: WPF is not supported or recommended with trimming enabled. Please go to https://aka.ms/dotnet-illink/wpf for more details.</source>
        <target state="needs-review-translation">NETSDK1168: WPF no es compatible o no se recomienda con la opción de recorte habilitada. Para obtener más información, vaya a https://aka.ms/dotnet-illink/wpf.</target>
        <note>{StrBegins="NETSDK1168: "}</note>
      </trans-unit>
      <trans-unit id="TypeLibraryDoesNotExist">
        <source>NETSDK1172: The provided type library '{0}' does not exist.</source>
        <target state="needs-review-translation">NETSDK1172: La biblioteca de tipos "{0}" proporcionada no existe.</target>
        <note>{StrBegins="NETSDK1172: "}</note>
      </trans-unit>
      <trans-unit id="UnableToFindResolvedPath">
        <source>NETSDK1016: Unable to find resolved path for '{0}'.</source>
        <target state="needs-review-translation">NETSDK1016: No se encuentra la ruta de acceso resuelta para "{0}".</target>
        <note>{StrBegins="NETSDK1016: "}</note>
      </trans-unit>
      <trans-unit id="UnableToUsePackageAssetsCache_Info">
        <source>Unable to use package assets cache due to I/O error. This can occur when the same project is built more than once in parallel. Performance may be degraded, but the build result will not be impacted.</source>
        <target state="translated">No se puede usar la memoria caché de recursos del paquete debido a un error de E/S. Esto puede ocurrir cuando un mismo proyecto se compila más de una vez en paralelo. Puede que se reduzca el rendimiento, pero no afectará al resultado de la compilación.</target>
        <note />
      </trans-unit>
      <trans-unit id="UnexpectedFileType">
        <source>NETSDK1012: Unexpected file type for '{0}'. Type is both '{1}' and '{2}'.</source>
        <target state="needs-review-translation">NETSDK1012: Tipo de archivo no esperado para "{0}". El tipo es tanto "{1}" como "{2}".</target>
        <note>{StrBegins="NETSDK1012: "}</note>
      </trans-unit>
      <trans-unit id="UnknownFrameworkReference">
        <source>NETSDK1073: The FrameworkReference '{0}' was not recognized</source>
        <target state="needs-review-translation">NETSDK1073: No se reconoció el valor de FrameworkReference "{0}"</target>
        <note>{StrBegins="NETSDK1073: "}</note>
      </trans-unit>
      <trans-unit id="UnknownFrameworkReference_MauiEssentials">
        <source>NETSDK1186: This project depends on Maui Essentials through a project or NuGet package reference, but doesn't declare that dependency explicitly. To build this project, you must set the UseMauiEssentials property to true (and install the Maui workload if necessary).</source>
        <target state="needs-review-translation">NETSDK1186: Este proyecto depende de Maui Essentials a través de un proyecto o una referencia de paquete NuGet, pero no declara esa dependencia de forma explícita. Para compilar este proyecto, debe establecer la propiedad UseMauiEssentials en true (e instalar la carga de trabajo de Maui, si es necesario).</target>
        <note>{StrBegins="NETSDK1186: "}</note>
      </trans-unit>
      <trans-unit id="UnnecessaryWindowsDesktopSDK">
        <source>NETSDK1137: It is no longer necessary to use the Microsoft.NET.Sdk.WindowsDesktop SDK. Consider changing the Sdk attribute of the root Project element to 'Microsoft.NET.Sdk'.</source>
        <target state="needs-review-translation">NETSDK1137: Ya no es necesario usar el SDK de Microsoft.NET.Sdk.WindowsDesktop. Puede cambiar el atributo Sdk del elemento del proyecto raíz a "Microsoft.NET.Sdk".</target>
        <note>{StrBegins="NETSDK1137: "}</note>
      </trans-unit>
      <trans-unit id="UnrecognizedPreprocessorToken">
        <source>NETSDK1009: Unrecognized preprocessor token '{0}' in '{1}'.</source>
        <target state="needs-review-translation">NETSDK1009: Token de preprocesador no reconocido "{0}" en "{1}".</target>
        <note>{StrBegins="NETSDK1009: "}</note>
      </trans-unit>
      <trans-unit id="UnresolvedTargetingPack">
        <source>NETSDK1081: The targeting pack for {0} was not found. You may be able to resolve this by running a NuGet restore on the project.</source>
        <target state="needs-review-translation">NETSDK1081: No se encuentró el paquete de destino de {0}. Para esolver este problema, puede ejecutar una restauración de NuGet en el proyecto.</target>
        <note>{StrBegins="NETSDK1081: "}</note>
      </trans-unit>
      <trans-unit id="UnsupportedFramework">
        <source>NETSDK1019: {0} is an unsupported framework.</source>
        <target state="needs-review-translation">NETSDK1019: {0} es una plataforma no compatible.</target>
        <note>{StrBegins="NETSDK1019: "}</note>
      </trans-unit>
      <trans-unit id="UnsupportedRuntimeIdentifier">
        <source>NETSDK1056: Project is targeting runtime '{0}' but did not resolve any runtime-specific packages. This runtime may not be supported by the target framework.</source>
        <target state="needs-review-translation">NETSDK1056: El proyecto se dirige al tiempo de ejecución "{0}" pero no resolvió ningún paquete específico del tiempo de ejecución. Es posible que este tiempo de ejecución no sea compatible con la plataforma de destino.</target>
        <note>{StrBegins="NETSDK1056: "}</note>
      </trans-unit>
      <trans-unit id="UnsupportedSDKVersionForNetStandard20">
        <source>NETSDK1050: The version of Microsoft.NET.Sdk used by this project is insufficient to support references to libraries targeting .NET Standard 1.5 or higher.  Please install version 2.0 or higher of the .NET Core SDK.</source>
        <target state="needs-review-translation">NETSDK1050: En la versión de Microsoft.NET.Sdk que utiliza este proyecto no se admiten referencias a bibliotecas cuyo destino sea .NET Standard 1.5 o posterior. Instale la versión 2.0 o posterior del SDK de .NET Core.</target>
        <note>{StrBegins="NETSDK1050: "}</note>
      </trans-unit>
      <trans-unit id="UnsupportedTargetFrameworkVersion">
        <source>NETSDK1045: The current .NET SDK does not support targeting {0} {1}.  Either target {0} {2} or lower, or use a version of the .NET SDK that supports {0} {1}. Download the .NET SDK from https://aka.ms/dotnet/download</source>
        <target state="needs-review-translation">NETSDK1045: El SDK de .NET actual no admite el destino {0} {1}. Use el destino {0} {2} u otro inferior, o bien una versión del SDK de .NET que admita {0} {1}. Descargue el SDK de .NET de https://aka.ms/dotnet/download.</target>
        <note>{StrBegins="NETSDK1045: "}</note>
      </trans-unit>
      <trans-unit id="UnsupportedTargetPlatformIdentifier">
        <source>NETSDK1139: The target platform identifier {0} was not recognized.</source>
        <target state="needs-review-translation">NETSDK1139: No se reconoció el identificador de la plataforma de destino {0}.</target>
        <note>{StrBegins="NETSDK1139: "}</note>
      </trans-unit>
      <trans-unit id="UseArtifactsOutputRequiresDirectoryBuildProps">
        <source>NETSDK1200: If UseArtifactsPath is set to true and ArtifactsPath is not set, there must be a Directory.Build.props file in order to determine where the artifacts folder should be located.</source>
        <target state="needs-review-translation">NETSDK1200: Si UseArtifactsPath se establece en true y ArtifactsPath no está establecido, debe haber un archivo Directory.Build.props para determinar dónde debe ubicarse la carpeta de artefactos.</target>
        <note>{StrBegins="NETSDK1200: "}</note>
      </trans-unit>
      <trans-unit id="UnsupportedVisualStudioVersion">
        <source>NETSDK1209: The current Visual Studio version does not support targeting {0} {1}.  Either target {0} {2} or lower, or use Visual Studio version {3} or higher</source>
        <target state="needs-review-translation">NETSDK1209: La versión actual de Visual Studio no admite {0} {1} de destino. Use el destino {0} {2} o uno inferior, o use la versión {3} o una superior de Visual Studio.</target>
        <note>{StrBegins="NETSDK1209: "}</note>
      </trans-unit>
      <trans-unit id="UnsupportedTargetPlatformIdentifierWithWorkloadsDisabled">
        <source>NETSDK1208: The target platform identifier {0} was not recognized. This is because MSBuildEnableWorkloadResolver is set to false which disables .NET SDK Workloads which is required for this identifer. Unset this environment variable or MSBuild property to enable workloads.</source>
        <target state="needs-review-translation">NETSDK1208: no se ha reconocido el identificador de la plataforma de destino {0}. Esto se debe a que MSBuildEnableWorkloadResolver está establecido en false, lo que deshabilita las cargas de trabajo del SDK de .NET necesarias para este identificador. Anule esta variable de entorno o propiedad de MSBuild para habilitar las cargas de trabajo.</target>
        <note>{StrBegins="NETSDK1208: "}</note>
      </trans-unit>
      <trans-unit id="UseWpfOrUseWindowsFormsRequiresWindowsDesktopFramework">
        <source>NETSDK1107: Microsoft.NET.Sdk.WindowsDesktop is required to build Windows desktop applications. 'UseWpf' and 'UseWindowsForms' are not supported by the current SDK.</source>
        <target state="needs-review-translation">NETSDK1107: Se requiere Microsoft.NET.Sdk.WindowsDesktop para compilar las aplicaciones de escritorio de Windows. El SDK actual no admite "UseWpf" ni "UseWindowsForms".</target>
        <note>{StrBegins="NETSDK1107: "}</note>
      </trans-unit>
      <trans-unit id="UsingPreviewSdk">
        <source>NETSDK1057: You are using a preview version of .NET. See: https://aka.ms/dotnet-support-policy</source>
        <target state="needs-review-translation">NETSDK1057: Está usando una versión preliminar de .NET. Visite: https://aka.ms/dotnet-support-policy</target>
        <note>{StrBegins="NETSDK1057: "}</note>
      </trans-unit>
      <trans-unit id="UsingPreviewUseUwpFeature">
        <source>NETSDK1219: UseUwp and all associated functionality are currently experimental and not officially supported.</source>
        <target state="needs-review-translation">NETSDK1219: UseUwp y toda la funcionalidad asociada son experimentales actualmente y no se admiten oficialmente.</target>
        <note>{StrBegins="NETSDK1219: "}</note>
      </trans-unit>
      <trans-unit id="WinMDObjNotSupportedOnTargetFramework">
        <source>NETSDK1131: Producing a managed Windows Metadata component with WinMDExp is not supported when targeting {0}.</source>
        <target state="needs-review-translation">NETSDK1131: No se admite la generación de un componente administrado de metadatos de Windows con WinMDExp cuando el destino es {0}.</target>
        <note>{StrBegins="NETSDK1131: "}</note>
      </trans-unit>
      <trans-unit id="WinMDReferenceNotSupportedOnTargetFramework">
        <source>NETSDK1130: {1} cannot be referenced. Referencing a Windows Metadata component directly when targeting .NET 5 or higher is not supported. For more information, see https://aka.ms/netsdk1130</source>
        <target state="needs-review-translation">NETSDK1130: no puede hacer referencia a {1}. No se admite la referencia a un componente de metadatos de Windows directamente porque el destino .NET 5 o una versión posterior no se admiten. Para obtener más información, consulte https://aka.ms/netsdk1130.</target>
        <note>{StrBegins="NETSDK1130: "}</note>
      </trans-unit>
      <trans-unit id="WinMDTransitiveReferenceNotSupported">
        <source>NETSDK1149: {0} cannot be referenced because it uses built-in support for WinRT, which is no longer supported in .NET 5 and higher.  An updated version of the component supporting .NET 5 is needed. For more information, see https://aka.ms/netsdk1149</source>
        <target state="needs-review-translation">NETSDK1149: no se puede hacer referencia a {0} porque usa compatibilidad integrada para WinRT, que ya no se admite en .NET 5 y versiones posteriores.  Se necesita una versión actualizada del componente compatible con .NET 5. Para obtener más información, consulte https://aka.ms/netsdk1149.</target>
        <note>{StrBegins="NETSDK1149: "}</note>
      </trans-unit>
      <trans-unit id="WindowsDesktopFrameworkRequiresUseWpfOrUseWindowsForms">
        <source>NETSDK1106: Microsoft.NET.Sdk.WindowsDesktop requires 'UseWpf' or 'UseWindowsForms' to be set to 'true'</source>
        <target state="needs-review-translation">NETSDK1106: Microsoft.NET.Sdk.WindowsDesktop requiere que "UseWpf" o "UseWindowsForms" se establezca en "true"</target>
        <note>{StrBegins="NETSDK1106: "}</note>
      </trans-unit>
      <trans-unit id="WindowsDesktopFrameworkRequiresVersion30">
        <source>NETSDK1105: Windows desktop applications are only supported on .NET Core 3.0 or higher.</source>
        <target state="needs-review-translation">NETSDK1105: Las aplicaciones de escritorio de Windows solo se admiten en .NET Core 3.0 o versiones posteriores.</target>
        <note>{StrBegins="NETSDK1105: "}</note>
      </trans-unit>
      <trans-unit id="WindowsDesktopFrameworkRequiresWindows">
        <source>NETSDK1100: To build a project targeting Windows on this operating system, set the EnableWindowsTargeting property to true.</source>
        <target state="needs-review-translation">NETSDK1100: Para compilar un proyecto destinado a Windows en este sistema operativo, establezca la propiedad EnableWindowsTargeting en true.</target>
        <note>{StrBegins="NETSDK1100: "}</note>
      </trans-unit>
      <trans-unit id="WindowsDesktopTargetPlatformMustBeWindows">
        <source>NETSDK1136: The target platform must be set to Windows (usually by including '-windows' in the TargetFramework property) when using Windows Forms or WPF, or referencing projects or packages that do so.</source>
        <target state="needs-review-translation">NETSDK1136: La plataforma de destino debe establecerse en Windows (normalmente, se incluye "-windows" en la propiedad TargetFramework) cuando se use Windows Forms o WPF, o bien cuando se haga referencia a proyectos o paquetes que lo usen.</target>
        <note>{StrBegins="NETSDK1136: "}</note>
      </trans-unit>
      <trans-unit id="WindowsSDKVersionConflicts">
        <source>NETSDK1148: A referenced assembly was compiled using a newer version of Microsoft.Windows.SDK.NET.dll. Please update to a newer .NET SDK in order to reference this assembly.</source>
        <target state="needs-review-translation">NETSDK1148: Un ensamblado al que se hace referencia se compiló con una versión más reciente de Microsoft.Windows.SDK.NET.dll. Actualice a un SDK de .NET más reciente para hacer referencia a este ensamblado.</target>
        <note>{StrBegins="NETSDK1148: "}</note>
      </trans-unit>
      <trans-unit id="WindowsSDKXamlInvalidTfm">
        <source>NETSDK1220: UseUwp and all associated functionality require using a TFM of 'net8.0-windows' or greater.</source>
        <target state="needs-review-translation">NETSDK1220: UseUwp y toda la funcionalidad asociada requieren el uso de un TFM que sea "net8.0-windows" o superior.</target>
        <note>{StrBegins="NETSDK1220: "}</note>
      </trans-unit>
      <trans-unit id="WindowsSDKXamlMissingUseUwpProperty">
        <source>NETSDK1218: This project has a transitive dependency on the full Windows SDK projections (including Windows.UI.Xaml.* types), but does not specify the UseUwp property. That must be enabled to ensure that .NET types are projected and marshalled correctly for interop scenarios with these XAML types.</source>
        <target state="needs-review-translation">NETSDK1218: este proyecto tiene una dependencia transitiva de las proyecciones de Windows SDK completas (incluidos los tipos Windows.UI.Xaml.*), pero no especifica la propiedad UseUwp. Debe habilitarse para asegurarse de que los tipos .NET se proyectan y se serializan correctamente para escenarios de interoperabilidad con estos tipos XAML.</target>
        <note>{StrBegins="NETSDK1218: "}</note>
      </trans-unit>
      <trans-unit id="WorkloadIsEol">
        <source>NETSDK1202: The workload '{0}' is out of support and will not receive security updates in the future. Please refer to {1} for more information about the support policy.</source>
        <target state="needs-review-translation">NETSDK1202: La carga de trabajo "{0}" está fuera de soporte y no recibirá actualizaciones de seguridad en el futuro. Consulte {1} más información sobre la directiva de soporte.</target>
        <note>{StrBegins="NETSDK1202: "}</note>
      </trans-unit>
      <trans-unit id="WorkloadNotAvailable">
        <source>NETSDK1178: The project depends on the following workload packs that do not exist in any of the workloads available in this installation: {0}
You may need to build the project on another operating system or architecture, or update the .NET SDK.</source>
        <target state="needs-review-translation">NETSDK1178: El proyecto depende de los siguientes paquetes de cargas de trabajo que no existen en ninguna de las cargas de trabajo disponibles en esta instalación: {0}
Puede que necesite compilar el proyecto en otro sistema operativo o arquitectura, o actualizar el SDK de .NET.</target>
        <note>{StrBegins="NETSDK1178: "}</note>
      </trans-unit>
      <trans-unit id="WorkloadNotInstalled">
        <source>NETSDK1147: To build this project, the following workloads must be installed: {0}
To install these workloads, run the following command: dotnet workload restore</source>
        <target state="translated">NETSDK1147: para compilar este proyecto, deben estar instaladas las siguientes cargas de trabajo: {0}
Para instalar estas cargas de trabajo, ejecute el comando siguiente: dotnet workload restore</target>
        <note>{StrBegins="NETSDK1147: "}{Locked="dotnet workload restore"}</note>
      </trans-unit>
    </body>
  </file>
</xliff><|MERGE_RESOLUTION|>--- conflicted
+++ resolved
@@ -641,17 +641,10 @@
         <target state="needs-review-translation">NETSDK1115: El SDK de .NET actual no admite .NET Framework sin usar los valores predeterminados de dicho SDK. Posiblemente se deba a la falta de coincidencia entre la propiedad CLRSupport del proyecto de C++/CLI y TargetFramework.</target>
         <note>{StrBegins="NETSDK1115: "}</note>
       </trans-unit>
-<<<<<<< HEAD
       <trans-unit id="Net9NotCompatibleWithDev1711">
         <source>NETSDK1223: Targeting .NET 9.0 or higher in Visual Studio 2022 17.11 is not supported.</source>
         <target state="new">NETSDK1223: Targeting .NET 9.0 or higher in Visual Studio 2022 17.11 is not supported.</target>
         <note>{StrBegin="NETSDK1223: "}</note>
-=======
-      <trans-unit id="Net8NotCompatibleWithDev177">
-        <source>NETSDK1213: Targeting .NET 8.0 or higher in Visual Studio 2022 17.7 is not supported.</source>
-        <target state="needs-review-translation">NETSDK1213: no se admite el destino de .NET 8.0 o posterior en Visual Studio 2022 17.7.</target>
-        <note>{StrBegins="NETSDK1213: "}</note>
->>>>>>> 2f52f9ea
       </trans-unit>
       <trans-unit id="NoAppHostAvailable">
         <source>NETSDK1084: There is no application host available for the specified RuntimeIdentifier '{0}'.</source>
@@ -769,15 +762,9 @@
         <note>{StrBegins="NETSDK1189: "}</note>
       </trans-unit>
       <trans-unit id="PreferNativeArm64IgnoredForNetCoreApp">
-<<<<<<< HEAD
         <source>NETSDK1222: PreferNativeArm64 applies only to .NET Framework targets. It is not supported and has no effect for when targeting .NET Core.</source>
         <target state="translated">NETSDK1222: PreferNativeArm64 solo se aplica a destinos de .NET Framework. No se admite y no tiene efecto cuando el destino es .NET Core.</target>
         <note>{StrBegin="NETSDK1222: "}</note>
-=======
-        <source>NETSDK1214: PreferNativeArm64 applies only to .NET Framework targets. It is not supported and has no effect for when targeting .NET Core.</source>
-        <target state="needs-review-translation">NETSDK1214: PreferNativeArm64 solo se aplica a destinos de .NET Framework. No se admite y no tiene efecto cuando el destino es .NET Core.</target>
-        <note>{StrBegins="NETSDK1214: "}</note>
->>>>>>> 2f52f9ea
       </trans-unit>
       <trans-unit id="ProjectAssetsConsumedWithoutMSBuildProjectPath">
         <source>NETSDK1011: Assets are consumed from project '{0}', but no corresponding MSBuild project path was  found in '{1}'.</source>
