﻿<?xml version="1.0" encoding="utf-8"?>
<xliff xmlns="urn:oasis:names:tc:xliff:document:1.2" xmlns:xsi="http://www.w3.org/2001/XMLSchema-instance" version="1.2" xsi:schemaLocation="urn:oasis:names:tc:xliff:document:1.2 xliff-core-1.2-transitional.xsd">
  <file datatype="xml" source-language="en" target-language="zh-Hans" original="../Strings.resx">
    <body>
      <trans-unit id="AddResourceWithNonIntegerResource">
        <source>NETSDK1076: AddResource can only be used with integer resource types.</source>
        <target state="needs-review-translation">NETSDK1076: AddResource 只能使用整数资源类型。</target>
        <note>{StrBegins="NETSDK1076: "}</note>
      </trans-unit>
      <trans-unit id="AotNotSupported">
        <source>NETSDK1196: The SDK does not support ahead-of-time compilation. Set the PublishAot property to false.</source>
        <target state="needs-review-translation">NETSDK1196: SDK 不支持提前编译。请将 PublishAot 属性设置为 false。</target>
        <note>{StrBegins="NETSDK1196: "}</note>
      </trans-unit>
      <trans-unit id="AotUnsupportedHostRuntimeIdentifier">
        <source>NETSDK1204: Ahead-of-time compilation is not supported on the current platform '{0}'.</source>
        <target state="needs-review-translation">NETSDK1204: 当前平台“{0}”不支持提前编译。</target>
        <note>{StrBegins="NETSDK1204: "}</note>
      </trans-unit>
      <trans-unit id="AotUnsupportedTargetFramework">
        <source>NETSDK1207: Ahead-of-time compilation is not supported for the target framework.</source>
        <target state="needs-review-translation">NETSDK1207: 目标框架不支持提前编译。</target>
        <note>{StrBegins="NETSDK1207: "}</note>
      </trans-unit>
      <trans-unit id="AotUnsupportedTargetRuntimeIdentifier">
        <source>NETSDK1203: Ahead-of-time compilation is not supported for the target runtime identifier '{0}'.</source>
        <target state="needs-review-translation">NETSDK1203: 目标运行时标识符“{0}”不支持提前编译。</target>
        <note>{StrBegins="NETSDK1203: "}</note>
      </trans-unit>
      <trans-unit id="AppConfigRequiresRootConfiguration">
        <source>NETSDK1070: The application configuration file must have root configuration element.</source>
        <target state="needs-review-translation">NETSDK1070: 应用程序配置文件必须具有根配置元素。</target>
        <note>{StrBegins="NETSDK1070: "}</note>
      </trans-unit>
      <trans-unit id="AppHostCreationFailedWithRetry">
        <source>NETSDK1113: Failed to create apphost (attempt {0} out of {1}): {2}</source>
        <target state="needs-review-translation">NETSDK1113: 未能创建 apphost (已尝试 {0} 次，共 {1} 次): {2}</target>
        <note>{StrBegins="NETSDK1113: "}</note>
      </trans-unit>
      <trans-unit id="AppHostCustomizationRequiresWindowsHostWarning">
        <source>NETSDK1074: The application host executable will not be customized because adding resources requires that the build be performed on Windows (excluding Nano Server).</source>
        <target state="needs-review-translation">NETSDK1074: 未自定义应用程序主机可执行文件，因为添加资源要求在 Windows (不包括 Nano 服务器)上执行生成。</target>
        <note>{StrBegins="NETSDK1074: "}</note>
      </trans-unit>
      <trans-unit id="AppHostHasBeenModified">
        <source>NETSDK1029: Unable to use '{0}' as application host executable as it does not contain the expected placeholder byte sequence '{1}' that would mark where the application name would be written.</source>
        <target state="needs-review-translation">NETSDK1029: 未能将“{0}”用作应用程序主机可执行文件，因为它没有必需的占位符字节序列“{1}”，该序列会标记应用程序名称的写入位置。</target>
        <note>{StrBegins="NETSDK1029: "}</note>
      </trans-unit>
      <trans-unit id="AppHostNotWindows">
        <source>NETSDK1078: Unable to use '{0}' as application host executable because it's not a Windows PE file.</source>
        <target state="needs-review-translation">NETSDK1078: 无法将“{0}”用作应用程序主机可执行文件，因为它不是 Windows PE 文件。</target>
        <note>{StrBegins="NETSDK1078: "}</note>
      </trans-unit>
      <trans-unit id="AppHostNotWindowsCLI">
        <source>NETSDK1072: Unable to use '{0}' as application host executable because it's not a Windows executable for the CUI (Console) subsystem.</source>
        <target state="needs-review-translation">NETSDK1072: 无法将“{0}”用作应用程序主机可执行文件，因为它不是 CUI (控制台)子系统的 Windows 可执行文件。</target>
        <note>{StrBegins="NETSDK1072: "}</note>
      </trans-unit>
      <trans-unit id="AppHostSigningFailed">
        <source>NETSDK1177: Failed to sign apphost with error code {1}: {0}</source>
        <target state="needs-review-translation">NETSDK1177: 无法对 Apphost 进行签名，错误代码为 {1}: {0}</target>
        <note>{StrBegins="NETSDK1177: "}</note>
      </trans-unit>
      <trans-unit id="ArtifactsPathCannotBeSetInProject">
        <source>NETSDK1199: The ArtifactsPath and UseArtifactsOutput properties cannot be set in a project file, due to MSBuild ordering constraints. They must be set in a Directory.Build.props file or from the command line. See https://aka.ms/netsdk1199 for more information.</source>
        <target state="needs-review-translation">NETSDK1199: 由于 MSBuild 排序约束，无法在项目文件中设置 ArtifactsPath 和 UseArtifactsOutput 属性。必须在 Directory.Build.props 文件中或通过命令行设置它们。有关详细信息，请参阅 https://aka.ms/netsdk1199。</target>
        <note>{StrBegins="NETSDK1199: "}</note>
      </trans-unit>
      <trans-unit id="AspNetCoreAllNotSupported">
        <source>NETSDK1079: The Microsoft.AspNetCore.All package is not supported when targeting .NET Core 3.0 or higher.  A FrameworkReference to Microsoft.AspNetCore.App should be used instead, and will be implicitly included by Microsoft.NET.Sdk.Web.</source>
        <target state="needs-review-translation">NETSDK1079: 当面向 .NET Core 3.0 或更高版本时，不支持 Microsoft.AspNetCore.All 包。应改为使用 Microsoft.AspNetCore.App 的 FrameworkReference，并且 Microsoft.NET.Sdk.Web 将隐式包含它。</target>
        <note>{StrBegins="NETSDK1079: "}</note>
      </trans-unit>
      <trans-unit id="AspNetCoreUsesFrameworkReference">
        <source>NETSDK1080: A PackageReference to Microsoft.AspNetCore.App is not necessary when targeting .NET Core 3.0 or higher. If Microsoft.NET.Sdk.Web is used, the shared framework will be referenced automatically. Otherwise, the PackageReference should be replaced with a FrameworkReference.</source>
        <target state="needs-review-translation">NETSDK1080: 当面向 .NET Core 3.0 或更高版本时，不需要 Microsoft.AspNetCore.App 的 PackageReference。如果使用 Microsoft.NET.Sdk.Web，则将自动引用共享框架。否则，应使用 FrameworkReference 替换 PackageReference。</target>
        <note>{StrBegins="NETSDK1080: "}</note>
      </trans-unit>
      <trans-unit id="AssetPreprocessorMustBeConfigured">
        <source>NETSDK1017: Asset preprocessor must be configured before assets are processed.</source>
        <target state="needs-review-translation">NETSDK1017: 必须在处理资产之前配置资产预处理器。</target>
        <note>{StrBegins="NETSDK1017: "}</note>
      </trans-unit>
      <trans-unit id="AssetsFileMissingRuntimeIdentifier">
        <source>NETSDK1047: Assets file '{0}' doesn't have a target for '{1}'. Ensure that restore has run and that you have included '{2}' in the TargetFrameworks for your project. You may also need to include '{3}' in your project's RuntimeIdentifiers.</source>
        <target state="needs-review-translation">NETSDK1047: 资产文件“{0}”没有“{1}”的目标。确保已运行还原，且“{2}”已包含在项目的 TargetFrameworks 中。可能需要在项目 RuntimeIdentifiers 中包括“{3}”。</target>
        <note>{StrBegins="NETSDK1047: "}</note>
      </trans-unit>
      <trans-unit id="AssetsFileMissingTarget">
        <source>NETSDK1005: Assets file '{0}' doesn't have a target for '{1}'. Ensure that restore has run and that you have included '{2}' in the TargetFrameworks for your project.</source>
        <target state="needs-review-translation">NETSDK1005: 资产文件“{0}”没有“{1}”的目标。确保已运行还原，且“{2}”已包含在项目的 TargetFrameworks 中。</target>
        <note>{StrBegins="NETSDK1005: "}</note>
      </trans-unit>
      <trans-unit id="AssetsFileNotFound">
        <source>NETSDK1004: Assets file '{0}' not found. Run a NuGet package restore to generate this file.</source>
        <target state="needs-review-translation">NETSDK1004: 找不到资产文件“{0}”。运行 NuGet 包还原以生成此文件。</target>
        <note>{StrBegins="NETSDK1004: "}</note>
      </trans-unit>
      <trans-unit id="AssetsFileNotSet">
        <source>NETSDK1063: The path to the project assets file was not set. Run a NuGet package restore to generate this file.</source>
        <target state="needs-review-translation">NETSDK1063: 未设置项目资产文件的路径。运行 NuGet 程序包还原以生成此文件。</target>
        <note>{StrBegins="NETSDK1063: "}</note>
      </trans-unit>
      <trans-unit id="AssetsFilePathNotRooted">
        <source>NETSDK1006: Assets file path '{0}' is not rooted. Only full paths are supported.</source>
        <target state="needs-review-translation">NETSDK1006: 资产文件路径“{0}”不是根路径。仅支持完整路径。</target>
        <note>{StrBegins="NETSDK1006: "}</note>
      </trans-unit>
      <trans-unit id="AtLeastOneTargetFrameworkMustBeSpecified">
        <source>NETSDK1001: At least one possible target framework must be specified.</source>
        <target state="needs-review-translation">NETSDK1001: 必须指定至少一个可能的目标框架。</target>
        <note>{StrBegins="NETSDK1001: "}</note>
      </trans-unit>
      <trans-unit id="CannotDirectlyReferenceMicrosoftNetCompilersToolsetFramework">
        <source>NETSDK1205: The Microsoft.Net.Compilers.Toolset.Framework package should not be set directly. Set the property 'BuildWithNetFrameworkHostedCompiler' to 'true' instead if you need it.</source>
        <target state="needs-review-translation">NETSDK1205: 不应直接设置 Microsoft.Net.Compilers.Toolset.Framework 包。如果需要，请将属性 "BuildWithNetFrameworkHostedCompiler" 设置为 "true"。</target>
        <note>{StrBegins="NETSDK1205: "}{Locked="Microsoft.Net.Compilers.Toolset.Framework"}{Locked="BuildWithNetFrameworkHostedCompiler"}</note>
      </trans-unit>
      <trans-unit id="CannotFindApphostForRid">
        <source>NETSDK1065: Cannot find app host for {0}. {0} could be an invalid runtime identifier (RID). For more information about RID, see https://aka.ms/rid-catalog.</source>
        <target state="needs-review-translation">NETSDK1065: 无法找到 {0} 的应用主机。{0} 可能是无效的运行时标识符(RID)。有关 RID 的详细信息，请参阅 https://aka.ms/rid-catalog。</target>
        <note>{StrBegins="NETSDK1065: "}</note>
      </trans-unit>
      <trans-unit id="CannotFindComhost">
        <source>NETSDK1091: Unable to find a .NET Core COM host. The .NET Core COM host is only available on .NET Core 3.0 or higher when targeting Windows.</source>
        <target state="needs-review-translation">NETSDK1091: 找不到 .NET Core COM 主机。仅当面向 Windows 时，.NET Core COM 主机才在 .NET Core 3.0 或更高版本上可用。</target>
        <note>{StrBegins="NETSDK1091: "}</note>
      </trans-unit>
      <trans-unit id="CannotFindIjwhost">
        <source>NETSDK1114: Unable to find a .NET Core IJW host. The .NET Core IJW host is only available on .NET Core 3.1 or higher when targeting Windows.</source>
        <target state="needs-review-translation">NETSDK1114: 找不到 .NET Core IJW 主机。仅当面向 Windows 时，.NET Core IJW 主机才在 .NET Core 3.1 或更高版本上可用。</target>
        <note>{StrBegins="NETSDK1114: "}</note>
      </trans-unit>
      <trans-unit id="CannotFindProjectInfo">
        <source>NETSDK1007: Cannot find project info for '{0}'. This can indicate a missing project reference.</source>
        <target state="needs-review-translation">NETSDK1007: 找不到“{0}”的项目信息。这可以指示缺少一个项目引用。</target>
        <note>{StrBegins="NETSDK1007: "}</note>
      </trans-unit>
      <trans-unit id="CannotHaveRuntimeIdentifierPlatformMismatchPlatformTarget">
        <source>NETSDK1032: The RuntimeIdentifier platform '{0}' and the PlatformTarget '{1}' must be compatible.</source>
        <target state="needs-review-translation">NETSDK1032: RuntimeIdentifier 平台“{0}”和 PlatformTarget“{1}”必须兼容。</target>
        <note>{StrBegins="NETSDK1032: "}</note>
      </trans-unit>
      <trans-unit id="CannotHaveSelfContainedWithoutRuntimeIdentifier">
        <source>NETSDK1031: It is not supported to build or publish a self-contained application without specifying a RuntimeIdentifier. You must either specify a RuntimeIdentifier or set SelfContained to false.</source>
        <target state="needs-review-translation">NETSDK1031: 不可在未指定 RuntimeIdentifier 的情况下生成或发布自包含应用程序。必须指定 RuntimeIdentifier 或将 SelfContained 设置为 false。</target>
        <note>{StrBegins="NETSDK1031: "}</note>
      </trans-unit>
      <trans-unit id="CannotHaveSingleFileWithoutRuntimeIdentifier">
        <source>NETSDK1097: It is not supported to publish an application to a single-file without specifying a RuntimeIdentifier. You must either specify a RuntimeIdentifier or set PublishSingleFile to false.</source>
        <target state="needs-review-translation">NETSDK1097: 不可在未指定 RuntimeIdentifier 的情况下发布将应用程序发布到单一文件中。必须指定 RuntimeIdentifier 或将 PublishSingleFile 设置为 false。</target>
        <note>{StrBegins="NETSDK1097: "}</note>
      </trans-unit>
      <trans-unit id="CannotHaveSingleFileWithoutAppHost">
        <source>NETSDK1098: Applications published to a single-file are required to use the application host. You must either set PublishSingleFile to false or set UseAppHost to true.</source>
        <target state="needs-review-translation">NETSDK1098: 要使用应用程序主机，需具备发布到单一文件中的应用程序。必须将 PublishSingleFile 设置为 false，或将 UseAppHost 设置为 true。</target>
        <note>{StrBegins="NETSDK1098: "}</note>
      </trans-unit>
      <trans-unit id="CannotHaveSingleFileWithoutExecutable">
        <source>NETSDK1099: Publishing to a single-file is only supported for executable applications.</source>
        <target state="needs-review-translation">NETSDK1099: 发布到单一文件仅适用于可执行应用程序。</target>
        <note>{StrBegins="NETSDK1099: "}</note>
      </trans-unit>
      <trans-unit id="CannotHaveSolutionLevelOutputPath">
        <source>NETSDK1194: The "--output" option isn't supported when building a solution. Specifying a solution-level output path results in all projects copying outputs to the same directory, which can lead to inconsistent builds.</source>
        <target state="needs-review-translation">NETSDK1194: 生成解决方案时不支持 "--output" 选项。指定解决方案级输出路径会导致所有项目将输出复制到同一目录，这可能会导致生成不一致。</target>
        <note>{StrBegins="NETSDK1194: "}{Locked="--output"}</note>
      </trans-unit>
      <trans-unit id="CannotHaveSolutionLevelRuntimeIdentifier">
        <source>NETSDK1134: Building a solution with a specific RuntimeIdentifier is not supported. If you would like to publish for a single RID, specify the RID at the individual project level instead.</source>
        <target state="needs-review-translation">NETSDK1134: 不支持使用特定 RuntimeIdentifier 生成解决方案。如果要为单个 RID 发布，请改为在单独的项目级别指定 RID。</target>
        <note>{StrBegins="NETSDK1134: "}</note>
      </trans-unit>
      <trans-unit id="CannotHaveSupportedOSPlatformVersionHigherThanTargetPlatformVersion">
        <source>NETSDK1135: SupportedOSPlatformVersion {0} cannot be higher than TargetPlatformVersion {1}.</source>
        <target state="needs-review-translation">NETSDK1135: SupportedOSPlatformVersion {0} 不能高于 TargetPlatformVersion {1}。</target>
        <note>{StrBegins="NETSDK1135: "}</note>
      </trans-unit>
      <trans-unit id="CannotIncludeAllContentButNotNativeLibrariesInSingleFile">
        <source>NETSDK1143: Including all content in a single file bundle also includes native libraries. If IncludeAllContentForSelfExtract is true, IncludeNativeLibrariesForSelfExtract must not be false.</source>
        <target state="needs-review-translation">NETSDK1143: 包含单个文件包中的所有内容意味着也包括本机库。如果 IncludeAllContentForSelfExtract 为 true，则 IncludeNativeLibrariesForSelfExtract 不能为 false。</target>
        <note>{StrBegins="NETSDK1143: "}</note>
      </trans-unit>
      <trans-unit id="CannotIncludeSymbolsInSingleFile">
        <source>NETSDK1142: Including symbols in a single file bundle is not supported when publishing for .NET5 or higher.</source>
        <target state="needs-review-translation">NETSDK1142: 针对 .NET5 或更高版本发布时，不支持在单个文件包中包括符号。</target>
        <note>{StrBegins="NETSDK1142: "}</note>
      </trans-unit>
      <trans-unit id="CannotInferTargetFrameworkIdentifierAndVersion">
        <source>NETSDK1013: The TargetFramework value '{0}' was not recognized. It may be misspelled. If not, then the TargetFrameworkIdentifier and/or TargetFrameworkVersion properties must be specified explicitly.</source>
        <target state="needs-review-translation">NETSDK1013: 未识别 TargetFramework 值“{0}”。可能是因为拼写错误。如果拼写正确，必须显式指定 TargetFrameworkIdentifier 和/或 TargetFrameworkVersion 属性。</target>
        <note>{StrBegins="NETSDK1013: "}</note>
      </trans-unit>
      <trans-unit id="CannotUseSelfContainedWithoutAppHost">
        <source>NETSDK1067: Self-contained applications are required to use the application host. Either set SelfContained to false or set UseAppHost to true.</source>
        <target state="needs-review-translation">NETSDK1067: 需要自包含应用程序才能使用应用程序主机。将 SelfContained 设置为 false，或者将 UseAppHost 设置为 true。</target>
        <note>{StrBegins="NETSDK1067: "}</note>
      </trans-unit>
      <trans-unit id="CanOnlyHaveSingleFileWithNetCoreApp">
        <source>NETSDK1125: Publishing to a single-file is only supported for netcoreapp target.</source>
        <target state="needs-review-translation">NETSDK1125: 仅 netcoreapp 目标支持发布到单个文件。</target>
        <note>{StrBegins="NETSDK1125: "}</note>
      </trans-unit>
      <trans-unit id="ChoosingAssemblyVersion_Info">
        <source>Choosing '{0}' because AssemblyVersion '{1}' is greater than '{2}'.</source>
        <target state="translated">选择“{0}”，因为 AssemblyVersion“{1}”高于“{2}”。</target>
        <note />
      </trans-unit>
      <trans-unit id="ChoosingCopyLocalArbitrarily_Info">
        <source>Choosing '{0}' arbitrarily as both items are copy-local and have equal file and assembly versions.</source>
        <target state="translated">任意选择“{0}”，因为两个项都是本地副本且文件和程序集版本相等。</target>
        <note />
      </trans-unit>
      <trans-unit id="ChoosingFileVersion_Info">
        <source>Choosing '{0}' because file version '{1}' is greater than '{2}'.</source>
        <target state="translated">选择“{0}”，因为文件版本“{1}”高于“{2}”。</target>
        <note />
      </trans-unit>
      <trans-unit id="ChoosingPlatformItem_Info">
        <source>Choosing '{0}' because it is a platform item.</source>
        <target state="translated">选择“{0}”，因为它是平台项。</target>
        <note />
      </trans-unit>
      <trans-unit id="ChoosingPreferredPackage_Info">
        <source>Choosing '{0}' because it comes from a package that is preferred.</source>
        <target state="translated">选择“{0}”，因为它来自首选包。</target>
        <note />
      </trans-unit>
      <trans-unit id="ClsidMapConflictingGuids">
        <source>NETSDK1089: The '{0}' and '{1}' types have the same CLSID '{2}' set in their GuidAttribute. Each COMVisible class needs to have a distinct guid for their CLSID.</source>
        <target state="needs-review-translation">NETSDK1089: “{0}”和“{1}”类型在其 GuidAttribute 中设置了相同的 CLSID“{2}”。每个 COMVisible 类都需要为其 CLSID 提供一个不同的 GUID。</target>
        <note>{StrBegins="NETSDK1089: "}
{0} - The first type with the conflicting guid.
{1} - The second type with the conflicting guid.
{2} - The guid the two types have.</note>
      </trans-unit>
      <trans-unit id="ClsidMapExportedTypesRequireExplicitGuid">
        <source>NETSDK1088: The COMVisible class '{0}' must have a GuidAttribute with the CLSID of the class to be made visible to COM in .NET Core.</source>
        <target state="needs-review-translation">NETSDK1088: COMVisible 类“{0}”必须具有 GuidAttribute，该类的 CLSID 将在 .NET Core 中对 COM 可见。</target>
        <note>{StrBegins="NETSDK1088: "}
{0} - The ComVisible class that doesn't have a GuidAttribute on it.</note>
      </trans-unit>
      <trans-unit id="ClsidMapInvalidAssembly">
        <source>NETSDK1090: The supplied assembly '{0}' is not valid. Cannot generate a CLSIDMap from it.</source>
        <target state="needs-review-translation">NETSDK1090: 提供的程序集“{0}”无效。无法从该程序集生成 CLSIDMap。</target>
        <note>{StrBegins="NETSDK1090: "}
{0} - The path to the invalid assembly.</note>
      </trans-unit>
      <trans-unit id="CompressionInSingleFileRequires60">
        <source>NETSDK1167: Compression in a single file bundle is only supported when publishing for .NET6 or higher.</source>
        <target state="needs-review-translation">NETSDK1167: 仅支持在为 .NET6 或更高版本发布时进行单个文件包的压缩。</target>
        <note>{StrBegins="NETSDK1167: "}</note>
      </trans-unit>
      <trans-unit id="CompressionInSingleFileRequiresSelfContained">
        <source>NETSDK1176: Compression in a single file bundle is only supported when publishing a self-contained application.</source>
        <target state="needs-review-translation">NETSDK1176: 仅在发布独立应用程序时才支持在单个文件捆绑包中进行压缩。</target>
        <note>{StrBegins="NETSDK1176: "}</note>
      </trans-unit>
      <trans-unit id="ConflictingRuntimePackInformation">
        <source>NETSDK1133: There was conflicting information about runtime packs available for {0}:
{1}</source>
        <target state="needs-review-translation">NETSDK1133: 可供{0} 使用的运行时包的信息存在冲突:
{1}</target>
        <note>{StrBegins="NETSDK1133: "}</note>
      </trans-unit>
      <trans-unit id="ContentItemDoesNotProvideOutputPath">
        <source>NETSDK1014: Content item for '{0}' sets '{1}', but does not provide  '{2}' or '{3}'.</source>
        <target state="needs-review-translation">NETSDK1014: “{0}”的内容项设置为“{1}”，但不提供“{2}”或“{3}”。</target>
        <note>{StrBegins="NETSDK1014: "}</note>
      </trans-unit>
      <trans-unit id="ContentPreproccessorParameterRequired">
        <source>NETSDK1010: The '{0}' task must be given a value for parameter '{1}' in order to consume preprocessed content.</source>
        <target state="needs-review-translation">NETSDK1010: 必须向“{0}”任务提供参数“{1}”的值以便使用预处理的内容。</target>
        <note>{StrBegins="NETSDK1010: "}</note>
      </trans-unit>
      <trans-unit id="CouldNotDetermineWinner_DoesNotExist_Info">
        <source>Could not determine winner because '{0}' does not exist.</source>
        <target state="translated">“{0}”不存在，因此无法确定优胜者。</target>
        <note />
      </trans-unit>
      <trans-unit id="CouldNotDetermineWinner_EqualVersions_Info">
        <source>Could not determine winner due to equal file and assembly versions.</source>
        <target state="translated">文件和程序集版本相等，因此无法确定优胜者。</target>
        <note />
      </trans-unit>
      <trans-unit id="CouldNotDetermineWinner_NoFileVersion_Info">
        <source>Could not determine a winner because '{0}' has no file version.</source>
        <target state="translated">“{0}”没有文件版本，因此无法确定优胜者。</target>
        <note />
      </trans-unit>
      <trans-unit id="CouldNotDetermineWinner_NotAnAssembly_Info">
        <source>Could not determine a winner because '{0}' is not an assembly.</source>
        <target state="translated">“{0}”不是程序集，因此无法确定优胜者。</target>
        <note />
      </trans-unit>
      <trans-unit id="CouldNotGetPackVersionFromWorkloadManifests">
        <source>NETSDK1181: Error getting pack version: Pack '{0}' was not present in workload manifests.</source>
        <target state="needs-review-translation">NETSDK1181: 获取包版本时出错: 包“{0}”在工作负载清单中不存在。</target>
        <note>{StrBegins="NETSDK1181: "}</note>
      </trans-unit>
      <trans-unit id="CouldNotLoadPlatformManifest">
        <source>NETSDK1042: Could not load PlatformManifest from '{0}' because it did not exist.</source>
        <target state="needs-review-translation">NETSDK1042: 无法从“{0}”中加载 PlatformManifest，因为它不存在。</target>
        <note>{StrBegins="NETSDK1042: "}</note>
      </trans-unit>
      <trans-unit id="CppRequiresTFMVersion31">
        <source>NETSDK1120: C++/CLI projects targeting .NET Core require a target framework of at least 'netcoreapp3.1'.</source>
        <target state="needs-review-translation">NETSDK1120: 面向 .NET Core 的 C++/CLI 项目要求目标框架至少为 "netcoreapp 3.1"。</target>
        <note>{StrBegins="NETSDK1120: "}</note>
      </trans-unit>
      <trans-unit id="Crossgen2MissingRequiredMetadata">
        <source>NETSDK1158: Required '{0}' metadata missing on Crossgen2Tool item.</source>
        <target state="needs-review-translation">NETSDK1158: Crossgen2Tool 项上缺少必需的“{0}”元数据。</target>
        <note>{StrBegins="NETSDK1158: "}</note>
      </trans-unit>
      <trans-unit id="Crossgen2RequiresSelfContained">
        <source>NETSDK1126: Publishing ReadyToRun using Crossgen2 is only supported for self-contained applications.</source>
        <target state="needs-review-translation">NETSDK1126: 仅独立式应用程序支持使用 Crossgen2 发布 ReadyToRun。</target>
        <note>{StrBegins="NETSDK1126: "}</note>
      </trans-unit>
      <trans-unit id="Crossgen2ToolExecutableNotFound">
        <source>NETSDK1155: Crossgen2Tool executable '{0}' not found.</source>
        <target state="needs-review-translation">NETSDK1155: 找不到 Crossgen2Tool 可执行文件“{0}”。</target>
        <note>{StrBegins="NETSDK1155: "}</note>
      </trans-unit>
      <trans-unit id="Crossgen2ToolMissingWhenUseCrossgen2IsSet">
        <source>NETSDK1154: Crossgen2Tool must be specified when UseCrossgen2 is set to true.</source>
        <target state="needs-review-translation">NETSDK1154: 当 UseCrossgen2 设置为 true 时，必须指定 Crossgen2Tool。</target>
        <note>{StrBegins="NETSDK1154: "}</note>
      </trans-unit>
      <trans-unit id="Crossgen5CannotEmitSymbolsInCompositeMode">
        <source>NETSDK1166: Cannot emit symbols when publishing for .NET 5 with Crossgen2 using composite mode.</source>
        <target state="needs-review-translation">NETSDK1166: 使用复合模式针对具有 Crossgen2 的 .NET 5 发布时，无法发出符号。</target>
        <note>{StrBegins="NETSDK1166: "}</note>
      </trans-unit>
      <trans-unit id="CrossgenToolExecutableNotFound">
        <source>NETSDK1160: CrossgenTool executable '{0}' not found.</source>
        <target state="needs-review-translation">NETSDK1160: 找不到 CrossgenTool 可执行文件“{0}”。</target>
        <note>{StrBegins="NETSDK1160: "}</note>
      </trans-unit>
      <trans-unit id="CrossgenToolMissingInPDBCompilationMode">
        <source>NETSDK1153: CrossgenTool not specified in PDB compilation mode.</source>
        <target state="needs-review-translation">NETSDK1153: 在 PDB 编译模式下未指定 CrossgenTool。</target>
        <note>{StrBegins="NETSDK1153: "}</note>
      </trans-unit>
      <trans-unit id="CrossgenToolMissingWhenUseCrossgen2IsNotSet">
        <source>NETSDK1159: CrossgenTool must be specified when UseCrossgen2 is set to false.</source>
        <target state="needs-review-translation">NETSDK1159: UseCrossgen2 设置为 false 时，必须指定 CrossgenTool。</target>
        <note>{StrBegins="NETSDK1159: "}</note>
      </trans-unit>
      <trans-unit id="DiaSymReaderLibraryNotFound">
        <source>NETSDK1161: DiaSymReader library '{0}' not found.</source>
        <target state="needs-review-translation">NETSDK1161: 未找到 DiaSymReader 库“{0}”。</target>
        <note>{StrBegins="NETSDK1161: "}</note>
      </trans-unit>
      <trans-unit id="DotNetHostExecutableNotFound">
        <source>NETSDK1156: .NET host executable '{0}' not found.</source>
        <target state="needs-review-translation">NETSDK1156: 找不到 .NET 主机可执行文件“{0}”。</target>
        <note>{StrBegins="NETSDK1156: "}</note>
      </trans-unit>
      <trans-unit id="DotnetToolDoesNotSupportTFMLowerThanNetcoreapp21">
        <source>NETSDK1055: DotnetTool does not support target framework lower than netcoreapp2.1.</source>
        <target state="needs-review-translation">NETSDK1055: DotnetTool 不支持版本低于 netcoreapp2.1 的目标框架。</target>
        <note>{StrBegins="NETSDK1055: "}</note>
      </trans-unit>
      <trans-unit id="DotnetToolOnlySupportNetcoreapp">
        <source>NETSDK1054: only supports .NET Core.</source>
        <target state="needs-review-translation">NETSDK1054: 仅支持 .NET Core。</target>
        <note>{StrBegins="NETSDK1054: "}</note>
      </trans-unit>
      <trans-unit id="DuplicateItemsError">
        <source>NETSDK1022: Duplicate '{0}' items were included. The .NET SDK includes '{0}' items from your project directory by default. You can either remove these items from your project file, or set the '{1}' property to '{2}' if you want to explicitly include them in your project file. For more information, see {4}. The duplicate items were: {3}</source>
        <target state="needs-review-translation">NETSDK1022: 包含了重复的“{0}”项。.NET SDK 默认包含你项目目录中的“{0}”项。可从项目文件中删除这些项；如果希望将其显式包含在项目文件中，可将“{1}”属性设置为“{2}”。有关详细信息，请参阅 {4}。重复项为: {3}</target>
        <note>{StrBegins="NETSDK1022: "}</note>
      </trans-unit>
      <trans-unit id="DuplicatePreprocessorToken">
        <source>NETSDK1015: The preprocessor token '{0}' has been given more than one value. Choosing '{1}' as the value.</source>
        <target state="needs-review-translation">NETSDK1015: 已向预处理器标记“{0}”提供多个值。选择“{1}”作为值。</target>
        <note>{StrBegins="NETSDK1015: "}</note>
      </trans-unit>
      <trans-unit id="DuplicatePublishOutputFiles">
        <source>NETSDK1152: Found multiple publish output files with the same relative path: {0}.</source>
        <target state="needs-review-translation">NETSDK1152: 找到了多个具有相同相对路径的发布输出文件: {0}。</target>
        <note>{StrBegins="NETSDK1152: "}</note>
      </trans-unit>
      <trans-unit id="DuplicateRuntimePackAsset">
        <source>NETSDK1110: More than one asset in the runtime pack has the same destination sub-path of '{0}'. Report this error to the .NET team here: https://aka.ms/dotnet-sdk-issue.</source>
        <target state="needs-review-translation">NETSDK1110: 运行时包中的多个资产具有“{0}”的相同目标子路径。请在此处将此错误报告给 .NET 团队: https://aka.ms/dotnet-sdk-issue。</target>
        <note>{StrBegins="NETSDK1110: "}</note>
      </trans-unit>
      <trans-unit id="DuplicateTypeLibraryIds">
        <source>NETSDK1169: The same resource ID {0} was specified for two type libraries '{1}' and '{2}'. Duplicate type library IDs are not allowed.</source>
        <target state="needs-review-translation">NETSDK1169: 为两个类型库“{1}”和“{2}”指定了相同的资源 ID {0}。不允许使用重复的类型库 ID。</target>
        <note>{StrBegins="NETSDK1169: "}</note>
      </trans-unit>
      <trans-unit id="EnableSingleFileAnalyzerUnsupported">
        <source>NETSDK1211: EnableSingleFileAnalyzer is not supported for the target framework. Consider multi-targeting to a supported framework to enable single-file analysis, and set EnableSingleFileAnalyzer only for the supported frameworks. For example:
&lt;EnableSingleFileAnalyzer Condition="$([MSBuild]::IsTargetFrameworkCompatible('$(TargetFramework)', '{0}'))"&gt;true&lt;/EnableSingleFileAnalyzer&gt;</source>
        <target state="needs-review-translation">NETSDK1211: 目标框架不支持 EnableSingleFileAnalyzer。请考虑对受支持的框架进行多目标设定来启用单文件分析，并且仅为受支持的框架设置 EnableSingleFileAnalyzer。例如:
&lt;EnableSingleFileAnalyzer Condition="$([MSBuild]::IsTargetFrameworkCompatible('$(TargetFramework)', '{0}'))"&gt;true&lt;/EnableSingleFileAnalyzer&gt;</target>
        <note>{StrBegins="NETSDK1211: "}</note>
      </trans-unit>
      <trans-unit id="EncounteredConflict_Info">
        <source>Encountered conflict between '{0}' and '{1}'.</source>
        <target state="translated">“{0}”和“{1}”之间存在冲突。</target>
        <note />
      </trans-unit>
      <trans-unit id="ErrorParsingFrameworkListInvalidValue">
        <source>NETSDK1051: Error parsing FrameworkList from '{0}'.  {1} '{2}' was invalid.</source>
        <target state="needs-review-translation">NETSDK1051: 分析“{0}”中的 FrameworkList 时出错。{1}“{2}”无效。</target>
        <note>{StrBegins="NETSDK1051: "}</note>
      </trans-unit>
      <trans-unit id="ErrorParsingPlatformManifest">
        <source>NETSDK1043: Error parsing PlatformManifest from '{0}' line {1}.  Lines must have the format {2}.</source>
        <target state="needs-review-translation">NETSDK1043: 从“{0}”第 {1} 行处分析 PlatformManifest 时出错。行的格式必须为 {2}。</target>
        <note>{StrBegins="NETSDK1043: "}</note>
      </trans-unit>
      <trans-unit id="ErrorParsingPlatformManifestInvalidValue">
        <source>NETSDK1044: Error parsing PlatformManifest from '{0}' line {1}.  {2} '{3}' was invalid.</source>
        <target state="needs-review-translation">NETSDK1044: 从“{0}”第 {1} 行处分析 PlatformManifest 时出错。{2} “{3}”无效。</target>
        <note>{StrBegins="NETSDK1044: "}</note>
      </trans-unit>
      <trans-unit id="ErrorReadingAssetsFile">
        <source>NETSDK1060: Error reading assets file: {0}</source>
        <target state="needs-review-translation">NETSDK1060: 读取资产文件时出错: {0}</target>
        <note>{StrBegins="NETSDK1060: "}</note>
      </trans-unit>
      <trans-unit id="FailedToDeleteApphost">
        <source>NETSDK1111: Failed to delete output apphost: {0}</source>
        <target state="needs-review-translation">NETSDK1111: 未能删除输出 apphost: {0}</target>
        <note>{StrBegins="NETSDK1111: "}</note>
      </trans-unit>
      <trans-unit id="FailedToLockResource">
        <source>NETSDK1077: Failed to lock resource.</source>
        <target state="needs-review-translation">NETSDK1077: 无法锁定资源。</target>
        <note>{StrBegins="NETSDK1077: "}</note>
      </trans-unit>
      <trans-unit id="FileNameIsTooLong">
        <source>NETSDK1030: Given file name '{0}' is longer than 1024 bytes</source>
        <target state="needs-review-translation">NETSDK1030: 给定文件名“{0}”的长度超过 1024 个字节</target>
        <note>{StrBegins="NETSDK1030: "}</note>
      </trans-unit>
      <trans-unit id="FolderAlreadyExists">
        <source>NETSDK1024: Folder '{0}' already exists either delete it or provide a different ComposeWorkingDir</source>
        <target state="needs-review-translation">NETSDK1024: 文件夹“{0}”已存在，请将其删除或提供不同的 ComposeWorkingDir</target>
        <note>{StrBegins="NETSDK1024: "}</note>
      </trans-unit>
      <trans-unit id="FrameworkDependentAppHostRequiresVersion21">
        <source>NETSDK1068: The framework-dependent application host requires a target framework of at least 'netcoreapp2.1'.</source>
        <target state="needs-review-translation">NETSDK1068: 框架依赖型应用程序主机需要一个至少 “netcoreapp2.1” 的目标框架。</target>
        <note>{StrBegins="NETSDK1068: "}</note>
      </trans-unit>
      <trans-unit id="FrameworkListPathNotRooted">
        <source>NETSDK1052: Framework list file path '{0}' is not rooted. Only full paths are supported.</source>
        <target state="needs-review-translation">NETSDK1052: 框架列表路径“{0}”不是根路径。仅支持完整路径。</target>
        <note>{StrBegins="NETSDK1052: "}</note>
      </trans-unit>
      <trans-unit id="FrameworkReferenceDuplicateError">
        <source>NETSDK1087: Multiple FrameworkReference items for '{0}' were included in the project.</source>
        <target state="needs-review-translation">NETSDK1087: 项目中包含“{0}”的多个 FrameworkReference 项。</target>
        <note>{StrBegins="NETSDK1087: "}</note>
      </trans-unit>
      <trans-unit id="FrameworkReferenceOverrideWarning">
        <source>NETSDK1086: A FrameworkReference for '{0}' was included in the project. This is implicitly referenced by the .NET SDK and you do not typically need to reference it from your project. For more information, see {1}</source>
        <target state="needs-review-translation">NETSDK1086: 项目中包含了“{0}”的 FrameworkReference。它由 .NET SDK 隐式引用，且通常情况下无需从项目中对其进行引用。有关详细信息，请参阅 {1}</target>
        <note>{StrBegins="NETSDK1086: "}</note>
      </trans-unit>
      <trans-unit id="GetDependsOnNETStandardFailedWithException">
        <source>NETSDK1049: Resolved file has a bad image, no metadata, or is otherwise inaccessible. {0} {1}</source>
        <target state="needs-review-translation">NETSDK1049: 解析的文件包含错误图像、无元数据或不可访问。{0} {1}</target>
        <note>{StrBegins="NETSDK1049: "}</note>
      </trans-unit>
      <trans-unit id="GlobalJsonSDKResolutionFailed">
        <source>NETSDK1141: Unable to resolve the .NET SDK version as specified in the global.json located at {0}.</source>
        <target state="needs-review-translation">NETSDK1141: 无法解析位于 {0} 的 global.json 中指定的 .NET SDK 版本。</target>
        <note>{StrBegins="NETSDK1141: "}</note>
      </trans-unit>
      <trans-unit id="ILLinkFailed">
        <source>NETSDK1144: Optimizing assemblies for size failed.</source>
        <target state="needs-review-translation">NETSDK1144: 优化程序集大小失败。</target>
        <note>{StrBegins="NETSDK1144: "}</note>
      </trans-unit>
      <trans-unit id="ILLinkNoValidRuntimePackageError">
        <source>NETSDK1195: Trimming, or code compatibility analysis for trimming, single-file deployment, or ahead-of-time compilation is not supported for the target framework. For more information, see https://aka.ms/netsdk1195</source>
        <target state="needs-review-translation">NETSDK1195: 目标框架不支持剪裁、单文件部署或提前编译的剪裁或代码兼容性分析。有关详细信息，请参阅 https://aka.ms/netsdk1195</target>
        <note>{StrBegins="NETSDK1195: "}</note>
      </trans-unit>
      <trans-unit id="ILLinkNotSupportedError">
        <source>NETSDK1102: Optimizing assemblies for size is not supported for the selected publish configuration. Please ensure that you are publishing a self-contained app.</source>
        <target state="needs-review-translation">NETSDK1102: 所选发布配置不支持优化程序集的大小。请确保你发布的是独立应用。</target>
        <note>{StrBegins="NETSDK1102: "}</note>
      </trans-unit>
      <trans-unit id="ILLinkOptimizedAssemblies">
        <source>Optimizing assemblies for size may change the behavior of the app. Be sure to test after publishing. See: https://aka.ms/dotnet-illink</source>
        <target state="translated">优化程序集以调整大小可能会更改应用的行为。请务必在发布后进行测试。请参阅: https://aka.ms/dotnet-illink</target>
        <note />
      </trans-unit>
      <trans-unit id="ILLinkRunning">
        <source>Optimizing assemblies for size. This process might take a while.</source>
        <target state="translated">正在优化程序集以调整大小。此过程可能需要一段时间。</target>
        <note />
      </trans-unit>
      <trans-unit id="ImplicitRuntimeIdentifierResolutionForPublishPropertyFailed">
        <source>NETSDK1191: A runtime identifier for the property '{0}' couldn't be inferred. Specify a rid explicitly.</source>
        <target state="needs-review-translation">NETSDK1191: 无法推断属性“{0}”的运行时标识符。显式指定 rid。</target>
        <note>{StrBegins="NETSDK1191: "}</note>
      </trans-unit>
      <trans-unit id="IncorrectPackageRoot">
        <source>NETSDK1020: Package Root {0} was incorrectly given for Resolved library {1}</source>
        <target state="needs-review-translation">NETSDK1020: 对于“已解析”库 {1}，包根目录 {0} 分配错误</target>
        <note>{StrBegins="NETSDK1020: "}</note>
      </trans-unit>
      <trans-unit id="IncorrectTargetFormat">
        <source>NETSDK1025: The target manifest {0} provided is of not the correct format</source>
        <target state="needs-review-translation">NETSDK1025: 提供的目标清单 {0} 的格式不正确</target>
        <note>{StrBegins="NETSDK1025: "}</note>
      </trans-unit>
      <trans-unit id="InputAssemblyNotFound">
        <source>NETSDK1163: Input assembly '{0}' not found.</source>
        <target state="needs-review-translation">NETSDK1163: 找不到输入程序集“{0}”。</target>
        <note>{StrBegins="NETSDK1163: "}</note>
      </trans-unit>
      <trans-unit id="InvalidAppHostDotNetSearch">
        <source>NETSDK1217: Invalid value in AppHostDotNetSearch: '{0}'.</source>
        <target state="needs-review-translation">NETSDK1217: AppHostDotNetSearch 中的值无效: "{0}"。</target>
        <note>{StrBegins="NETSDK1217: "}</note>
      </trans-unit>
      <trans-unit id="InvalidFrameworkName">
        <source>NETSDK1003: Invalid framework name: '{0}'.</source>
        <target state="needs-review-translation">NETSDK1003: 无效的框架名称:“{0}”。</target>
        <note>{StrBegins="NETSDK1003: "}</note>
      </trans-unit>
      <trans-unit id="InvalidItemSpecToUse">
        <source>NETSDK1058: Invalid value for ItemSpecToUse parameter: '{0}'.  This property must be blank or set to 'Left' or 'Right'</source>
        <target state="needs-review-translation">NETSDK1058: 无效的 ItemSpecToUse 参数值:“{0}”。此属性必须为空或设为“左”或“右”</target>
        <note>{StrBegins="NETSDK1058: "}
The following are names of parameters or literal values and should not be translated: ItemSpecToUse, Left, Right</note>
      </trans-unit>
      <trans-unit id="InvalidNuGetVersionString">
        <source>NETSDK1018: Invalid NuGet version string: '{0}'.</source>
        <target state="needs-review-translation">NETSDK1018: 无效的 NuGet 版本字符串:“{0}”。</target>
        <note>{StrBegins="NETSDK1018: "}</note>
      </trans-unit>
      <trans-unit id="InvalidResourceUpdate">
        <source>NETSDK1075: Update handle is invalid. This instance may not be used for further updates.</source>
        <target state="needs-review-translation">NETSDK1075: 更新句柄无效。此实例不能用于进一步更新。</target>
        <note>{StrBegins="NETSDK1075: "}</note>
      </trans-unit>
      <trans-unit id="InvalidRollForwardValue">
        <source>NETSDK1104: RollForward value '{0}' is invalid. Allowed values are {1}.</source>
        <target state="needs-review-translation">NETSDK1104: RollForward 值“{0}”无效。允许的值为 {1}。</target>
        <note>{StrBegins="NETSDK1104: "}</note>
      </trans-unit>
      <trans-unit id="InvalidTargetPlatformVersion">
        <source>NETSDK1140: {0} is not a valid TargetPlatformVersion for {1}. Valid versions include:
{2}</source>
        <target state="needs-review-translation">NETSDK1140: {0} 不是 {1} 的有效的 TargetPlatformVersion。有效版本包括:
{2}</target>
        <note>{StrBegins="NETSDK1140: "}</note>
      </trans-unit>
      <trans-unit id="InvalidTypeLibrary">
        <source>NETSDK1173: The provided type library '{0}' is in an invalid format.</source>
        <target state="needs-review-translation">NETSDK1173: 提供的类型库“{0}”的格式无效。</target>
        <note>{StrBegins="NETSDK1173: "}</note>
      </trans-unit>
      <trans-unit id="InvalidTypeLibraryId">
        <source>NETSDK1170: The provided type library ID '{0}' for type library '{1}' is invalid. The ID must be a positive integer less than 65536.</source>
        <target state="needs-review-translation">NETSDK1170: 为类型库“{1}”提供的类型库 ID“{0}”无效。该 ID 必须是小于 65536 的正整数。</target>
        <note>{StrBegins="NETSDK1170: "}</note>
      </trans-unit>
      <trans-unit id="IsAotCompatibleUnsupported">
        <source>NETSDK1210: IsAotCompatible and EnableAotAnalyzer are not supported for the target framework. Consider multi-targeting to a supported framework to enable ahead-of-time compilation analysis, and set IsAotCompatible only for the supported frameworks. For example:
&lt;IsAotCompatible Condition="$([MSBuild]::IsTargetFrameworkCompatible('$(TargetFramework)', '{0}'))"&gt;true&lt;/IsAotCompatible&gt;</source>
        <target state="needs-review-translation">NETSDK1210: 目标框架不支持 IsAotCompatible 和 EnableAotAnalyzer。请考虑对受支持的框架进行多目标设定来启用提前编译分析，并且仅为受支持的框架设置 IsAotCompatible。例如:
&lt;IsAotCompatible Condition="$([MSBuild]::IsTargetFrameworkCompatible('$(TargetFramework)', '{0}'))"&gt;true&lt;/IsAotCompatible&gt;</target>
        <note>{StrBegins="NETSDK1210: "}</note>
      </trans-unit>
      <trans-unit id="IsTrimmableUnsupported">
        <source>NETSDK1212: IsTrimmable and EnableTrimAnalyzer are not supported for the target framework. Consider multi-targeting to a supported framework to enable trimming, and set IsTrimmable only for the supported frameworks. For example:
&lt;IsTrimmable Condition="$([MSBuild]::IsTargetFrameworkCompatible('$(TargetFramework)', '{0}'))"&gt;true&lt;/IsTrimmable&gt;</source>
        <target state="needs-review-translation">NETSDK1212: 目标框架不支持 IsTrimmable 和 EnableTrimAnalyzer。请考虑对受支持的框架进行多目标设定以启用剪裁，并且仅为受支持的框架设置 IsTrimmable。例如:
&lt;IsTrimmable Condition="$([MSBuild]::IsTargetFrameworkCompatible('$(TargetFramework)', '{0}'))"&gt;true&lt;/IsTrimmable&gt;</target>
        <note>{StrBegins="NETSDK1212: "}</note>
      </trans-unit>
      <trans-unit id="JitLibraryNotFound">
        <source>NETSDK1157: JIT library '{0}' not found.</source>
        <target state="needs-review-translation">NETSDK1157: 找不到 JIT 库“{0}”。</target>
        <note>{StrBegins="NETSDK1157: "}</note>
      </trans-unit>
      <trans-unit id="MicrosoftNetSdkCompilersToolsetNotFound">
        <source>NETSDK1216: Package Microsoft.Net.Sdk.Compilers.Toolset is not downloaded but it is needed because your MSBuild and SDK versions are mismatched. Ensure version {0} of the package is available in your NuGet source feeds and then run NuGet package restore from Visual Studio or MSBuild.</source>
        <target state="needs-review-translation">NETSDK1216: 包 Microsoft.Net.Sdk.Compilers.Toolset 不可下载，但由于你的 MSBuild 和 SDK 版本不匹配，因此需要此包。确保包的版本 {0} 在你的 NuGet 源中可用，然后从 Visual Studio 或 MSBuild 运行 NuGet 包还原。</target>
        <note>{StrBegins="NETSDK1216: "}{Locked="Microsoft.Net.Sdk.Compilers.Toolset"} {0} is a NuGet package version and should not be translated.</note>
      </trans-unit>
      <trans-unit id="MicrosoftNetSdkCompilersToolsetRootEmpty">
        <source>NETSDK1221: NuGetPackageRoot property is empty so package Microsoft.Net.Sdk.Compilers.Toolset cannot be used but it is recommended because your MSBuild and SDK versions are mismatched. Ensure you are building with '/restore /t:Build' and not '/t:Restore;Build'.</source>
        <target state="needs-review-translation">NETSDK1221: NuGetPackageRoot 属性为空，因此无法使用包 Microsoft.Net.Sdk.Compilers.Toolset，但建议使用它，因为你的 MSBuild 和 SDK 版本不匹配。确保使用 '/restore /t:Build' 而不是 '/t:Restore;Build' 进行生成。</target>
        <note>{StrBegins="NETSDK1221: "}{Locked="NuGetPackageRoot"}{Locked="Microsoft.Net.Sdk.Compilers.Toolset"}{Locked="'/restore /t:Build'"}{Locked="'/t:Restore;Build'"}</note>
      </trans-unit>
      <trans-unit id="MismatchedPlatformPackageVersion">
        <source>NETSDK1061: The project was restored using {0} version {1}, but with current settings, version {2} would be used instead. To resolve this issue, make sure the same settings are used for restore and for subsequent operations such as build or publish. Typically this issue can occur if the RuntimeIdentifier property is set during build or publish but not during restore. For more information, see https://aka.ms/dotnet-runtime-patch-selection.</source>
        <target state="needs-review-translation">NETSDK1061: 项目是使用 {0} 版本 {1} 还原的, 但使用当前设置, 将改用版本 {2}。要解决此问题, 请确保将相同的设置用于还原和后续操作 (如生成或发布)。通常, 如果 RuntimeIdentifier 属性是在生成或发布过程中设置的, 而不是在还原过程中进行的, 则会发生此问题。有关详细信息, 请参阅 https://aka.ms/dotnet-runtime-patch-selection。</target>
        <note>{StrBegins="NETSDK1061: "}
{0} - Package Identifier for platform package
{1} - Restored version of platform package
{2} - Current version of platform package</note>
      </trans-unit>
      <trans-unit id="MissingItemMetadata">
        <source>NETSDK1008: Missing '{0}' metadata on '{1}' item '{2}'.</source>
        <target state="needs-review-translation">NETSDK1008: 在“{1}”项“{2}”上缺少“{0}”元数据。</target>
        <note>{StrBegins="NETSDK1008: "}</note>
      </trans-unit>
      <trans-unit id="MissingOutputPDBImagePath">
        <source>NETSDK1164: Missing output PDB path in PDB generation mode (OutputPDBImage metadata).</source>
        <target state="needs-review-translation">NETSDK1164: PDB 生成模式下缺少输出 PDB 路径(OutputPDBImage 元数据)。</target>
        <note>{StrBegins="NETSDK1164: "}</note>
      </trans-unit>
      <trans-unit id="MissingOutputR2RImageFileName">
        <source>NETSDK1165: Missing output R2R image path (OutputR2RImage metadata).</source>
        <target state="needs-review-translation">NETSDK1165: 缺少输出 R2R 映像路径(OutputR2RImage 元数据)。</target>
        <note>{StrBegins="NETSDK1165: "}</note>
      </trans-unit>
      <trans-unit id="MissingTypeLibraryId">
        <source>NETSDK1171: An integer ID less than 65536 must be provided for type library '{0}' because more than one type library is specified.</source>
        <target state="needs-review-translation">NETSDK1171: 必须为类型库“{0}”提供小于 65536 的整数 ID，因为指定了多个类型库。</target>
        <note>{StrBegins="NETSDK1171: "}</note>
      </trans-unit>
      <trans-unit id="MultipleFilesResolved">
        <source>NETSDK1021: More than one file found for {0}</source>
        <target state="needs-review-translation">NETSDK1021: 找到 {0} 的多个文件</target>
        <note>{StrBegins="NETSDK1021: "}</note>
      </trans-unit>
      <trans-unit id="NETFrameworkToNonBuiltInNETStandard">
        <source>NETSDK1069: This project uses a library that targets .NET Standard 1.5 or higher, and the project targets a version of .NET Framework that doesn't have built-in support for that version of .NET Standard. Visit https://aka.ms/net-standard-known-issues for a set of known issues. Consider retargeting to .NET Framework 4.7.2.</source>
        <target state="needs-review-translation">NETSDK1069: 此项目使用了一个面向 .NET Standard 1.5 或更高版本的库，且此项目面向一个没有对该版本的 .NET Standard 的内置支持的 .NET Framework 版本。请访问 https://aka.ms/net-standard-known-issues 了解一些已知问题。考虑重定向到 .NET Framework 4.7.2。</target>
        <note>{StrBegins="NETSDK1069: "}</note>
      </trans-unit>
      <trans-unit id="NETFrameworkWithoutUsingNETSdkDefaults">
        <source>NETSDK1115: The current .NET SDK does not support .NET Framework without using .NET SDK Defaults. It is likely due to a mismatch between C++/CLI project CLRSupport property and TargetFramework.</source>
        <target state="needs-review-translation">NETSDK1115: 未使用 .NET SDK 默认设置的情况下，当前 .NET SDK 不支持 .NET Framework。很可能是因为 C++/CLI 项目的 CLRSupport 属性和 TargetFramework 之间存在不匹配情况。</target>
        <note>{StrBegins="NETSDK1115: "}</note>
      </trans-unit>
<<<<<<< HEAD
      <trans-unit id="Net9NotCompatibleWithDev1711">
        <source>NETSDK1223: Targeting .NET 9.0 or higher in Visual Studio 2022 17.11 is not supported.</source>
        <target state="new">NETSDK1223: Targeting .NET 9.0 or higher in Visual Studio 2022 17.11 is not supported.</target>
        <note>{StrBegin="NETSDK1223: "}</note>
=======
      <trans-unit id="Net8NotCompatibleWithDev177">
        <source>NETSDK1213: Targeting .NET 8.0 or higher in Visual Studio 2022 17.7 is not supported.</source>
        <target state="needs-review-translation">NETSDK1213: 不支持在 Visual Studio 2022 17.7 中以 .NET 8.0 或更高版本为目标。</target>
        <note>{StrBegins="NETSDK1213: "}</note>
>>>>>>> 2f52f9ea
      </trans-unit>
      <trans-unit id="NoAppHostAvailable">
        <source>NETSDK1084: There is no application host available for the specified RuntimeIdentifier '{0}'.</source>
        <target state="needs-review-translation">NETSDK1084: 没有应用程序主机可用于指定的 RuntimeIdentifier“{0}”。</target>
        <note>{StrBegins="NETSDK1084: "}</note>
      </trans-unit>
      <trans-unit id="NoBuildRequested">
        <source>NETSDK1085: The 'NoBuild' property was set to true but the 'Build' target was invoked.</source>
        <target state="needs-review-translation">NETSDK1085: "NoBuild" 属性已设置为 true，但调用了 "Build" 目标。</target>
        <note>{StrBegins="NETSDK1085: "}</note>
      </trans-unit>
      <trans-unit id="NoCompatibleTargetFramework">
        <source>NETSDK1002: Project '{0}' targets '{2}'. It cannot be referenced by a project that targets '{1}'.</source>
        <target state="needs-review-translation">NETSDK1002: 项目“{0}”以“{2}”为目标。它不可由面向“{1}”的项目引用。</target>
        <note>{StrBegins="NETSDK1002: "}</note>
      </trans-unit>
      <trans-unit id="NoRuntimePackAvailable">
        <source>NETSDK1082: There was no runtime pack for {0} available for the specified RuntimeIdentifier '{1}'.</source>
        <target state="needs-review-translation">NETSDK1082: {0} 没有运行时包可用于指定的 RuntimeIdentifier“{1}”。</target>
        <note>{StrBegins="NETSDK1082: "}</note>
      </trans-unit>
      <trans-unit id="NoRuntimePackInformation">
        <source>NETSDK1132: No runtime pack information was available for {0}.</source>
        <target state="needs-review-translation">NETSDK1132: 没有可用于 {0} 的运行时包信息。</target>
        <note>{StrBegins="NETSDK1132: "}</note>
      </trans-unit>
      <trans-unit id="NoSupportComSelfContained">
        <source>NETSDK1128: COM hosting does not support self-contained deployments.</source>
        <target state="needs-review-translation">NETSDK1128: COM 托管不支持自包含的部署。</target>
        <note>{StrBegins="NETSDK1128: "}</note>
      </trans-unit>
      <trans-unit id="NoSupportCppEnableComHosting">
        <source>NETSDK1119: C++/CLI projects targeting .NET Core cannot use EnableComHosting=true.</source>
        <target state="needs-review-translation">NETSDK1119: 面向 .NET Core 的 C++/CLI 项目不能使用 EnableComHosting=true。</target>
        <note>{StrBegins="NETSDK1119: "}</note>
      </trans-unit>
      <trans-unit id="NoSupportCppNonDynamicLibraryDotnetCore">
        <source>NETSDK1116: C++/CLI projects targeting .NET Core must be dynamic libraries.</source>
        <target state="needs-review-translation">NETSDK1116: 面向 .NET Core 的 C++/CLI 项目必须是动态库。</target>
        <note>{StrBegins="NETSDK1116: "}</note>
      </trans-unit>
      <trans-unit id="NoSupportCppPackDotnetCore">
        <source>NETSDK1118: C++/CLI projects targeting .NET Core cannot be packed.</source>
        <target state="needs-review-translation">NETSDK1118: 无法打包面向 .NET Core 的 C++/CLI 项目。</target>
        <note>{StrBegins="NETSDK1118: "}</note>
      </trans-unit>
      <trans-unit id="NoSupportCppPublishDotnetCore">
        <source>NETSDK1117: Does not support publish of C++/CLI project targeting dotnet core.</source>
        <target state="needs-review-translation">NETSDK1117: 不支持面向 dotnet core 的 C++/CLI 项目发布。</target>
        <note>{StrBegins="NETSDK1117: "}</note>
      </trans-unit>
      <trans-unit id="NoSupportCppSelfContained">
        <source>NETSDK1121: C++/CLI projects targeting .NET Core cannot use SelfContained=true.</source>
        <target state="needs-review-translation">NETSDK1121: 面向 .NET Core 的 C++/CLI 项目不能使用 SelfContained=true。</target>
        <note>{StrBegins="NETSDK1121: "}</note>
      </trans-unit>
      <trans-unit id="NonPortableRuntimeIdentifierDetected">
        <source>NETSDK1206: Found version-specific or distribution-specific runtime identifier(s): {0}. Affected libraries: {1}. In .NET 8.0 and higher, assets for version-specific and distribution-specific runtime identifiers will not be found by default. See https://aka.ms/dotnet/rid-usage for details.</source>
        <target state="needs-review-translation">NETSDK1206: 找到了特定于版本或特定于发行版的运行时标识符: {0}。受影响的库: {1}。在 .NET 8.0 及更高版本中，默认情况下找不到特定于版本和特定于发行版的运行时标识符的资产。有关详细信息，请参阅 https://aka.ms/dotnet/rid-usage。</target>
        <note>{StrBegins="NETSDK1206: "}</note>
      </trans-unit>
      <trans-unit id="NonSelfContainedExeCannotReferenceSelfContained">
        <source>NETSDK1151: The referenced project '{0}' is a self-contained executable.  A self-contained executable cannot be referenced by a non self-contained executable.  For more information, see https://aka.ms/netsdk1151</source>
        <target state="needs-review-translation">NETSDK1151: 引用的项目“{0}”是自包含的可执行文件。自包含可执行文件不能由非自包含可执行文件引用。如需获取更多信息，请访问 https://aka.ms/netsdk1151</target>
        <note>{StrBegins="NETSDK1151: "}</note>
      </trans-unit>
      <trans-unit id="PDBGeneratorInputExecutableNotFound">
        <source>NETSDK1162: PDB generation: R2R executable '{0}' not found.</source>
        <target state="needs-review-translation">NETSDK1162: PDB 生成: 未找到 R2R 可执行文件“{0}”。</target>
        <note>{StrBegins="NETSDK1162: "}</note>
      </trans-unit>
      <trans-unit id="PackAsToolCannotSupportSelfContained">
        <source>NETSDK1053: Pack as tool does not support self contained.</source>
        <target state="needs-review-translation">NETSDK1053: 打包为工具不支持自包含。</target>
        <note>{StrBegins="NETSDK1053: "}</note>
      </trans-unit>
      <trans-unit id="PackAsToolCannotSupportTargetPlatformIdentifier">
        <source>NETSDK1146: PackAsTool does not support TargetPlatformIdentifier being set. For example, TargetFramework cannot be net5.0-windows, only net5.0. PackAsTool also does not support UseWPF or UseWindowsForms when targeting .NET 5 and higher.</source>
        <target state="needs-review-translation">NETSDK1146: PackAsTool 不支持正在设置的 TargetPlatformIdentifier。例如，TargetFramework 不能是 net5.0-windows，只能是 net5.0。面向 .NET 5 及以上版本时，PackAsTool 也不支持 UseWPF 或 UseWindowsForms。</target>
        <note>{StrBegins="NETSDK1146: "}</note>
      </trans-unit>
      <trans-unit id="PackageContainsIncorrectlyCasedLocale">
        <source>NETSDK1187: Package {0} {1} has a resource with the locale '{2}'. This locale has been normalized to the standard format '{3}' to prevent casing issues in the build. Consider notifying the package author about this casing issue.</source>
        <target state="needs-review-translation">NETSDK1187: 包 {0} {1} 具有具有区域设置'{2}'的资源。此区域设置已规范化为标准格式'{3}'以防止生成中出现大小写问题。请考虑就此大小写问题通知包作者。</target>
        <note>{StrBegins="NETSDK1187: "} 0 is a package name, 1 is a package version, 2 is the incorrect locale string, and 3 is the correct locale string.</note>
      </trans-unit>
      <trans-unit id="PackageContainsUnknownLocale">
        <source>NETSDK1188: Package {0} {1} has a resource with the locale '{2}'. This locale is not recognized by .NET. Consider notifying the package author that it appears to be using an invalid locale.</source>
        <target state="needs-review-translation">NETSDK1188: 包 {0} {1} 具有具有区域设置'{2}'的资源。.NET 无法识别此区域设置。请考虑通知包作者它似乎正在使用无效的区域设置。</target>
        <note>{StrBegins="NETSDK1188: "} 0 is a package name, 1 is a package version, and 2 is the incorrect locale string</note>
      </trans-unit>
      <trans-unit id="PackageNotFound">
        <source>NETSDK1064: Package {0}, version {1} was not found. It might have been deleted since NuGet restore. Otherwise, NuGet restore might have only partially completed, which might have been due to maximum path length restrictions.</source>
        <target state="needs-review-translation">NETSDK1064: 未找到版本为 {1} 的包 {0}。它可能已在 NuGet 还原后删除。否则，NuGet 还原可能只是部分完成，这种情况可能是最大路径长度限制所导致。</target>
        <note>{StrBegins="NETSDK1064: "}</note>
      </trans-unit>
      <trans-unit id="PackageReferenceOverrideWarning">
        <source>NETSDK1023: A PackageReference for '{0}' was included in your project. This package is implicitly referenced by the .NET SDK and you do not typically need to reference it from your project. For more information, see {1}</source>
        <target state="needs-review-translation">NETSDK1023: 项目中包含了“{0}”的 PackageReference。此包由 .NET SDK 隐式引用，且通常情况下你无需从项目中对其进行引用。有关详细信息，请参阅 {1}</target>
        <note>{StrBegins="NETSDK1023: "}</note>
      </trans-unit>
      <trans-unit id="PackageReferenceVersionNotRecommended">
        <source>NETSDK1071: A PackageReference to '{0}' specified a Version of `{1}`. Specifying the version of this package is not recommended. For more information, see https://aka.ms/sdkimplicitrefs</source>
        <target state="needs-review-translation">NETSDK1071: “{0}”的 PackageReference 指定了版本“{1}”。不建议指定此包的版本。有关详细信息，请查看 https://aka.ms/sdkimplicitrefs</target>
        <note>{StrBegins="NETSDK1071: "}</note>
      </trans-unit>
      <trans-unit id="PlaceholderRunCommandProjectAbbreviationDeprecated">
        <source>NETSDK1174: Placeholder</source>
        <target state="needs-review-translation">NETSDK1174: 占位符</target>
        <note>{StrBegins="NETSDK1174: "} - This string is not used here, but is a placeholder for the error code, which is used by the "dotnet run" command.</note>
      </trans-unit>
      <trans-unit id="Prefer32BitIgnoredForNetCoreApp">
        <source>NETSDK1189: Prefer32Bit is not supported and has no effect for netcoreapp target.</source>
        <target state="needs-review-translation">NETSDK1189: Prefer32Bit 不受支持，对 netcoreapp 目标无效。</target>
        <note>{StrBegins="NETSDK1189: "}</note>
      </trans-unit>
      <trans-unit id="PreferNativeArm64IgnoredForNetCoreApp">
<<<<<<< HEAD
        <source>NETSDK1222: PreferNativeArm64 applies only to .NET Framework targets. It is not supported and has no effect for when targeting .NET Core.</source>
        <target state="translated">NETSDK1222: PreferNativeArm64 仅适用于 .NET Framework 目标。它不受支持，并且在以 .NET Core 为目标时不起作用。</target>
        <note>{StrBegin="NETSDK1222: "}</note>
=======
        <source>NETSDK1214: PreferNativeArm64 applies only to .NET Framework targets. It is not supported and has no effect for when targeting .NET Core.</source>
        <target state="needs-review-translation">NETSDK1214: PreferNativeArm64 仅适用于 .NET Framework 目标。它不受支持，并且在面向 .NET Core 时不起作用。</target>
        <note>{StrBegins="NETSDK1214: "}</note>
>>>>>>> 2f52f9ea
      </trans-unit>
      <trans-unit id="ProjectAssetsConsumedWithoutMSBuildProjectPath">
        <source>NETSDK1011: Assets are consumed from project '{0}', but no corresponding MSBuild project path was  found in '{1}'.</source>
        <target state="needs-review-translation">NETSDK1011: 从项目“{0}”消耗资产，但在“{1}”中找不到相应的 MSBuild 项目路径。</target>
        <note>{StrBegins="NETSDK1011: "}</note>
      </trans-unit>
      <trans-unit id="ProjectContainsObsoleteDotNetCliTool">
        <source>NETSDK1059: The tool '{0}' is now included in the .NET SDK. Information on resolving this warning is available at (https://aka.ms/dotnetclitools-in-box).</source>
        <target state="needs-review-translation">NETSDK1059: .NET SDK 中现已包含工具“{0}”。要了解如何处理此警告，可查看 (https://aka.ms/dotnetclitools-in-box)。</target>
        <note>{StrBegins="NETSDK1059: "}</note>
      </trans-unit>
      <trans-unit id="ProjectToolOnlySupportTFMLowerThanNetcoreapp22">
        <source>NETSDK1093: Project tools (DotnetCliTool) only support targeting .NET Core 2.2 and lower.</source>
        <target state="needs-review-translation">NETSDK1093: NETSDK1093: 项目工具(DotnetCliTool)仅支持面向 .NET Core 2.2 及更低版本。</target>
        <note>{StrBegins="NETSDK1093: "}</note>
      </trans-unit>
      <trans-unit id="PublishProfileNotPresent">
        <source>NETSDK1198: A publish profile with the name '{0}' was not found in the project. Set the PublishProfile property to a valid file name.</source>
        <target state="needs-review-translation">NETSDK1198: 在项目中找不到名为“{0}”的发布配置文件。请将 PublishProfile 属性设置为有效的文件名。</target>
        <note>{StrBegins="NETSDK1198: "}</note>
      </trans-unit>
      <trans-unit id="PublishReadyToRunRequiresVersion30">
        <source>NETSDK1122: ReadyToRun compilation will be skipped because it is only supported for .NET Core 3.0 or higher.</source>
        <target state="needs-review-translation">NETSDK1122: 将跳过 ReadyToRun 编译，因为只有 .NET Core 3.0 或更高版本才支持该编译。</target>
        <note>{StrBegins="NETSDK1122: "}</note>
      </trans-unit>
      <trans-unit id="PublishSelfContainedMustBeBool">
        <source>NETSDK1193: If PublishSelfContained is set, it must be either true or false. The value given was '{0}'.</source>
        <target state="needs-review-translation">NETSDK1193: 如果已设置 PublishSelfContained，则它必须为 true 或 false。给定的值为“{0}”。</target>
        <note>{StrBegins="NETSDK1193: "}</note>
      </trans-unit>
      <trans-unit id="PublishSingleFileRequiresVersion30">
        <source>NETSDK1123: Publishing an application to a single-file requires .NET Core 3.0 or higher.</source>
        <target state="needs-review-translation">NETSDK1123: 将应用程序发布到单个文件需要 .NET Core 3.0 或更高版本。</target>
        <note>{StrBegins="NETSDK1123: "}</note>
      </trans-unit>
      <trans-unit id="PublishTrimmedRequiresVersion30">
        <source>NETSDK1124: Trimming assemblies requires .NET Core 3.0 or higher.</source>
        <target state="needs-review-translation">NETSDK1124: 修整程序集需要 .NET Core 3.0 或更高版本。</target>
        <note>{StrBegins="NETSDK1124: "}</note>
      </trans-unit>
      <trans-unit id="PublishUnsupportedWithoutTargetFramework">
        <source>NETSDK1129: The 'Publish' target is not supported without specifying a target framework. The current project targets multiple frameworks, you must specify one of the following frameworks in order to publish: {0}</source>
        <target state="needs-review-translation">NETSDK1129: 如果未指定目标框架，则不支持 "Publish" 目标。当前项目面向多个框架，因此必须指定下面的一个框架来进行发布: {0}</target>
        <note>{StrBegins="NETSDK1129: "}</note>
      </trans-unit>
      <trans-unit id="ReadyToRunCompilationFailed">
        <source>NETSDK1096: Optimizing assemblies for performance failed. You can either exclude the failing assemblies from being optimized, or set the PublishReadyToRun property to false.</source>
        <target state="needs-review-translation">NETSDK1096: 程序集性能优化失败。可将失败的程序集排除在优化操作之外，或者将 PublishReadyToRun 属性设置为 false。</target>
        <note>{StrBegins="NETSDK1096: "}</note>
      </trans-unit>
      <trans-unit id="ReadyToRunCompilationHasWarnings_Info">
        <source>Some ReadyToRun compilations emitted warnings, indicating potential missing dependencies. Missing dependencies could potentially cause runtime failures. To show the warnings, set the PublishReadyToRunShowWarnings property to true.</source>
        <target state="translated">一些 ReadyToRun 编译发出警告，指出可能缺少依赖项。缺少的依赖项可能导致运行时失败。要显示警告，请将 PublishReadyToRunShowWarnings 属性设置为 true。</target>
        <note />
      </trans-unit>
      <trans-unit id="ReadyToRunNoValidRuntimePackageError">
        <source>NETSDK1094: Unable to optimize assemblies for performance: a valid runtime package was not found. Either set the PublishReadyToRun property to false, or use a supported runtime identifier when publishing. When targeting .NET 6 or higher, make sure to restore packages with the PublishReadyToRun property set to true.</source>
        <target state="needs-review-translation">NETSDK1094: 无法优化程序集以改进性能: 找不到有效的运行时包。将 PublishReadyToRun 属性设置为 false，或在发布时使用支持的运行时标识符。面向 .NET 6 或更高版本时，请确保还原将 PublishReadyToRun 属性设置为 true 的包。</target>
        <note>{StrBegins="NETSDK1094: "}</note>
      </trans-unit>
      <trans-unit id="ReadyToRunTargetNotSupportedError">
        <source>NETSDK1095: Optimizing assemblies for performance is not supported for the selected target platform or architecture. Please verify you are using a supported runtime identifier, or set the PublishReadyToRun property to false.</source>
        <target state="needs-review-translation">NETSDK1095: 所选目标平台或体系结构不支持优化程序集的性能。请验证确保你在使用受支持的运行时标识符，或者将 PublishReadyToRun 属性设置为 false。</target>
        <note>{StrBegins="NETSDK1095: "}</note>
      </trans-unit>
      <trans-unit id="RollForwardRequiresVersion30">
        <source>NETSDK1103: RollForward setting is only supported on .NET Core 3.0 or higher.</source>
        <target state="needs-review-translation">NETSDK1103: RollForward 设置仅在 .NET Core 3.0 或更高版本上受支持。</target>
        <note>{StrBegins="NETSDK1103: "}</note>
      </trans-unit>
      <trans-unit id="RuntimeIdentifierNotRecognized">
        <source>NETSDK1083: The specified RuntimeIdentifier '{0}' is not recognized. See https://aka.ms/netsdk1083 for more information.</source>
        <target state="needs-review-translation">NETSDK1083: 无法识别指定的 RuntimeIdentifier“{0}”。有关详细信息，请参阅 https://aka.ms/netsdk1083。</target>
        <note>{StrBegins="NETSDK1083: "}</note>
      </trans-unit>
      <trans-unit id="RuntimeIdentifierWasNotSpecified">
        <source>NETSDK1028: Specify a RuntimeIdentifier</source>
        <target state="needs-review-translation">NETSDK1028: 指定一个 RuntimeIdentifier</target>
        <note>{StrBegins="NETSDK1028: "}</note>
      </trans-unit>
      <trans-unit id="RuntimeIdentifierWillNoLongerImplySelfContained">
        <source>NETSDK1201: For projects targeting .NET 8.0 and higher, specifying a RuntimeIdentifier will no longer produce a self contained app by default. To continue building self-contained apps, set the SelfContained property to true or use the --self-contained argument.</source>
        <target state="needs-review-translation">NETSDK1201: 对于面向 .NET 8.0 及更高版本的项目，默认情况下，指定 RuntimeIdentifier 将不再生成自包含应用。若要继续生成自包含应用，请将 SelfContained 属性设置为 true，或者使用 --self-contained 参数。</target>
        <note>{StrBegins="NETSDK1201: "}</note>
      </trans-unit>
      <trans-unit id="RuntimeListNotFound">
        <source>NETSDK1109: Runtime list file '{0}' was not found. Report this error to the .NET team here: https://aka.ms/dotnet-sdk-issue.</source>
        <target state="needs-review-translation">NETSDK1109: 找不到运行时列表文件“{0}”。请在此处将此错误报告给 .NET 团队: https://aka.ms/dotnet-sdk-issue。</target>
        <note>{StrBegins="NETSDK1109: "}</note>
      </trans-unit>
      <trans-unit id="RuntimePackNotDownloaded">
        <source>NETSDK1112: The runtime pack for {0} was not downloaded. Try running a NuGet restore with the RuntimeIdentifier '{1}'.</source>
        <target state="needs-review-translation">NETSDK1112: 未下载 {0} 的运行时包。请尝试使用 RuntimeIdentifier“{1}”运行 NuGet 还原。</target>
        <note>{StrBegins="NETSDK1112: "}</note>
      </trans-unit>
      <trans-unit id="RuntimePackNotRestored_TransitiveDisabled">
        <source>NETSDK1185: The Runtime Pack for FrameworkReference '{0}' was not available. This may be because DisableTransitiveFrameworkReferenceDownloads was set to true.</source>
        <target state="needs-review-translation">NETSDK1185: FrameworkReference“{0}”的运行时包不可用。这可能是因为 DisableTransitiveFrameworkReferenceDownloads 设置为 true。</target>
        <note>{StrBegins="NETSDK1185: "}</note>
      </trans-unit>
      <trans-unit id="SelfContainedExeCannotReferenceNonSelfContained">
        <source>NETSDK1150: The referenced project '{0}' is a non self-contained executable.  A non self-contained executable cannot be referenced by a self-contained executable.  For more information, see https://aka.ms/netsdk1150</source>
        <target state="needs-review-translation">NETSDK1150: 引用的项目“{0}”是非自包含的可执行文件。非自包含可执行文件不能由自包含可执行文件引用。如需获取更多信息，请访问 https://aka.ms/netsdk1150</target>
        <note>{StrBegins="NETSDK1150: "}</note>
      </trans-unit>
      <trans-unit id="SelfContainedOptionShouldBeUsedWithRuntime">
        <source>NETSDK1179: One of '--self-contained' or '--no-self-contained' options are required when '--runtime' is used.</source>
        <target state="needs-review-translation">NETSDK1179: 使用“--runtime”时，必需选择“--self-contained”或“--no-self-contained”选项。</target>
        <note>{StrBegins="NETSDK1179: "}{Locked="--self-contained"}{Locked="--no-self-contained"}{Locked="--runtime"}</note>
      </trans-unit>
      <trans-unit id="SkippingAdditionalProbingPaths">
        <source>NETSDK1048: 'AdditionalProbingPaths' were specified for GenerateRuntimeConfigurationFiles, but are being skipped because 'RuntimeConfigDevPath' is empty.</source>
        <target state="needs-review-translation">NETSDK1048: "AdditionalProbingPaths" 被指定给 GenerateRuntimeConfigurationFiles，但被跳过，因为 "RuntimeConfigDevPath" 为空。</target>
        <note>{StrBegins="NETSDK1048: "}</note>
      </trans-unit>
      <trans-unit id="SolutionProjectConfigurationsConflict">
        <source>NETSDK1197: Multiple solution project(s) contain conflicting '{0}' values; ensure the values match. Consider using a Directory.build.props file to set the property for all projects. Conflicting projects:
{1}</source>
        <target state="needs-review-translation">NETSDK1197: 多个解决方案项目包含存在冲突的“{0}”值；请确保值能够匹配。请考虑使用 Directory.build.props 文件设置所有项目的属性。存在冲突的项目:
{1}</target>
        <note>{StrBegins="NETSDK1197: "}</note>
      </trans-unit>
      <trans-unit id="TargetFrameworkIsEol">
        <source>NETSDK1138: The target framework '{0}' is out of support and will not receive security updates in the future. Please refer to {1} for more information about the support policy.</source>
        <target state="needs-review-translation">NETSDK1138: 目标框架“{0}”不受支持，将来不会收到安全更新。有关支持策略的详细信息，请参阅 {1}。</target>
        <note>{StrBegins="NETSDK1138: "}</note>
      </trans-unit>
      <trans-unit id="TargetFrameworkIsNotRecommended">
        <source>NETSDK1215: Targeting .NET Standard prior to 2.0 is no longer recommended. See {0} for more details.</source>
        <target state="needs-review-translation">NETSDK1215: 不再建议将 2.0 之前的 .NET Standard 作为目标。有关更多详细信息，请参阅 {0}。</target>
        <note>{StrBegins="NETSDK1215: "}</note>
      </trans-unit>
      <trans-unit id="TargetFrameworkWithSemicolon">
        <source>NETSDK1046: The TargetFramework value '{0}' is not valid. To multi-target, use the 'TargetFrameworks' property instead.</source>
        <target state="needs-review-translation">NETSDK1046: TargetFramework 值“{0}”无效。若要设置多个目标，请改用 "TargetFrameworks" 属性。</target>
        <note>{StrBegins="NETSDK1046: "}</note>
      </trans-unit>
      <trans-unit id="TargetingApphostPackMissingCannotRestore">
        <source>NETSDK1145: The {0} pack is not installed and NuGet package restore is not supported. Upgrade Visual Studio, remove global.json if it specifies a certain SDK version, and uninstall the newer SDK. For more options visit   https://aka.ms/targeting-apphost-pack-missing  Pack Type:{0}, Pack directory: {1}, targetframework: {2}, Pack PackageId: {3}, Pack Package Version: {4}</source>
        <target state="needs-review-translation">NETSDK1145: {0} 包未安装，不支持 NuGet 包还原。升级 Visual Studio，删除 global.json (如果它指定特定 SDK 版本)，并卸载较新的 SDK。如需了解更多选项，请访问 https://aka.ms/targeting-apphost-pack-missing  包类型:{0}，包目录: {1}，targetframework: {2}, 包 Id: {3}，包版本: {4}</target>
        <note>{StrBegins="NETSDK1145: "}</note>
      </trans-unit>
      <trans-unit id="TargetingPackNeedsRestore">
        <source>NETSDK1127: The targeting pack {0} is not installed. Please restore and try again.</source>
        <target state="needs-review-translation">NETSDK1127: 未安装目标包 {0}。请还原并重试。</target>
        <note>{StrBegins="NETSDK1127: "}</note>
      </trans-unit>
      <trans-unit id="TargetingPackNotRestored_TransitiveDisabled">
        <source>NETSDK1184: The Targeting Pack for FrameworkReference '{0}' was not available. This may be because DisableTransitiveFrameworkReferenceDownloads was set to true.</source>
        <target state="needs-review-translation">NETSDK1184: FrameworkReference“{0}”的目标包不可用。这可能是因为 DisableTransitiveFrameworkReferenceDownloads 设置为 true。</target>
        <note>{StrBegins="NETSDK1184: "}</note>
      </trans-unit>
      <trans-unit id="TrimmingWindowsFormsIsNotSupported">
        <source>NETSDK1175: Windows Forms is not supported or recommended with trimming enabled. Please go to https://aka.ms/dotnet-illink/windows-forms for more details.</source>
        <target state="needs-review-translation">NETSDK1175: 启用剪裁时，不支持或不推荐使用 Windows 窗体。请转到 https://aka.ms/dotnet-illink/windows-forms 以了解详细信息。</target>
        <note>{StrBegins="NETSDK1175: "}</note>
      </trans-unit>
      <trans-unit id="TrimmingWpfIsNotSupported">
        <source>NETSDK1168: WPF is not supported or recommended with trimming enabled. Please go to https://aka.ms/dotnet-illink/wpf for more details.</source>
        <target state="needs-review-translation">NETSDK1168: 启用剪裁时，不支持或不推荐使用 WPF。请转到 https://aka.ms/dotnet-illink/wpf 以了解详细信息。</target>
        <note>{StrBegins="NETSDK1168: "}</note>
      </trans-unit>
      <trans-unit id="TypeLibraryDoesNotExist">
        <source>NETSDK1172: The provided type library '{0}' does not exist.</source>
        <target state="needs-review-translation">NETSDK1172: 提供的类型库“{0}”不存在。</target>
        <note>{StrBegins="NETSDK1172: "}</note>
      </trans-unit>
      <trans-unit id="UnableToFindResolvedPath">
        <source>NETSDK1016: Unable to find resolved path for '{0}'.</source>
        <target state="needs-review-translation">NETSDK1016: 无法找到“{0}”的已解析路径。</target>
        <note>{StrBegins="NETSDK1016: "}</note>
      </trans-unit>
      <trans-unit id="UnableToUsePackageAssetsCache_Info">
        <source>Unable to use package assets cache due to I/O error. This can occur when the same project is built more than once in parallel. Performance may be degraded, but the build result will not be impacted.</source>
        <target state="translated">由于 I/O 错误，不能使用程序包资产缓存。如果多次并行生成同样的项目，也可能出现这种情况。可能会降低性能，但是不影响生成结果。</target>
        <note />
      </trans-unit>
      <trans-unit id="UnexpectedFileType">
        <source>NETSDK1012: Unexpected file type for '{0}'. Type is both '{1}' and '{2}'.</source>
        <target state="needs-review-translation">NETSDK1012: “{0}”的文件类型非预期。类型是“{1}”和“{2}”。</target>
        <note>{StrBegins="NETSDK1012: "}</note>
      </trans-unit>
      <trans-unit id="UnknownFrameworkReference">
        <source>NETSDK1073: The FrameworkReference '{0}' was not recognized</source>
        <target state="needs-review-translation">NETSDK1073: 未识别 FrameworkReference“{0}”</target>
        <note>{StrBegins="NETSDK1073: "}</note>
      </trans-unit>
      <trans-unit id="UnknownFrameworkReference_MauiEssentials">
        <source>NETSDK1186: This project depends on Maui Essentials through a project or NuGet package reference, but doesn't declare that dependency explicitly. To build this project, you must set the UseMauiEssentials property to true (and install the Maui workload if necessary).</source>
        <target state="needs-review-translation">NETSDK1186: 此项目通过项目或 NuGet 包引用依赖于 Maui Essentials，但未显式声明该依赖项。要生成此项目，必须将 UseMauiEssentials 属性设置为 true (如有必要，请安装 Maui 工作负载)。</target>
        <note>{StrBegins="NETSDK1186: "}</note>
      </trans-unit>
      <trans-unit id="UnnecessaryWindowsDesktopSDK">
        <source>NETSDK1137: It is no longer necessary to use the Microsoft.NET.Sdk.WindowsDesktop SDK. Consider changing the Sdk attribute of the root Project element to 'Microsoft.NET.Sdk'.</source>
        <target state="needs-review-translation">NETSDK1137: 不再需要使用 Microsoft.NET.Sdk.WindowsDesktop SDK。请考虑将根项目元素的 Sdk 属性更改为 "Microsoft.NET.Sdk"。</target>
        <note>{StrBegins="NETSDK1137: "}</note>
      </trans-unit>
      <trans-unit id="UnrecognizedPreprocessorToken">
        <source>NETSDK1009: Unrecognized preprocessor token '{0}' in '{1}'.</source>
        <target state="needs-review-translation">NETSDK1009: “{1}”中无法识别预处理器标记“{0}”。</target>
        <note>{StrBegins="NETSDK1009: "}</note>
      </trans-unit>
      <trans-unit id="UnresolvedTargetingPack">
        <source>NETSDK1081: The targeting pack for {0} was not found. You may be able to resolve this by running a NuGet restore on the project.</source>
        <target state="needs-review-translation">NETSDK1081: 找不到 {0} 的目标包。你可以通过对项目运行 NuGet 还原来解决此问题。</target>
        <note>{StrBegins="NETSDK1081: "}</note>
      </trans-unit>
      <trans-unit id="UnsupportedFramework">
        <source>NETSDK1019: {0} is an unsupported framework.</source>
        <target state="needs-review-translation">NETSDK1019: {0} 是不受支持的框架。</target>
        <note>{StrBegins="NETSDK1019: "}</note>
      </trans-unit>
      <trans-unit id="UnsupportedRuntimeIdentifier">
        <source>NETSDK1056: Project is targeting runtime '{0}' but did not resolve any runtime-specific packages. This runtime may not be supported by the target framework.</source>
        <target state="needs-review-translation">NETSDK1056: 项目的目标是运行时“{0}”，但未解析任何运行时特定的包。目标框架可能不支持此运行时。</target>
        <note>{StrBegins="NETSDK1056: "}</note>
      </trans-unit>
      <trans-unit id="UnsupportedSDKVersionForNetStandard20">
        <source>NETSDK1050: The version of Microsoft.NET.Sdk used by this project is insufficient to support references to libraries targeting .NET Standard 1.5 or higher.  Please install version 2.0 or higher of the .NET Core SDK.</source>
        <target state="needs-review-translation">NETSDK1050: 该项目使用的 Microsoft.NET.Sdk 版本过低，不支持对面向.NET Standard 1.5 或更高版本的库的引用。请安装 2.0 版本或更高版本的 .NET Core SDK。</target>
        <note>{StrBegins="NETSDK1050: "}</note>
      </trans-unit>
      <trans-unit id="UnsupportedTargetFrameworkVersion">
        <source>NETSDK1045: The current .NET SDK does not support targeting {0} {1}.  Either target {0} {2} or lower, or use a version of the .NET SDK that supports {0} {1}. Download the .NET SDK from https://aka.ms/dotnet/download</source>
        <target state="needs-review-translation">NETSDK1045: 当前 .NET SDK 不支持面向 {0} {1}。请面向 {0} {2} 或更低版本，或者使用支持 {0} {1} 的 .NET SDK 版本。从 https://aka.ms/dotnet/download 下载 .NET SDK</target>
        <note>{StrBegins="NETSDK1045: "}</note>
      </trans-unit>
      <trans-unit id="UnsupportedTargetPlatformIdentifier">
        <source>NETSDK1139: The target platform identifier {0} was not recognized.</source>
        <target state="needs-review-translation">NETSDK1139: 无法识别目标平台标识符 {0}。</target>
        <note>{StrBegins="NETSDK1139: "}</note>
      </trans-unit>
      <trans-unit id="UseArtifactsOutputRequiresDirectoryBuildProps">
        <source>NETSDK1200: If UseArtifactsPath is set to true and ArtifactsPath is not set, there must be a Directory.Build.props file in order to determine where the artifacts folder should be located.</source>
        <target state="needs-review-translation">NETSDK1200: 如果 UseArtifactsPath 设置为 true，并且未设置 ArtifactsPath，则必须具有 Directory.Build.props 文件才能确定工件文件夹的位置。</target>
        <note>{StrBegins="NETSDK1200: "}</note>
      </trans-unit>
      <trans-unit id="UnsupportedVisualStudioVersion">
        <source>NETSDK1209: The current Visual Studio version does not support targeting {0} {1}.  Either target {0} {2} or lower, or use Visual Studio version {3} or higher</source>
        <target state="needs-review-translation">NETSDK1209: 当前 Visual Studio 版本不支持面向 {0} {1}。请面向 {0} {2} 或更低版本，或者使用 Visual Studio {3} 或更高版本</target>
        <note>{StrBegins="NETSDK1209: "}</note>
      </trans-unit>
      <trans-unit id="UnsupportedTargetPlatformIdentifierWithWorkloadsDisabled">
        <source>NETSDK1208: The target platform identifier {0} was not recognized. This is because MSBuildEnableWorkloadResolver is set to false which disables .NET SDK Workloads which is required for this identifer. Unset this environment variable or MSBuild property to enable workloads.</source>
        <target state="needs-review-translation">NETSDK1208: 无法识别目标平台标识符 {0}。这是因为 MSBuildEnableWorkloadResolver 设置为 false，这将禁用此标识符所需的 .NET SDK 工作负载。若要启用这些工作负载，请取消设置此环境变量或 MSBuild 属性。</target>
        <note>{StrBegins="NETSDK1208: "}</note>
      </trans-unit>
      <trans-unit id="UseWpfOrUseWindowsFormsRequiresWindowsDesktopFramework">
        <source>NETSDK1107: Microsoft.NET.Sdk.WindowsDesktop is required to build Windows desktop applications. 'UseWpf' and 'UseWindowsForms' are not supported by the current SDK.</source>
        <target state="needs-review-translation">NETSDK1107: 要构建 Windows 桌面应用程序，需使用 Microsoft.NET.Sdk.WindowsDesktop。当前 SDK 不支持 "UseWpf" 和 "UseWindowsForms"。</target>
        <note>{StrBegins="NETSDK1107: "}</note>
      </trans-unit>
      <trans-unit id="UsingPreviewSdk">
        <source>NETSDK1057: You are using a preview version of .NET. See: https://aka.ms/dotnet-support-policy</source>
        <target state="needs-review-translation">NETSDK1057: 你正在使用 .NET 的预览版。请参阅 https://aka.ms/dotnet-support-policy</target>
        <note>{StrBegins="NETSDK1057: "}</note>
      </trans-unit>
      <trans-unit id="UsingPreviewUseUwpFeature">
        <source>NETSDK1219: UseUwp and all associated functionality are currently experimental and not officially supported.</source>
        <target state="needs-review-translation">NETSDK1219: UseUwp 和所有关联的功能目前都是试验性的，并且不受官方支持。</target>
        <note>{StrBegins="NETSDK1219: "}</note>
      </trans-unit>
      <trans-unit id="WinMDObjNotSupportedOnTargetFramework">
        <source>NETSDK1131: Producing a managed Windows Metadata component with WinMDExp is not supported when targeting {0}.</source>
        <target state="needs-review-translation">NETSDK1131: 当目标为 {0} 时，不支持使用 WinMDExp 生成托管 Windows 元数据组件。</target>
        <note>{StrBegins="NETSDK1131: "}</note>
      </trans-unit>
      <trans-unit id="WinMDReferenceNotSupportedOnTargetFramework">
        <source>NETSDK1130: {1} cannot be referenced. Referencing a Windows Metadata component directly when targeting .NET 5 or higher is not supported. For more information, see https://aka.ms/netsdk1130</source>
        <target state="needs-review-translation">NETSDK1130: 无法引用 {1}。不支持在以 .NET 5 或更高版本为目标时直接引用 Windows 元数据组件。有关详细信息，请参阅 https://aka.ms/netsdk1130</target>
        <note>{StrBegins="NETSDK1130: "}</note>
      </trans-unit>
      <trans-unit id="WinMDTransitiveReferenceNotSupported">
        <source>NETSDK1149: {0} cannot be referenced because it uses built-in support for WinRT, which is no longer supported in .NET 5 and higher.  An updated version of the component supporting .NET 5 is needed. For more information, see https://aka.ms/netsdk1149</source>
        <target state="needs-review-translation">NETSDK1149: 无法引用 {0}，因为它使用了对 WinRT 的内置支持，而 .NET 5 和更高版本中不再支持它。需要支持 .NET 5 的更新版本组件。有关详细信息，请参阅 https://aka.ms/netsdk1149</target>
        <note>{StrBegins="NETSDK1149: "}</note>
      </trans-unit>
      <trans-unit id="WindowsDesktopFrameworkRequiresUseWpfOrUseWindowsForms">
        <source>NETSDK1106: Microsoft.NET.Sdk.WindowsDesktop requires 'UseWpf' or 'UseWindowsForms' to be set to 'true'</source>
        <target state="needs-review-translation">NETSDK1106: Microsoft.NET.Sdk.WindowsDesktop 需要将 "UseWpf" 或 "UseWindowsForms" 设置为 "true"</target>
        <note>{StrBegins="NETSDK1106: "}</note>
      </trans-unit>
      <trans-unit id="WindowsDesktopFrameworkRequiresVersion30">
        <source>NETSDK1105: Windows desktop applications are only supported on .NET Core 3.0 or higher.</source>
        <target state="needs-review-translation">NETSDK1105: 仅在 .NET Core 3.0 或更高版本上支持 Windows 桌面应用程序。</target>
        <note>{StrBegins="NETSDK1105: "}</note>
      </trans-unit>
      <trans-unit id="WindowsDesktopFrameworkRequiresWindows">
        <source>NETSDK1100: To build a project targeting Windows on this operating system, set the EnableWindowsTargeting property to true.</source>
        <target state="needs-review-translation">NETSDK1100: 若要在此操作系统上生成面向 Windows 的项目，请将 EnableWindowsTargeting 属性设置为 true。</target>
        <note>{StrBegins="NETSDK1100: "}</note>
      </trans-unit>
      <trans-unit id="WindowsDesktopTargetPlatformMustBeWindows">
        <source>NETSDK1136: The target platform must be set to Windows (usually by including '-windows' in the TargetFramework property) when using Windows Forms or WPF, or referencing projects or packages that do so.</source>
        <target state="needs-review-translation">NETSDK1136: 如果使用 Windows 窗体或 WPF，或者引用使用 Windows 窗体或 WPF 的项目或包，则必须将目标平台设置为 Windows (通常通过在 TargetFramework 属性中添加 "-windows")。 </target>
        <note>{StrBegins="NETSDK1136: "}</note>
      </trans-unit>
      <trans-unit id="WindowsSDKVersionConflicts">
        <source>NETSDK1148: A referenced assembly was compiled using a newer version of Microsoft.Windows.SDK.NET.dll. Please update to a newer .NET SDK in order to reference this assembly.</source>
        <target state="needs-review-translation">NETSDK1148: 使用更新版本的 Microsoft.Windows.SDK.NET.dll 编译了引用的程序集。请更新为更新的 .NET SDK 以引用此程序集。</target>
        <note>{StrBegins="NETSDK1148: "}</note>
      </trans-unit>
      <trans-unit id="WindowsSDKXamlInvalidTfm">
        <source>NETSDK1220: UseUwp and all associated functionality require using a TFM of 'net8.0-windows' or greater.</source>
        <target state="needs-review-translation">NETSDK1220: UseUwp 和所有关联的功能都需要使用 "net8.0-windows" 或更高版本的 TFM。</target>
        <note>{StrBegins="NETSDK1220: "}</note>
      </trans-unit>
      <trans-unit id="WindowsSDKXamlMissingUseUwpProperty">
        <source>NETSDK1218: This project has a transitive dependency on the full Windows SDK projections (including Windows.UI.Xaml.* types), but does not specify the UseUwp property. That must be enabled to ensure that .NET types are projected and marshalled correctly for interop scenarios with these XAML types.</source>
        <target state="needs-review-translation">NETSDK1218: 此项目对完整的 Windows SDK 投影(包括 Windows.UI.Xaml.* 类型)具有传递依赖项，但不指定 UseUwp 属性。必须启用此功能，以确保为具有这些 XAML 类型的互操作方案正确投影和封送 .NET 类型。</target>
        <note>{StrBegins="NETSDK1218: "}</note>
      </trans-unit>
      <trans-unit id="WorkloadIsEol">
        <source>NETSDK1202: The workload '{0}' is out of support and will not receive security updates in the future. Please refer to {1} for more information about the support policy.</source>
        <target state="needs-review-translation">NETSDK1202: 工作负载“{0}”已失去支持，并且将来不会收到安全更新。有关支持政策的详细信息，请参阅 {1}。</target>
        <note>{StrBegins="NETSDK1202: "}</note>
      </trans-unit>
      <trans-unit id="WorkloadNotAvailable">
        <source>NETSDK1178: The project depends on the following workload packs that do not exist in any of the workloads available in this installation: {0}
You may need to build the project on another operating system or architecture, or update the .NET SDK.</source>
        <target state="needs-review-translation">NETSDK1178: 此安装文件中任何可用的工作负载中，不存在该项目依赖的以下工作负载包: {0}
可能需要在另一个操作系统或体系结构上生成项目，或者更新 .NET SDK。</target>
        <note>{StrBegins="NETSDK1178: "}</note>
      </trans-unit>
      <trans-unit id="WorkloadNotInstalled">
        <source>NETSDK1147: To build this project, the following workloads must be installed: {0}
To install these workloads, run the following command: dotnet workload restore</source>
        <target state="translated">NETSDK1147: 要构建此项目，必须安装以下工作负载: {0}
要安装这些工作负载，请运行以下命令: dotnet workload restore</target>
        <note>{StrBegins="NETSDK1147: "}{Locked="dotnet workload restore"}</note>
      </trans-unit>
    </body>
  </file>
</xliff><|MERGE_RESOLUTION|>--- conflicted
+++ resolved
@@ -641,17 +641,10 @@
         <target state="needs-review-translation">NETSDK1115: 未使用 .NET SDK 默认设置的情况下，当前 .NET SDK 不支持 .NET Framework。很可能是因为 C++/CLI 项目的 CLRSupport 属性和 TargetFramework 之间存在不匹配情况。</target>
         <note>{StrBegins="NETSDK1115: "}</note>
       </trans-unit>
-<<<<<<< HEAD
       <trans-unit id="Net9NotCompatibleWithDev1711">
         <source>NETSDK1223: Targeting .NET 9.0 or higher in Visual Studio 2022 17.11 is not supported.</source>
         <target state="new">NETSDK1223: Targeting .NET 9.0 or higher in Visual Studio 2022 17.11 is not supported.</target>
         <note>{StrBegin="NETSDK1223: "}</note>
-=======
-      <trans-unit id="Net8NotCompatibleWithDev177">
-        <source>NETSDK1213: Targeting .NET 8.0 or higher in Visual Studio 2022 17.7 is not supported.</source>
-        <target state="needs-review-translation">NETSDK1213: 不支持在 Visual Studio 2022 17.7 中以 .NET 8.0 或更高版本为目标。</target>
-        <note>{StrBegins="NETSDK1213: "}</note>
->>>>>>> 2f52f9ea
       </trans-unit>
       <trans-unit id="NoAppHostAvailable">
         <source>NETSDK1084: There is no application host available for the specified RuntimeIdentifier '{0}'.</source>
@@ -769,15 +762,9 @@
         <note>{StrBegins="NETSDK1189: "}</note>
       </trans-unit>
       <trans-unit id="PreferNativeArm64IgnoredForNetCoreApp">
-<<<<<<< HEAD
         <source>NETSDK1222: PreferNativeArm64 applies only to .NET Framework targets. It is not supported and has no effect for when targeting .NET Core.</source>
         <target state="translated">NETSDK1222: PreferNativeArm64 仅适用于 .NET Framework 目标。它不受支持，并且在以 .NET Core 为目标时不起作用。</target>
         <note>{StrBegin="NETSDK1222: "}</note>
-=======
-        <source>NETSDK1214: PreferNativeArm64 applies only to .NET Framework targets. It is not supported and has no effect for when targeting .NET Core.</source>
-        <target state="needs-review-translation">NETSDK1214: PreferNativeArm64 仅适用于 .NET Framework 目标。它不受支持，并且在面向 .NET Core 时不起作用。</target>
-        <note>{StrBegins="NETSDK1214: "}</note>
->>>>>>> 2f52f9ea
       </trans-unit>
       <trans-unit id="ProjectAssetsConsumedWithoutMSBuildProjectPath">
         <source>NETSDK1011: Assets are consumed from project '{0}', but no corresponding MSBuild project path was  found in '{1}'.</source>
