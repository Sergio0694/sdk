--- conflicted
+++ resolved
@@ -16,11 +16,7 @@
 
     <!-- Trimmer defaults that depend on user-definable settings.
         This must be configured before it's initialized in the .NET SDK targets (which are imported by the Razor SDK). -->
-<<<<<<< HEAD
     <SuppressTrimAnalysisWarnings Condition="'$(SuppressTrimAnalysisWarnings)' == '' And '$(TrimmerDefaultAction)' != 'link'">true</SuppressTrimAnalysisWarnings>
-=======
-    <SuppressTrimAnalysisWarnings Condition="'$(SuppressTrimAnalysisWarnings)' == '' And '$(TrimmerDefaultAction)' != 'link'">true</SuppressTrimAnalysisWarnings> 
->>>>>>> 973e6dcc
   </PropertyGroup>
 
   <Import Sdk="Microsoft.NET.Sdk.Razor" Project="Sdk.targets" />
