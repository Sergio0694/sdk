﻿<Project Sdk="Microsoft.NET.Sdk">

  <PropertyGroup>
    <TargetFramework>$(NetCurrent)</TargetFramework>
    <OutputType>Exe</OutputType>
    <RootNamespace>Microsoft.CodeAnalysis.Tools</RootNamespace>
    <ServerGarbageCollection>true</ServerGarbageCollection>
    <Nullable>Enable</Nullable>
    <NoWarn>$(NoWarn);8002</NoWarn>
    <Description>Command line tool for formatting C# and Visual Basic code files based on .editorconfig settings.</Description>
    <RollForward>LatestMajor</RollForward>

    <IsPackable>true</IsPackable>
    <PackAsTool>true</PackAsTool>
    <PackageIcon>Icon.png</PackageIcon>
    <PackageIconFullPath>$(MSBuildThisFileDirectory)Resources\icon.png</PackageIconFullPath>

    <!-- Copy nuget assemblies to build directory. -->
    <CopyLocalLockFileAssemblies>true</CopyLocalLockFileAssemblies>

    <!--
      These identifiers are for generating the shim'd core executables for signing. Not all options
      from $(RoslynPortableRuntimeIdentifiers) work or make sense in this context.
    -->
    <PackAsToolShimRuntimeIdentifiers Condition=" '$(DotnetBuildFromSource)' != 'true' ">win-x64;win-x86;osx-x64</PackAsToolShimRuntimeIdentifiers>
  </PropertyGroup>

  <ItemGroup>
    <PackageReference Include="Microsoft.Build" ExcludeAssets="Runtime" PrivateAssets="All" />
    <PackageReference Include="Microsoft.Build.Framework" ExcludeAssets="Runtime" PrivateAssets="All" />
    <PackageReference Include="Microsoft.Build.Locator" />

    <PackageReference Include="Microsoft.CodeAnalysis" />
    <PackageReference Include="Microsoft.CodeAnalysis.CSharp" />
    <PackageReference Include="Microsoft.CodeAnalysis.VisualBasic" />
    <PackageReference Include="Microsoft.CodeAnalysis.Workspaces.MSBuild" />

<<<<<<< HEAD
    <!-- Loaded dynamically -->
    <PackageReference Include="Microsoft.CodeAnalysis.CSharp.Features" />
    <PackageReference Include="Microsoft.CodeAnalysis.Features" />
    <PackageReference Include="Microsoft.CodeAnalysis.VisualBasic.Features" />

=======
    <!-- Included with Microsoft.CodeAnalysis.dll for Razor support -->
    <PackageReference Include="Microsoft.CodeAnalysis.ExternalAccess.RazorCompiler" ExcludeAssets="compile" />

    <PackageReference Include="Microsoft.Extensions.DependencyInjection" />
>>>>>>> 84eb2b7e
    <PackageReference Include="Microsoft.Extensions.FileSystemGlobbing" />
    <PackageReference Include="Microsoft.Extensions.Logging" />

    <PackageReference Include="System.CommandLine" />
    <PackageReference Include="System.CommandLine.Rendering" />
  </ItemGroup>

  <ItemGroup>
    <InternalsVisibleTo Include="dotnet-format.UnitTests" />
    <InternalsVisibleTo Include="dotnet-format.Performance" />
  </ItemGroup>

  <ItemGroup>
    <None Include="..\README.md" />
  </ItemGroup>

  <ItemGroup>
    <EmbeddedResource Update="Resources.resx" GenerateSource="true" />
  </ItemGroup>

</Project><|MERGE_RESOLUTION|>--- conflicted
+++ resolved
@@ -35,18 +35,14 @@
     <PackageReference Include="Microsoft.CodeAnalysis.VisualBasic" />
     <PackageReference Include="Microsoft.CodeAnalysis.Workspaces.MSBuild" />
 
-<<<<<<< HEAD
+    <!-- Included with Microsoft.CodeAnalysis.dll for Razor support -->
+    <PackageReference Include="Microsoft.CodeAnalysis.ExternalAccess.RazorCompiler" ExcludeAssets="compile" />
+
     <!-- Loaded dynamically -->
     <PackageReference Include="Microsoft.CodeAnalysis.CSharp.Features" />
     <PackageReference Include="Microsoft.CodeAnalysis.Features" />
     <PackageReference Include="Microsoft.CodeAnalysis.VisualBasic.Features" />
 
-=======
-    <!-- Included with Microsoft.CodeAnalysis.dll for Razor support -->
-    <PackageReference Include="Microsoft.CodeAnalysis.ExternalAccess.RazorCompiler" ExcludeAssets="compile" />
-
-    <PackageReference Include="Microsoft.Extensions.DependencyInjection" />
->>>>>>> 84eb2b7e
     <PackageReference Include="Microsoft.Extensions.FileSystemGlobbing" />
     <PackageReference Include="Microsoft.Extensions.Logging" />
 
