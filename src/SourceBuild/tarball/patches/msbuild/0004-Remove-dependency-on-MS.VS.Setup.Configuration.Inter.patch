From a75f4b17c3595079f69ea00041182368adea14c9 Mon Sep 17 00:00:00 2001
From: dseefeld <dseefeld@microsoft.com>
Date: Wed, 20 Oct 2021 21:49:51 +0000
Subject: [PATCH] Remove dependency on MS.VS.Setup.Configuration.Interop

Removes prebuilts.

Background Issue: https://github.com/dotnet/source-build/issues/2542
---
<<<<<<< HEAD
=======
 eng/dependabot/Packages.props                  | 3 ---
>>>>>>> 9fc2c8ca
 src/Build/Microsoft.Build.csproj               | 4 +++-
 src/Directory.BeforeCommon.targets             | 2 +-
 src/Framework/Microsoft.Build.Framework.csproj | 2 +-
 src/Samples/Directory.Build.props              | 1 +
 src/Tasks/Microsoft.Build.Tasks.csproj         | 4 +++-
 src/Utilities/Microsoft.Build.Utilities.csproj | 2 +-
<<<<<<< HEAD
 5 files changed, 9 insertions(+), 4 deletions(-)

=======
 7 files changed, 10 insertions(+), 8 deletions(-)

diff --git a/eng/dependabot/Packages.props b/eng/dependabot/Packages.props
index a1f21de26..ff74d6e7f 100644
--- a/eng/dependabot/Packages.props
+++ b/eng/dependabot/Packages.props
@@ -22,9 +22,6 @@
 
   <ItemGroup Condition="'$(DotNetBuildFromSource)' != 'true'">
     <GlobalPackageReference Include="Microsoft.CodeAnalysis.BannedApiAnalyzers" Version="3.3.2" />
-  </ItemGroup>
-
-  <ItemGroup>
     <GlobalPackageReference Include="Microsoft.VisualStudio.SDK.EmbedInteropTypes" Version="15.0.15" PrivateAssets="All" Condition="'$(TargetFrameworkIdentifier)' == '.NETFramework'" />
   </ItemGroup>
 
>>>>>>> 9fc2c8ca
diff --git a/src/Build/Microsoft.Build.csproj b/src/Build/Microsoft.Build.csproj
index d08e337c5..3b173aee5 100644
--- a/src/Build/Microsoft.Build.csproj
+++ b/src/Build/Microsoft.Build.csproj
@@ -38,8 +38,10 @@
     <PackageReference Include="Microsoft.IO.Redist" Condition="'$(FeatureMSIORedist)' == 'true'" />
   </ItemGroup>
 
-  <ItemGroup Condition="'$(TargetFrameworkIdentifier)' == '.NETFramework'">
+  <ItemGroup Condition="'$(TargetFrameworkIdentifier)' == '.NETFramework' and '$(DotNetBuildFromSource)' != 'true'">
     <PackageReference Include="Microsoft.VisualStudio.Setup.Configuration.Interop" />
+  </ItemGroup>
+  <ItemGroup Condition="'$(TargetFrameworkIdentifier)' == '.NETFramework'">
     <Reference Include="System.IO.Compression" />
     <PackageReference Include="System.Memory" />
   </ItemGroup>
diff --git a/src/Directory.BeforeCommon.targets b/src/Directory.BeforeCommon.targets
index 913c97b12..320bffa56 100644
--- a/src/Directory.BeforeCommon.targets
+++ b/src/Directory.BeforeCommon.targets
@@ -99,7 +99,7 @@
     <DefineConstants>$(DefineConstants);FEATURE_DEBUGGER</DefineConstants>
     <DefineConstants Condition="'$(MachineIndependentBuild)' != 'true'">$(DefineConstants);FEATURE_WIN32_REGISTRY</DefineConstants>
     <DefineConstants>$(DefineConstants);FEATURE_WORKINGSET</DefineConstants>
-    <DefineConstants Condition="'$(MonoBuild)' != 'true' and '$(MachineIndependentBuild)' != 'true' and '$(TargetFrameworkVersion)' != 'v3.5'">$(DefineConstants);FEATURE_VISUALSTUDIOSETUP</DefineConstants>
+    <DefineConstants Condition="'$(MonoBuild)' != 'true' and '$(MachineIndependentBuild)' != 'true' and '$(TargetFrameworkVersion)' != 'v3.5' and '$(DotNetBuildFromSource)' != 'true'">$(DefineConstants);FEATURE_VISUALSTUDIOSETUP</DefineConstants>
     <DefineConstants>$(DefineConstants);FEATURE_MSCOREE</DefineConstants>
   </PropertyGroup>
 
diff --git a/src/Framework/Microsoft.Build.Framework.csproj b/src/Framework/Microsoft.Build.Framework.csproj
index df7556447..c7edff611 100644
--- a/src/Framework/Microsoft.Build.Framework.csproj
+++ b/src/Framework/Microsoft.Build.Framework.csproj
@@ -31,7 +31,7 @@
   <ItemGroup Condition="'$(TargetFrameworkIdentifier)' == '.NETFramework'">
     <!-- Promote CompilerServices.Unsafe from the old version we get from System.Memory on net472. -->
     <PackageReference Include="System.Runtime.CompilerServices.Unsafe" />
-    <PackageReference Include="Microsoft.VisualStudio.Setup.Configuration.Interop" />
+    <PackageReference Include="Microsoft.VisualStudio.Setup.Configuration.Interop" Condition="'$(DotNetBuildFromSource)' != 'true'" />
     <Reference Include="System.Xaml" />
   </ItemGroup>
 
diff --git a/src/Samples/Directory.Build.props b/src/Samples/Directory.Build.props
index 6b9d6cd9f..317ef14a6 100644
--- a/src/Samples/Directory.Build.props
+++ b/src/Samples/Directory.Build.props
@@ -8,6 +8,7 @@
     <EnableCentralPackageVersions>false</EnableCentralPackageVersions>
 
     <IsShipping>false</IsShipping>
+    <ExcludeFromSourceBuild>true</ExcludeFromSourceBuild>
   </PropertyGroup>
 
   <!-- Import parent props -->
diff --git a/src/Tasks/Microsoft.Build.Tasks.csproj b/src/Tasks/Microsoft.Build.Tasks.csproj
index d8f81bf99..3a5514094 100644
--- a/src/Tasks/Microsoft.Build.Tasks.csproj
+++ b/src/Tasks/Microsoft.Build.Tasks.csproj
@@ -999,8 +999,10 @@
     <PackageReference Include="Microsoft.Net.Compilers.Toolset" ExcludeAssets="all" Condition="'$(UsingToolMicrosoftNetCompilers)' == 'false'" />
   </ItemGroup>
 
-  <ItemGroup Condition="'$(TargetFrameworkIdentifier)' == '.NETFramework'">
+  <ItemGroup Condition="'$(TargetFrameworkIdentifier)' == '.NETFramework' and '$(DotNetBuildFromSource)' != 'true'">
     <PackageReference Include="Microsoft.VisualStudio.Setup.Configuration.Interop" />
+  </ItemGroup>
+  <ItemGroup Condition="'$(TargetFrameworkIdentifier)' == '.NETFramework'">
     <PackageReference Include="System.Threading.Tasks.Dataflow" />
 
     <Content Include="$(NuGetPackageRoot)microsoft.net.compilers.toolset\$(MicrosoftNetCompilersToolsetVersion)\tasks\net472\**\*" CopyToOutputDirectory="PreserveNewest" LinkBase="Roslyn" />
diff --git a/src/Utilities/Microsoft.Build.Utilities.csproj b/src/Utilities/Microsoft.Build.Utilities.csproj
index 09634e723..72d838d9d 100644
--- a/src/Utilities/Microsoft.Build.Utilities.csproj
+++ b/src/Utilities/Microsoft.Build.Utilities.csproj
@@ -25,7 +25,7 @@
     <PackageReference Include="System.Configuration.ConfigurationManager" />
   </ItemGroup>
 
-  <ItemGroup Condition="'$(TargetFrameworkIdentifier)' != '.NETStandard'">
+  <ItemGroup Condition="'$(TargetFrameworkIdentifier)' != '.NETStandard' and '$(DotNetBuildFromSource)' != 'true'">
     <PackageReference Include="Microsoft.VisualStudio.Setup.Configuration.Interop" />
   </ItemGroup>
 
-- 
2.31.1
<|MERGE_RESOLUTION|>--- conflicted
+++ resolved
@@ -7,20 +7,13 @@
 
 Background Issue: https://github.com/dotnet/source-build/issues/2542
 ---
-<<<<<<< HEAD
-=======
  eng/dependabot/Packages.props                  | 3 ---
->>>>>>> 9fc2c8ca
  src/Build/Microsoft.Build.csproj               | 4 +++-
  src/Directory.BeforeCommon.targets             | 2 +-
  src/Framework/Microsoft.Build.Framework.csproj | 2 +-
  src/Samples/Directory.Build.props              | 1 +
  src/Tasks/Microsoft.Build.Tasks.csproj         | 4 +++-
  src/Utilities/Microsoft.Build.Utilities.csproj | 2 +-
-<<<<<<< HEAD
- 5 files changed, 9 insertions(+), 4 deletions(-)
-
-=======
  7 files changed, 10 insertions(+), 8 deletions(-)
 
 diff --git a/eng/dependabot/Packages.props b/eng/dependabot/Packages.props
@@ -37,7 +30,6 @@
      <GlobalPackageReference Include="Microsoft.VisualStudio.SDK.EmbedInteropTypes" Version="15.0.15" PrivateAssets="All" Condition="'$(TargetFrameworkIdentifier)' == '.NETFramework'" />
    </ItemGroup>
  
->>>>>>> 9fc2c8ca
 diff --git a/src/Build/Microsoft.Build.csproj b/src/Build/Microsoft.Build.csproj
 index d08e337c5..3b173aee5 100644
 --- a/src/Build/Microsoft.Build.csproj
