--- conflicted
+++ resolved
@@ -67,13 +67,10 @@
 
             Directory.CreateDirectory(OmniSharpDirectory);
             ExecuteHelper.ExecuteProcessValidateExitCode("tar", $"xzf {omniSharpTarballFile} -C {OmniSharpDirectory}", OutputHelper);
-<<<<<<< HEAD
-
+            ExecuteHelper.ExecuteProcessValidateExitCode("chmod", $"+x {OmniSharpDirectory}/run", OutputHelper);
+            
 			// Ensure the run script is executable (see https://github.com/OmniSharp/omnisharp-roslyn/issues/2547)
             File.SetUnixFileMode($"{OmniSharpDirectory}/run", UnixFileMode.UserRead | UnixFileMode.UserExecute);
-=======
-			ExecuteHelper.ExecuteProcessValidateExitCode("chmod", $"+x {OmniSharpDirectory}/run", OutputHelper);
->>>>>>> 075ebe4f
         }
     }
 }