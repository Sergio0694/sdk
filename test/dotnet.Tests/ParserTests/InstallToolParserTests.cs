--- conflicted
+++ resolved
@@ -103,15 +103,9 @@
         public void InstallToolParserCanParseToolPathOption()
         {
             var result =
-<<<<<<< HEAD
-                Parser.Instance.Parse(@"dotnet install tool --tool-path C:\Tools console.test.app");
-
-            var appliedOptions = result["dotnet"]["install"]["tool"];
-=======
                 Parser.Instance.Parse(@"dotnet tool install --tool-path C:\Tools console.test.app");
 
             var appliedOptions = result["dotnet"]["tool"]["install"];
->>>>>>> 14098449
             appliedOptions.SingleArgumentOrDefault("tool-path").Should().Be(@"C:\Tools");
         }
     }
