--- conflicted
+++ resolved
@@ -629,10 +629,6 @@
         Assert.NotNull(processResult.StdOut);
         string appContainerId = processResult.StdOut.Trim();
         bool everSucceeded = false;
-<<<<<<< HEAD
-
-=======
->>>>>>> f4de5472
         if (projectType == "webapi")
         {
             var portCommand =
