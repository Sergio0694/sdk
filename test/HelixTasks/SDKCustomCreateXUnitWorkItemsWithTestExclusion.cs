--- conflicted
+++ resolved
@@ -153,11 +153,7 @@
 
                 var testFilter = string.IsNullOrEmpty(assemblyPartitionInfo.ClassListArgumentString) ? "" : $"--filter \"{assemblyPartitionInfo.ClassListArgumentString}\"";
                 command = $"{driver} test {assemblyName} -e HELIX_WORK_ITEM_TIMEOUT={timeout} {testExecutionDirectory} {msbuildAdditionalSdkResolverFolder} " +
-<<<<<<< HEAD
-                            $"{(XUnitArguments != null ? " " + XUnitArguments : "")} --results-directory .{Path.DirectorySeparatorChar} --logger trx --blame-hang --blame-hang-timeout 15m {testFilter} {enableDiagLogging} -- {arguments}";
-=======
-                          $"{(XUnitArguments != null ? " " + XUnitArguments : "")} --results-directory .{Path.DirectorySeparatorChar} --logger trx --logger \"console;verbosity=detailed\" --blame-hang --blame-hang-timeout 30m {testFilter} -- {arguments}";
->>>>>>> 0d569662
+                          $"{(XUnitArguments != null ? " " + XUnitArguments : "")} --results-directory .{Path.DirectorySeparatorChar} --logger trx --logger \"console;verbosity=detailed\" --blame-hang --blame-hang-timeout 15m {testFilter} {enableDiagLogging} -- {arguments}";
 
                 Log.LogMessage($"Creating work item with properties Identity: {assemblyName}, PayloadDirectory: {publishDirectory}, Command: {command}");
 
