--- conflicted
+++ resolved
@@ -269,33 +269,6 @@
             File.Exists(packagePath).Should().BeTrue();
         }
 
-<<<<<<< HEAD
-        [UnixOnlyFact]
-        public async Task GivenANonWindowsMachineItShouldPrintMessageOnce()
-        {
-            BufferedReporter bufferedReporter = new();
-            NuGetPackageDownloader nuGetPackageDownloader = new(_tempDirectory, null,
-                new MockFirstPartyNuGetPackageSigningVerifier(),
-                _logger, bufferedReporter, restoreActionConfig: new RestoreActionConfig(NoCache: true));
-            await nuGetPackageDownloader.DownloadPackageAsync(
-                TestPackageId,
-                new NuGetVersion(TestPackageVersion),
-                new PackageSourceLocation(sourceFeedOverrides: new[] { GetTestLocalFeedPath() }));
-
-            // download 2 packages should only print the message once
-            string packagePath = await nuGetPackageDownloader.DownloadPackageAsync(
-                TestPackageId,
-                new NuGetVersion(TestPackageVersion),
-                new PackageSourceLocation(sourceFeedOverrides: new[] { GetTestLocalFeedPath() }));
-
-            bufferedReporter.Lines.Should()
-                .ContainSingle(
-                    Cli.NuGetPackageDownloader.LocalizableStrings.SkipNuGetpackageSigningValidationmacOSLinux);
-            File.Exists(packagePath).Should().BeTrue();
-        }
-
-=======
->>>>>>> 2f52f9ea
         [WindowsOnlyFact]
         // https://aka.ms/netsdkinternal-certificate-rotate
         public void ItShouldHaveUpdateToDateCertificateSha()
