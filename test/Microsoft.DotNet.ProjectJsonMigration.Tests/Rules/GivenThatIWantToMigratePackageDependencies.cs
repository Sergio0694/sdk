--- conflicted
+++ resolved
@@ -257,7 +257,6 @@
             items = itemGroup.First().Items.ToArray();
             items[0].Include.Should().Be("System");
         }
-<<<<<<< HEAD
 
         [Fact]
         public void It_migrates_test_projects_to_have_test_sdk()
@@ -345,7 +344,5 @@
                 new MigratePackageDependenciesAndToolsRule()
             }, s, testDirectory);
         }
-=======
->>>>>>> 313fc472
     }
 }