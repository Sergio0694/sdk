--- conflicted
+++ resolved
@@ -1,13 +1,6 @@
 ﻿// Copyright (c) .NET Foundation and contributors. All rights reserved.
 // Licensed under the MIT license. See LICENSE file in the project root for full license information.
 
-<<<<<<< HEAD
-=======
-#pragma warning disable IDE0240
-#nullable enable
-#pragma warning restore IDE0240
-
->>>>>>> 189e2d80
 using Microsoft.Extensions.Logging;
 using ILogger = Microsoft.Extensions.Logging.ILogger;
 using LogLevel = Microsoft.Extensions.Logging.LogLevel;
