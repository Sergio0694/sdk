<?xml version="1.0" encoding="utf-8"?>
<configuration>
  <packageSources>
    <clear />
    <!--Begin: Package sources managed by Dependency Flow automation. Do not edit the sources below.-->
    <!--  Begin: Package sources from dotnet-aspnetcore -->
<<<<<<< HEAD
    <add key="darc-int-dotnet-aspnetcore-564969b" value="https://pkgs.dev.azure.com/dnceng/internal/_packaging/darc-int-dotnet-aspnetcore-564969bc/nuget/v3/index.json" />
=======
    <add key="darc-int-dotnet-aspnetcore-bc25dd5" value="https://pkgs.dev.azure.com/dnceng/internal/_packaging/darc-int-dotnet-aspnetcore-bc25dd5d/nuget/v3/index.json" />
>>>>>>> bb5ae482
    <!--  End: Package sources from dotnet-aspnetcore -->
    <!--  Begin: Package sources from DotNet-msbuild-Trusted -->
    <!--  End: Package sources from DotNet-msbuild-Trusted -->
    <!--  Begin: Package sources from dotnet-roslyn-analyzers -->
    <!--  End: Package sources from dotnet-roslyn-analyzers -->
    <!--  Begin: Package sources from dotnet-runtime -->
<<<<<<< HEAD
    <add key="darc-int-dotnet-runtime-4bb6dc1" value="https://pkgs.dev.azure.com/dnceng/internal/_packaging/darc-int-dotnet-runtime-4bb6dc19/nuget/v3/index.json" />
    <!--  End: Package sources from dotnet-runtime -->
    <!--  Begin: Package sources from dotnet-templating -->
    <add key="darc-int-dotnet-templating-ce2a08a" value="https://pkgs.dev.azure.com/dnceng/internal/_packaging/darc-int-dotnet-templating-ce2a08ac/nuget/v3/index.json" />
    <!--  End: Package sources from dotnet-templating -->
    <!--  Begin: Package sources from dotnet-windowsdesktop -->
    <add key="darc-int-dotnet-windowsdesktop-017f844" value="https://pkgs.dev.azure.com/dnceng/internal/_packaging/darc-int-dotnet-windowsdesktop-017f8446/nuget/v3/index.json" />
=======
    <add key="darc-int-dotnet-runtime-e0f0de8" value="https://pkgs.dev.azure.com/dnceng/internal/_packaging/darc-int-dotnet-runtime-e0f0de87/nuget/v3/index.json" />
    <!--  End: Package sources from dotnet-runtime -->
    <!--  Begin: Package sources from dotnet-templating -->
    <add key="darc-int-dotnet-templating-c2eaaa1" value="https://pkgs.dev.azure.com/dnceng/internal/_packaging/darc-int-dotnet-templating-c2eaaa1f/nuget/v3/index.json" />
    <!--  End: Package sources from dotnet-templating -->
    <!--  Begin: Package sources from dotnet-windowsdesktop -->
    <add key="darc-int-dotnet-windowsdesktop-5bb01c1" value="https://pkgs.dev.azure.com/dnceng/internal/_packaging/darc-int-dotnet-windowsdesktop-5bb01c1a/nuget/v3/index.json" />
>>>>>>> bb5ae482
    <!--  End: Package sources from dotnet-windowsdesktop -->
    <!--End: Package sources managed by Dependency Flow automation. Do not edit the sources above.-->
    <add key="dotnet6" value="https://pkgs.dev.azure.com/dnceng/public/_packaging/dotnet6/nuget/v3/index.json" />
    <add key="dotnet6-transport" value="https://pkgs.dev.azure.com/dnceng/public/_packaging/dotnet6-transport/nuget/v3/index.json" />
    <add key="dotnet-public" value="https://pkgs.dev.azure.com/dnceng/public/_packaging/dotnet-public/nuget/v3/index.json" />
    <add key="dotnet-eng" value="https://pkgs.dev.azure.com/dnceng/public/_packaging/dotnet-eng/nuget/v3/index.json" />
    <add key="dotnet-tools" value="https://pkgs.dev.azure.com/dnceng/public/_packaging/dotnet-tools/nuget/v3/index.json" />
    <add key="dotnet-tools-transport" value="https://pkgs.dev.azure.com/dnceng/public/_packaging/dotnet-tools-transport/nuget/v3/index.json" />
    <add key="dotnet-libraries" value="https://pkgs.dev.azure.com/dnceng/public/_packaging/dotnet-libraries/nuget/v3/index.json" />
    <add key="dotnet-libraries-transport" value="https://pkgs.dev.azure.com/dnceng/public/_packaging/dotnet-libraries-transport/nuget/v3/index.json" />
    <add key="vs-impl" value="https://pkgs.dev.azure.com/azure-public/vside/_packaging/vs-impl/nuget/v3/index.json" />
    <!-- Used for Rich Navigation indexing task -->
    <add key="richnav" value="https://pkgs.dev.azure.com/azure-public/vside/_packaging/vs-buildservices/nuget/v3/index.json" />
  </packageSources>
  <disabledPackageSources>
    <!--Begin: Package sources managed by Dependency Flow automation. Do not edit the sources below.-->
    <!--  Begin: Package sources from DotNet-msbuild-Trusted -->
    <!--  End: Package sources from DotNet-msbuild-Trusted -->
    <!--  Begin: Package sources from dotnet-templating -->
<<<<<<< HEAD
    <add key="darc-int-dotnet-templating-ce2a08a" value="true" />
    <!--  End: Package sources from dotnet-templating -->
    <!--  Begin: Package sources from dotnet-aspnetcore -->
    <add key="darc-int-dotnet-aspnetcore-564969b" value="true" />
    <!--  End: Package sources from dotnet-aspnetcore -->
    <!--  Begin: Package sources from dotnet-runtime -->
    <add key="darc-int-dotnet-runtime-4bb6dc1" value="true" />
    <!--  End: Package sources from dotnet-runtime -->
    <!--  Begin: Package sources from dotnet-windowsdesktop -->
    <add key="darc-int-dotnet-windowsdesktop-017f844" value="true" />
=======
    <add key="darc-int-dotnet-templating-c2eaaa1" value="true" />
    <!--  End: Package sources from dotnet-templating -->
    <!--  Begin: Package sources from dotnet-aspnetcore -->
    <add key="darc-int-dotnet-aspnetcore-bc25dd5" value="true" />
    <!--  End: Package sources from dotnet-aspnetcore -->
    <!--  Begin: Package sources from dotnet-runtime -->
    <add key="darc-int-dotnet-runtime-e0f0de8" value="true" />
    <!--  End: Package sources from dotnet-runtime -->
    <!--  Begin: Package sources from dotnet-windowsdesktop -->
    <add key="darc-int-dotnet-windowsdesktop-5bb01c1" value="true" />
>>>>>>> bb5ae482
    <!--  End: Package sources from dotnet-windowsdesktop -->
    <!--End: Package sources managed by Dependency Flow automation. Do not edit the sources above.-->
  </disabledPackageSources>
</configuration><|MERGE_RESOLUTION|>--- conflicted
+++ resolved
@@ -4,26 +4,13 @@
     <clear />
     <!--Begin: Package sources managed by Dependency Flow automation. Do not edit the sources below.-->
     <!--  Begin: Package sources from dotnet-aspnetcore -->
-<<<<<<< HEAD
-    <add key="darc-int-dotnet-aspnetcore-564969b" value="https://pkgs.dev.azure.com/dnceng/internal/_packaging/darc-int-dotnet-aspnetcore-564969bc/nuget/v3/index.json" />
-=======
     <add key="darc-int-dotnet-aspnetcore-bc25dd5" value="https://pkgs.dev.azure.com/dnceng/internal/_packaging/darc-int-dotnet-aspnetcore-bc25dd5d/nuget/v3/index.json" />
->>>>>>> bb5ae482
     <!--  End: Package sources from dotnet-aspnetcore -->
     <!--  Begin: Package sources from DotNet-msbuild-Trusted -->
     <!--  End: Package sources from DotNet-msbuild-Trusted -->
     <!--  Begin: Package sources from dotnet-roslyn-analyzers -->
     <!--  End: Package sources from dotnet-roslyn-analyzers -->
     <!--  Begin: Package sources from dotnet-runtime -->
-<<<<<<< HEAD
-    <add key="darc-int-dotnet-runtime-4bb6dc1" value="https://pkgs.dev.azure.com/dnceng/internal/_packaging/darc-int-dotnet-runtime-4bb6dc19/nuget/v3/index.json" />
-    <!--  End: Package sources from dotnet-runtime -->
-    <!--  Begin: Package sources from dotnet-templating -->
-    <add key="darc-int-dotnet-templating-ce2a08a" value="https://pkgs.dev.azure.com/dnceng/internal/_packaging/darc-int-dotnet-templating-ce2a08ac/nuget/v3/index.json" />
-    <!--  End: Package sources from dotnet-templating -->
-    <!--  Begin: Package sources from dotnet-windowsdesktop -->
-    <add key="darc-int-dotnet-windowsdesktop-017f844" value="https://pkgs.dev.azure.com/dnceng/internal/_packaging/darc-int-dotnet-windowsdesktop-017f8446/nuget/v3/index.json" />
-=======
     <add key="darc-int-dotnet-runtime-e0f0de8" value="https://pkgs.dev.azure.com/dnceng/internal/_packaging/darc-int-dotnet-runtime-e0f0de87/nuget/v3/index.json" />
     <!--  End: Package sources from dotnet-runtime -->
     <!--  Begin: Package sources from dotnet-templating -->
@@ -31,7 +18,6 @@
     <!--  End: Package sources from dotnet-templating -->
     <!--  Begin: Package sources from dotnet-windowsdesktop -->
     <add key="darc-int-dotnet-windowsdesktop-5bb01c1" value="https://pkgs.dev.azure.com/dnceng/internal/_packaging/darc-int-dotnet-windowsdesktop-5bb01c1a/nuget/v3/index.json" />
->>>>>>> bb5ae482
     <!--  End: Package sources from dotnet-windowsdesktop -->
     <!--End: Package sources managed by Dependency Flow automation. Do not edit the sources above.-->
     <add key="dotnet6" value="https://pkgs.dev.azure.com/dnceng/public/_packaging/dotnet6/nuget/v3/index.json" />
@@ -51,18 +37,6 @@
     <!--  Begin: Package sources from DotNet-msbuild-Trusted -->
     <!--  End: Package sources from DotNet-msbuild-Trusted -->
     <!--  Begin: Package sources from dotnet-templating -->
-<<<<<<< HEAD
-    <add key="darc-int-dotnet-templating-ce2a08a" value="true" />
-    <!--  End: Package sources from dotnet-templating -->
-    <!--  Begin: Package sources from dotnet-aspnetcore -->
-    <add key="darc-int-dotnet-aspnetcore-564969b" value="true" />
-    <!--  End: Package sources from dotnet-aspnetcore -->
-    <!--  Begin: Package sources from dotnet-runtime -->
-    <add key="darc-int-dotnet-runtime-4bb6dc1" value="true" />
-    <!--  End: Package sources from dotnet-runtime -->
-    <!--  Begin: Package sources from dotnet-windowsdesktop -->
-    <add key="darc-int-dotnet-windowsdesktop-017f844" value="true" />
-=======
     <add key="darc-int-dotnet-templating-c2eaaa1" value="true" />
     <!--  End: Package sources from dotnet-templating -->
     <!--  Begin: Package sources from dotnet-aspnetcore -->
@@ -73,7 +47,6 @@
     <!--  End: Package sources from dotnet-runtime -->
     <!--  Begin: Package sources from dotnet-windowsdesktop -->
     <add key="darc-int-dotnet-windowsdesktop-5bb01c1" value="true" />
->>>>>>> bb5ae482
     <!--  End: Package sources from dotnet-windowsdesktop -->
     <!--End: Package sources managed by Dependency Flow automation. Do not edit the sources above.-->
   </disabledPackageSources>
