<?xml version="1.0" encoding="utf-8"?>
<configuration>
  <packageSources>
    <clear />
    <!--Begin: Package sources managed by Dependency Flow automation. Do not edit the sources below.-->
    <!--  Begin: Package sources from dotnet-emsdk -->
    <!--  End: Package sources from dotnet-emsdk -->
    <!--  Begin: Package sources from dotnet-format -->
    <add key="darc-pub-dotnet-format-59e6d3d" value="https://pkgs.dev.azure.com/dnceng/public/_packaging/darc-pub-dotnet-format-59e6d3d2/nuget/v3/index.json" />
    <!--  End: Package sources from dotnet-format -->
    <!--  Begin: Package sources from dotnet-aspnetcore -->
    <!--  End: Package sources from dotnet-aspnetcore -->
    <!--  Begin: Package sources from DotNet-msbuild-Trusted -->
<<<<<<< HEAD
    <add key="darc-pub-DotNet-msbuild-Trusted-54a3d0c" value="https://pkgs.dev.azure.com/dnceng/public/_packaging/darc-pub-DotNet-msbuild-Trusted-54a3d0c0/nuget/v3/index.json" />
=======
    <add key="darc-pub-DotNet-msbuild-Trusted-2b19be4" value="https://pkgs.dev.azure.com/dnceng/public/_packaging/darc-pub-DotNet-msbuild-Trusted-2b19be47/nuget/v3/index.json" />
>>>>>>> 97993c1e
    <!--  End: Package sources from DotNet-msbuild-Trusted -->
    <!--  Begin: Package sources from dotnet-roslyn-analyzers -->
    <!--  End: Package sources from dotnet-roslyn-analyzers -->
    <!--  Begin: Package sources from dotnet-runtime -->
    <!--  End: Package sources from dotnet-runtime -->
    <!--  Begin: Package sources from dotnet-templating -->
<<<<<<< HEAD
    <add key="darc-pub-dotnet-templating-a406d80" value="https://pkgs.dev.azure.com/dnceng/public/_packaging/darc-pub-dotnet-templating-a406d80e/nuget/v3/index.json" />
=======
    <add key="darc-pub-dotnet-templating-a8f24d5" value="https://pkgs.dev.azure.com/dnceng/public/_packaging/darc-pub-dotnet-templating-a8f24d55/nuget/v3/index.json" />
>>>>>>> 97993c1e
    <!--  End: Package sources from dotnet-templating -->
    <!--  Begin: Package sources from dotnet-windowsdesktop -->
    <!--  End: Package sources from dotnet-windowsdesktop -->
    <!--  Begin: Package sources from dotnet-winforms -->
    <!--  End: Package sources from dotnet-winforms -->
    <!--End: Package sources managed by Dependency Flow automation. Do not edit the sources above.-->
    <add key="dotnet6" value="https://pkgs.dev.azure.com/dnceng/public/_packaging/dotnet6/nuget/v3/index.json" />
    <add key="dotnet6-transport" value="https://pkgs.dev.azure.com/dnceng/public/_packaging/dotnet6-transport/nuget/v3/index.json" />
    <add key="dotnet7" value="https://pkgs.dev.azure.com/dnceng/public/_packaging/dotnet7/nuget/v3/index.json" />
    <add key="dotnet7-transport" value="https://pkgs.dev.azure.com/dnceng/public/_packaging/dotnet7-transport/nuget/v3/index.json" />
    <add key="dotnet8" value="https://pkgs.dev.azure.com/dnceng/public/_packaging/dotnet8/nuget/v3/index.json" />
    <add key="dotnet8-transport" value="https://pkgs.dev.azure.com/dnceng/public/_packaging/dotnet8-transport/nuget/v3/index.json" />
    <add key="dotnet-public" value="https://pkgs.dev.azure.com/dnceng/public/_packaging/dotnet-public/nuget/v3/index.json" />
    <add key="dotnet-eng" value="https://pkgs.dev.azure.com/dnceng/public/_packaging/dotnet-eng/nuget/v3/index.json" />
    <add key="dotnet-tools" value="https://pkgs.dev.azure.com/dnceng/public/_packaging/dotnet-tools/nuget/v3/index.json" />
    <add key="dotnet-tools-transport" value="https://pkgs.dev.azure.com/dnceng/public/_packaging/dotnet-tools-transport/nuget/v3/index.json" />
    <add key="dotnet-libraries" value="https://pkgs.dev.azure.com/dnceng/public/_packaging/dotnet-libraries/nuget/v3/index.json" />
    <add key="dotnet-libraries-transport" value="https://pkgs.dev.azure.com/dnceng/public/_packaging/dotnet-libraries-transport/nuget/v3/index.json" />
    <add key="vs-impl" value="https://pkgs.dev.azure.com/azure-public/vside/_packaging/vs-impl/nuget/v3/index.json" />
    <!-- Used for Rich Navigation indexing task -->
    <add key="richnav" value="https://pkgs.dev.azure.com/azure-public/vside/_packaging/vs-buildservices/nuget/v3/index.json" />
    <add key="darc-pub-DotNet-msbuild-Trusted-8ffc3fe" value="https://pkgs.dev.azure.com/dnceng/public/_packaging/darc-pub-DotNet-msbuild-Trusted-8ffc3fe3/nuget/v3/index.json" />
  </packageSources>
  <disabledPackageSources>
    <!--Begin: Package sources managed by Dependency Flow automation. Do not edit the sources below.-->
    <!--  Begin: Package sources from dotnet-templating -->
    <!--  End: Package sources from dotnet-templating -->
    <!--  Begin: Package sources from dotnet-aspnetcore -->
    <!--  Begin: Package sources from dotnet-format -->
    <!--  End: Package sources from dotnet-format -->
    <!--  End: Package sources from dotnet-aspnetcore -->
    <!--  Begin: Package sources from dotnet-runtime -->
    <!--  End: Package sources from dotnet-runtime -->
    <!--  Begin: Package sources from dotnet-windowsdesktop -->
    <!--  Begin: Package sources from dotnet-winforms -->
    <!--  End: Package sources from dotnet-winforms -->
    <!--  End: Package sources from dotnet-windowsdesktop -->
    <!--End: Package sources managed by Dependency Flow automation. Do not edit the sources above.-->
  </disabledPackageSources>
</configuration><|MERGE_RESOLUTION|>--- conflicted
+++ resolved
@@ -11,22 +11,14 @@
     <!--  Begin: Package sources from dotnet-aspnetcore -->
     <!--  End: Package sources from dotnet-aspnetcore -->
     <!--  Begin: Package sources from DotNet-msbuild-Trusted -->
-<<<<<<< HEAD
-    <add key="darc-pub-DotNet-msbuild-Trusted-54a3d0c" value="https://pkgs.dev.azure.com/dnceng/public/_packaging/darc-pub-DotNet-msbuild-Trusted-54a3d0c0/nuget/v3/index.json" />
-=======
     <add key="darc-pub-DotNet-msbuild-Trusted-2b19be4" value="https://pkgs.dev.azure.com/dnceng/public/_packaging/darc-pub-DotNet-msbuild-Trusted-2b19be47/nuget/v3/index.json" />
->>>>>>> 97993c1e
     <!--  End: Package sources from DotNet-msbuild-Trusted -->
     <!--  Begin: Package sources from dotnet-roslyn-analyzers -->
     <!--  End: Package sources from dotnet-roslyn-analyzers -->
     <!--  Begin: Package sources from dotnet-runtime -->
     <!--  End: Package sources from dotnet-runtime -->
     <!--  Begin: Package sources from dotnet-templating -->
-<<<<<<< HEAD
-    <add key="darc-pub-dotnet-templating-a406d80" value="https://pkgs.dev.azure.com/dnceng/public/_packaging/darc-pub-dotnet-templating-a406d80e/nuget/v3/index.json" />
-=======
     <add key="darc-pub-dotnet-templating-a8f24d5" value="https://pkgs.dev.azure.com/dnceng/public/_packaging/darc-pub-dotnet-templating-a8f24d55/nuget/v3/index.json" />
->>>>>>> 97993c1e
     <!--  End: Package sources from dotnet-templating -->
     <!--  Begin: Package sources from dotnet-windowsdesktop -->
     <!--  End: Package sources from dotnet-windowsdesktop -->
