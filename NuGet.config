--- conflicted
+++ resolved
@@ -31,18 +31,15 @@
   </packageSources>
   <disabledPackageSources>
     <!--Begin: Package sources managed by Dependency Flow automation. Do not edit the sources below.-->
-<<<<<<< HEAD
     <!--  Begin: Package sources from dotnet-aspnetcore -->
     <add key="darc-int-dotnet-aspnetcore-b7a2ec8" value="true" />
     <!--  End: Package sources from dotnet-aspnetcore -->
+    <!--  Begin: Package sources from dotnet-runtime -->
+    <add key="darc-int-dotnet-runtime-2f740ad" value="true" />
+    <!--  End: Package sources from dotnet-runtime -->
     <!--  Begin: Package sources from dotnet-windowsdesktop -->
     <add key="darc-int-dotnet-windowsdesktop-951b1ad" value="true" />
     <!--  End: Package sources from dotnet-windowsdesktop -->
-=======
-    <!--  Begin: Package sources from dotnet-runtime -->
-    <add key="darc-int-dotnet-runtime-2f740ad" value="true" />
-    <!--  End: Package sources from dotnet-runtime -->
->>>>>>> 3af3b768
     <!--End: Package sources managed by Dependency Flow automation. Do not edit the sources above.-->
   </disabledPackageSources>
 </configuration>