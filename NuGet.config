<?xml version="1.0" encoding="utf-8"?>
<configuration>
  <packageSources>
    <clear />
    <!--Begin: Package sources managed by Dependency Flow automation. Do not edit the sources below.-->
    <!--  Begin: Package sources from dotnet-aspire -->
    <!--  End: Package sources from dotnet-aspire -->
    <!--  Begin: Package sources from dotnet-aspnetcore -->
    <!--  End: Package sources from dotnet-aspnetcore -->
    <!--  Begin: Package sources from DotNet-msbuild-Trusted -->
    <!--  End: Package sources from DotNet-msbuild-Trusted -->
    <!--  Begin: Package sources from dotnet-roslyn-analyzers -->
    <!--  End: Package sources from dotnet-roslyn-analyzers -->
    <!--  Begin: Package sources from dotnet-runtime -->
    <!--  End: Package sources from dotnet-runtime -->
    <!--  Begin: Package sources from dotnet-templating -->
<<<<<<< HEAD
    <add key="darc-pub-dotnet-templating-b699ff1" value="https://pkgs.dev.azure.com/dnceng/public/_packaging/darc-pub-dotnet-templating-b699ff19/nuget/v3/index.json" />
=======
    <add key="darc-pub-dotnet-templating-44a0b49" value="https://pkgs.dev.azure.com/dnceng/public/_packaging/darc-pub-dotnet-templating-44a0b49c/nuget/v3/index.json" />
>>>>>>> c608aa6f
    <!--  End: Package sources from dotnet-templating -->
    <!--  Begin: Package sources from dotnet-windowsdesktop -->
    <!--  End: Package sources from dotnet-windowsdesktop -->
    <!--End: Package sources managed by Dependency Flow automation. Do not edit the sources above.-->
    <add key="dotnet6" value="https://pkgs.dev.azure.com/dnceng/public/_packaging/dotnet6/nuget/v3/index.json" />
    <add key="dotnet6-transport" value="https://pkgs.dev.azure.com/dnceng/public/_packaging/dotnet6-transport/nuget/v3/index.json" />
    <add key="dotnet7" value="https://pkgs.dev.azure.com/dnceng/public/_packaging/dotnet7/nuget/v3/index.json" />
    <add key="dotnet7-transport" value="https://pkgs.dev.azure.com/dnceng/public/_packaging/dotnet7-transport/nuget/v3/index.json" />
    <add key="dotnet8" value="https://pkgs.dev.azure.com/dnceng/public/_packaging/dotnet8/nuget/v3/index.json" />
    <add key="dotnet8-transport" value="https://pkgs.dev.azure.com/dnceng/public/_packaging/dotnet8-transport/nuget/v3/index.json" />
    <add key="dotnet8-workloads" value="https://pkgs.dev.azure.com/dnceng/public/_packaging/dotnet8-workloads/nuget/v3/index.json" />
    <add key="dotnet9" value="https://pkgs.dev.azure.com/dnceng/public/_packaging/dotnet9/nuget/v3/index.json" />
    <add key="dotnet9-transport" value="https://pkgs.dev.azure.com/dnceng/public/_packaging/dotnet9-transport/nuget/v3/index.json" />
    <add key="dotnet-public" value="https://pkgs.dev.azure.com/dnceng/public/_packaging/dotnet-public/nuget/v3/index.json" />
    <add key="dotnet-eng" value="https://pkgs.dev.azure.com/dnceng/public/_packaging/dotnet-eng/nuget/v3/index.json" />
    <add key="dotnet-tools" value="https://pkgs.dev.azure.com/dnceng/public/_packaging/dotnet-tools/nuget/v3/index.json" />
    <add key="dotnet-tools-transport" value="https://pkgs.dev.azure.com/dnceng/public/_packaging/dotnet-tools-transport/nuget/v3/index.json" />
    <add key="dotnet-libraries" value="https://pkgs.dev.azure.com/dnceng/public/_packaging/dotnet-libraries/nuget/v3/index.json" />
    <add key="dotnet-libraries-transport" value="https://pkgs.dev.azure.com/dnceng/public/_packaging/dotnet-libraries-transport/nuget/v3/index.json" />
    <add key="vs-impl" value="https://pkgs.dev.azure.com/azure-public/vside/_packaging/vs-impl/nuget/v3/index.json" />
    <!-- Used for Rich Navigation indexing task -->
    <add key="richnav" value="https://pkgs.dev.azure.com/azure-public/vside/_packaging/vs-buildservices/nuget/v3/index.json" />
  </packageSources>
  <disabledPackageSources>
    <!--Begin: Package sources managed by Dependency Flow automation. Do not edit the sources below.-->
    <!--  Begin: Package sources from dotnet-templating -->
    <!--  End: Package sources from dotnet-templating -->
    <!--  Begin: Package sources from dotnet-aspnetcore -->
    <!--  End: Package sources from dotnet-aspnetcore -->
    <!--  Begin: Package sources from dotnet-runtime -->
    <!--  End: Package sources from dotnet-runtime -->
    <!--  Begin: Package sources from dotnet-windowsdesktop -->
    <!--  End: Package sources from dotnet-windowsdesktop -->
    <!--End: Package sources managed by Dependency Flow automation. Do not edit the sources above.-->
  </disabledPackageSources>
</configuration><|MERGE_RESOLUTION|>--- conflicted
+++ resolved
@@ -14,11 +14,7 @@
     <!--  Begin: Package sources from dotnet-runtime -->
     <!--  End: Package sources from dotnet-runtime -->
     <!--  Begin: Package sources from dotnet-templating -->
-<<<<<<< HEAD
-    <add key="darc-pub-dotnet-templating-b699ff1" value="https://pkgs.dev.azure.com/dnceng/public/_packaging/darc-pub-dotnet-templating-b699ff19/nuget/v3/index.json" />
-=======
     <add key="darc-pub-dotnet-templating-44a0b49" value="https://pkgs.dev.azure.com/dnceng/public/_packaging/darc-pub-dotnet-templating-44a0b49c/nuget/v3/index.json" />
->>>>>>> c608aa6f
     <!--  End: Package sources from dotnet-templating -->
     <!--  Begin: Package sources from dotnet-windowsdesktop -->
     <!--  End: Package sources from dotnet-windowsdesktop -->
