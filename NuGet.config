<?xml version="1.0" encoding="utf-8"?>
<configuration>
  <packageSources>
    <clear />
    <!--Begin: Package sources managed by Dependency Flow automation. Do not edit the sources below.-->
    <!--  Begin: Package sources from dotnet-aspire -->
    <!--  End: Package sources from dotnet-aspire -->
<<<<<<< HEAD
    <!--  Begin: Package sources from dotnet-aspnetcore -->
    <add key="darc-int-dotnet-aspnetcore-379bfc7" value="https://pkgs.dev.azure.com/dnceng/internal/_packaging/darc-int-dotnet-aspnetcore-379bfc7b/nuget/v3/index.json" />
    <!--  End: Package sources from dotnet-aspnetcore -->
    <!--  Begin: Package sources from dotnet-emsdk -->
    <add key="darc-pub-dotnet-emsdk-e3d8e8e" value="https://pkgs.dev.azure.com/dnceng/public/_packaging/darc-pub-dotnet-emsdk-e3d8e8ea/nuget/v3/index.json" />
    <!--  End: Package sources from dotnet-emsdk -->
    <!--  Begin: Package sources from DotNet-msbuild-Trusted -->
    <add key="darc-pub-DotNet-msbuild-Trusted-c95bb4f" value="https://pkgs.dev.azure.com/dnceng/public/_packaging/darc-pub-DotNet-msbuild-Trusted-c95bb4f6/nuget/v3/index.json" />
    <!--  End: Package sources from DotNet-msbuild-Trusted -->
    <!--  Begin: Package sources from dotnet-roslyn-analyzers -->
    <!--  End: Package sources from dotnet-roslyn-analyzers -->
=======
>>>>>>> 0eb4fbce
    <!--  Begin: Package sources from dotnet-runtime -->
    <add key="darc-int-dotnet-runtime-3875b54" value="https://pkgs.dev.azure.com/dnceng/internal/_packaging/darc-int-dotnet-runtime-3875b54e/nuget/v3/index.json" />
    <!--  End: Package sources from dotnet-runtime -->
<<<<<<< HEAD
    <!--  Begin: Package sources from dotnet-templating -->
    <add key="darc-pub-dotnet-templating-d23a2ad" value="https://pkgs.dev.azure.com/dnceng/public/_packaging/darc-pub-dotnet-templating-d23a2ad2/nuget/v3/index.json" />
    <!--  End: Package sources from dotnet-templating -->
    <!--  Begin: Package sources from dotnet-windowsdesktop -->
    <add key="darc-int-dotnet-windowsdesktop-c7cc0b3" value="https://pkgs.dev.azure.com/dnceng/internal/_packaging/darc-int-dotnet-windowsdesktop-c7cc0b3d/nuget/v3/index.json" />
    <!--  End: Package sources from dotnet-windowsdesktop -->
=======
>>>>>>> 0eb4fbce
    <!--End: Package sources managed by Dependency Flow automation. Do not edit the sources above.-->
    <add key="dotnet6" value="https://pkgs.dev.azure.com/dnceng/public/_packaging/dotnet6/nuget/v3/index.json" />
    <add key="dotnet6-transport" value="https://pkgs.dev.azure.com/dnceng/public/_packaging/dotnet6-transport/nuget/v3/index.json" />
    <add key="dotnet7" value="https://pkgs.dev.azure.com/dnceng/public/_packaging/dotnet7/nuget/v3/index.json" />
    <add key="dotnet7-transport" value="https://pkgs.dev.azure.com/dnceng/public/_packaging/dotnet7-transport/nuget/v3/index.json" />
    <add key="dotnet8" value="https://pkgs.dev.azure.com/dnceng/public/_packaging/dotnet8/nuget/v3/index.json" />
    <add key="dotnet8-transport" value="https://pkgs.dev.azure.com/dnceng/public/_packaging/dotnet8-transport/nuget/v3/index.json" />
    <add key="dotnet8-workloads" value="https://pkgs.dev.azure.com/dnceng/public/_packaging/dotnet8-workloads/nuget/v3/index.json" />
    <add key="dotnet9" value="https://pkgs.dev.azure.com/dnceng/public/_packaging/dotnet9/nuget/v3/index.json" />
    <add key="dotnet9-transport" value="https://pkgs.dev.azure.com/dnceng/public/_packaging/dotnet9-transport/nuget/v3/index.json" />
    <add key="dotnet10" value="https://pkgs.dev.azure.com/dnceng/public/_packaging/dotnet10/nuget/v3/index.json" />
    <add key="dotnet10-transport" value="https://pkgs.dev.azure.com/dnceng/public/_packaging/dotnet10-transport/nuget/v3/index.json" />
    <add key="dotnet-public" value="https://pkgs.dev.azure.com/dnceng/public/_packaging/dotnet-public/nuget/v3/index.json" />
    <add key="dotnet-eng" value="https://pkgs.dev.azure.com/dnceng/public/_packaging/dotnet-eng/nuget/v3/index.json" />
    <add key="dotnet-tools" value="https://pkgs.dev.azure.com/dnceng/public/_packaging/dotnet-tools/nuget/v3/index.json" />
    <add key="dotnet-tools-transport" value="https://pkgs.dev.azure.com/dnceng/public/_packaging/dotnet-tools-transport/nuget/v3/index.json" />
    <add key="dotnet-libraries" value="https://pkgs.dev.azure.com/dnceng/public/_packaging/dotnet-libraries/nuget/v3/index.json" />
    <add key="dotnet-libraries-transport" value="https://pkgs.dev.azure.com/dnceng/public/_packaging/dotnet-libraries-transport/nuget/v3/index.json" />
    <add key="vssdk" value="https://pkgs.dev.azure.com/azure-public/vside/_packaging/vssdk/nuget/v3/index.json" />
    <add key="vssdk-archived" value="https://pkgs.dev.azure.com/azure-public/vside/_packaging/vssdk-archived/nuget/v3/index.json" />
    <add key="vs-impl" value="https://pkgs.dev.azure.com/azure-public/vside/_packaging/vs-impl/nuget/v3/index.json" />
    <!-- Used for Rich Navigation indexing task -->
    <add key="richnav" value="https://pkgs.dev.azure.com/azure-public/vside/_packaging/vs-buildservices/nuget/v3/index.json" />
    <!-- mstest dependencies -->
    <add key="test-tools" value="https://pkgs.dev.azure.com/dnceng/public/_packaging/test-tools/nuget/v3/index.json" />
  </packageSources>
  <disabledPackageSources>
    <clear />
    <!--Begin: Package sources managed by Dependency Flow automation. Do not edit the sources below.-->
<<<<<<< HEAD
    <!--  Begin: Package sources from DotNet-msbuild-Trusted -->
    <!--  End: Package sources from DotNet-msbuild-Trusted -->
    <!--  Begin: Package sources from dotnet-templating -->
    <!--  End: Package sources from dotnet-templating -->
    <!--  Begin: Package sources from dotnet-aspnetcore -->
    <add key="darc-int-dotnet-aspnetcore-379bfc7" value="true" />
    <!--  End: Package sources from dotnet-aspnetcore -->
=======
>>>>>>> 0eb4fbce
    <!--  Begin: Package sources from dotnet-runtime -->
    <add key="darc-int-dotnet-runtime-3875b54" value="true" />
    <!--  End: Package sources from dotnet-runtime -->
<<<<<<< HEAD
    <!--  Begin: Package sources from dotnet-windowsdesktop -->
    <add key="darc-int-dotnet-windowsdesktop-c7cc0b3" value="true" />
    <!--  End: Package sources from dotnet-windowsdesktop -->
=======
>>>>>>> 0eb4fbce
    <!--End: Package sources managed by Dependency Flow automation. Do not edit the sources above.-->
  </disabledPackageSources>
</configuration><|MERGE_RESOLUTION|>--- conflicted
+++ resolved
@@ -5,32 +5,9 @@
     <!--Begin: Package sources managed by Dependency Flow automation. Do not edit the sources below.-->
     <!--  Begin: Package sources from dotnet-aspire -->
     <!--  End: Package sources from dotnet-aspire -->
-<<<<<<< HEAD
-    <!--  Begin: Package sources from dotnet-aspnetcore -->
-    <add key="darc-int-dotnet-aspnetcore-379bfc7" value="https://pkgs.dev.azure.com/dnceng/internal/_packaging/darc-int-dotnet-aspnetcore-379bfc7b/nuget/v3/index.json" />
-    <!--  End: Package sources from dotnet-aspnetcore -->
-    <!--  Begin: Package sources from dotnet-emsdk -->
-    <add key="darc-pub-dotnet-emsdk-e3d8e8e" value="https://pkgs.dev.azure.com/dnceng/public/_packaging/darc-pub-dotnet-emsdk-e3d8e8ea/nuget/v3/index.json" />
-    <!--  End: Package sources from dotnet-emsdk -->
-    <!--  Begin: Package sources from DotNet-msbuild-Trusted -->
-    <add key="darc-pub-DotNet-msbuild-Trusted-c95bb4f" value="https://pkgs.dev.azure.com/dnceng/public/_packaging/darc-pub-DotNet-msbuild-Trusted-c95bb4f6/nuget/v3/index.json" />
-    <!--  End: Package sources from DotNet-msbuild-Trusted -->
-    <!--  Begin: Package sources from dotnet-roslyn-analyzers -->
-    <!--  End: Package sources from dotnet-roslyn-analyzers -->
-=======
->>>>>>> 0eb4fbce
     <!--  Begin: Package sources from dotnet-runtime -->
     <add key="darc-int-dotnet-runtime-3875b54" value="https://pkgs.dev.azure.com/dnceng/internal/_packaging/darc-int-dotnet-runtime-3875b54e/nuget/v3/index.json" />
     <!--  End: Package sources from dotnet-runtime -->
-<<<<<<< HEAD
-    <!--  Begin: Package sources from dotnet-templating -->
-    <add key="darc-pub-dotnet-templating-d23a2ad" value="https://pkgs.dev.azure.com/dnceng/public/_packaging/darc-pub-dotnet-templating-d23a2ad2/nuget/v3/index.json" />
-    <!--  End: Package sources from dotnet-templating -->
-    <!--  Begin: Package sources from dotnet-windowsdesktop -->
-    <add key="darc-int-dotnet-windowsdesktop-c7cc0b3" value="https://pkgs.dev.azure.com/dnceng/internal/_packaging/darc-int-dotnet-windowsdesktop-c7cc0b3d/nuget/v3/index.json" />
-    <!--  End: Package sources from dotnet-windowsdesktop -->
-=======
->>>>>>> 0eb4fbce
     <!--End: Package sources managed by Dependency Flow automation. Do not edit the sources above.-->
     <add key="dotnet6" value="https://pkgs.dev.azure.com/dnceng/public/_packaging/dotnet6/nuget/v3/index.json" />
     <add key="dotnet6-transport" value="https://pkgs.dev.azure.com/dnceng/public/_packaging/dotnet6-transport/nuget/v3/index.json" />
@@ -60,25 +37,9 @@
   <disabledPackageSources>
     <clear />
     <!--Begin: Package sources managed by Dependency Flow automation. Do not edit the sources below.-->
-<<<<<<< HEAD
-    <!--  Begin: Package sources from DotNet-msbuild-Trusted -->
-    <!--  End: Package sources from DotNet-msbuild-Trusted -->
-    <!--  Begin: Package sources from dotnet-templating -->
-    <!--  End: Package sources from dotnet-templating -->
-    <!--  Begin: Package sources from dotnet-aspnetcore -->
-    <add key="darc-int-dotnet-aspnetcore-379bfc7" value="true" />
-    <!--  End: Package sources from dotnet-aspnetcore -->
-=======
->>>>>>> 0eb4fbce
     <!--  Begin: Package sources from dotnet-runtime -->
     <add key="darc-int-dotnet-runtime-3875b54" value="true" />
     <!--  End: Package sources from dotnet-runtime -->
-<<<<<<< HEAD
-    <!--  Begin: Package sources from dotnet-windowsdesktop -->
-    <add key="darc-int-dotnet-windowsdesktop-c7cc0b3" value="true" />
-    <!--  End: Package sources from dotnet-windowsdesktop -->
-=======
->>>>>>> 0eb4fbce
     <!--End: Package sources managed by Dependency Flow automation. Do not edit the sources above.-->
   </disabledPackageSources>
 </configuration>