--- conflicted
+++ resolved
@@ -19,18 +19,13 @@
     <add key="darc-int-dotnet-format-86f5186-1" value="https://pkgs.dev.azure.com/dnceng/internal/_packaging/darc-int-dotnet-format-86f5186d-1/nuget/v3/index.json" />
     <!--  End: Package sources from dotnet-format -->
     <!--  Begin: Package sources from dotnet-aspnetcore -->
-<<<<<<< HEAD
-=======
     <add key="darc-int-dotnet-aspnetcore-4757647" value="https://pkgs.dev.azure.com/dnceng/internal/_packaging/darc-int-dotnet-aspnetcore-47576478/nuget/v3/index.json" />
->>>>>>> 07eb260e
     <!--  End: Package sources from dotnet-aspnetcore -->
     <!--  Begin: Package sources from DotNet-msbuild-Trusted -->
     <!--  End: Package sources from DotNet-msbuild-Trusted -->
     <!--  Begin: Package sources from dotnet-roslyn-analyzers -->
     <!--  End: Package sources from dotnet-roslyn-analyzers -->
     <!--  Begin: Package sources from dotnet-runtime -->
-<<<<<<< HEAD
-=======
     <add key="darc-int-dotnet-runtime-e77011b" value="https://pkgs.dev.azure.com/dnceng/internal/_packaging/darc-int-dotnet-runtime-e77011b3/nuget/v3/index.json" />
     <add key="darc-int-dotnet-runtime-e77011b-5" value="https://pkgs.dev.azure.com/dnceng/internal/_packaging/darc-int-dotnet-runtime-e77011b3-5/nuget/v3/index.json" />
     <add key="darc-int-dotnet-runtime-e77011b-3" value="https://pkgs.dev.azure.com/dnceng/internal/_packaging/darc-int-dotnet-runtime-e77011b3-3/nuget/v3/index.json" />
@@ -43,16 +38,12 @@
     <add key="darc-int-dotnet-runtime-2aade6b-3" value="https://pkgs.dev.azure.com/dnceng/internal/_packaging/darc-int-dotnet-runtime-2aade6be-3/nuget/v3/index.json" />
     <add key="darc-int-dotnet-runtime-2aade6b-2" value="https://pkgs.dev.azure.com/dnceng/internal/_packaging/darc-int-dotnet-runtime-2aade6be-2/nuget/v3/index.json" />
     <add key="darc-int-dotnet-runtime-2aade6b-1" value="https://pkgs.dev.azure.com/dnceng/internal/_packaging/darc-int-dotnet-runtime-2aade6be-1/nuget/v3/index.json" />
->>>>>>> 07eb260e
     <!--  End: Package sources from dotnet-runtime -->
     <!--  Begin: Package sources from dotnet-templating -->
     <add key="darc-pub-dotnet-templating-50b07cb" value="https://pkgs.dev.azure.com/dnceng/public/_packaging/darc-pub-dotnet-templating-50b07cbd/nuget/v3/index.json" />
     <!--  End: Package sources from dotnet-templating -->
     <!--  Begin: Package sources from dotnet-windowsdesktop -->
-<<<<<<< HEAD
-=======
     <add key="darc-int-dotnet-windowsdesktop-d3e7d29" value="https://pkgs.dev.azure.com/dnceng/internal/_packaging/darc-int-dotnet-windowsdesktop-d3e7d292/nuget/v3/index.json" />
->>>>>>> 07eb260e
     <!--  End: Package sources from dotnet-windowsdesktop -->
     <!--  Begin: Package sources from dotnet-winforms -->
     <!--  End: Package sources from dotnet-winforms -->
@@ -79,10 +70,7 @@
     <!--  Begin: Package sources from dotnet-templating -->
     <!--  End: Package sources from dotnet-templating -->
     <!--  Begin: Package sources from dotnet-aspnetcore -->
-<<<<<<< HEAD
-=======
     <add key="darc-int-dotnet-aspnetcore-4757647" value="true" />
->>>>>>> 07eb260e
     <!--  Begin: Package sources from dotnet-emsdk -->
     <!--  End: Package sources from dotnet-emsdk -->
     <!--  Begin: Package sources from dotnet-format -->
@@ -98,10 +86,6 @@
     <!--  End: Package sources from dotnet-format -->
     <!--  End: Package sources from dotnet-aspnetcore -->
     <!--  Begin: Package sources from dotnet-runtime -->
-<<<<<<< HEAD
-    <!--  End: Package sources from dotnet-runtime -->
-    <!--  Begin: Package sources from dotnet-windowsdesktop -->
-=======
     <add key="darc-int-dotnet-runtime-2aade6b-1" value="true" />
     <add key="darc-int-dotnet-runtime-2aade6b-2" value="true" />
     <add key="darc-int-dotnet-runtime-2aade6b-3" value="true" />
@@ -117,7 +101,6 @@
     <!--  End: Package sources from dotnet-runtime -->
     <!--  Begin: Package sources from dotnet-windowsdesktop -->
     <add key="darc-int-dotnet-windowsdesktop-d3e7d29" value="true" />
->>>>>>> 07eb260e
     <!--  Begin: Package sources from dotnet-winforms -->
     <!--  End: Package sources from dotnet-winforms -->
     <!--  End: Package sources from dotnet-windowsdesktop -->
