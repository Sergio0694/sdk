--- conflicted
+++ resolved
@@ -46,10 +46,6 @@
     <!--  Begin: Package sources from dotnet-templating -->
     <!--  End: Package sources from dotnet-templating -->
     <!--  Begin: Package sources from dotnet-aspnetcore -->
-<<<<<<< HEAD
-    <!--  End: Package sources from dotnet-aspnetcore -->
-=======
->>>>>>> b34c85dd
     <!--  Begin: Package sources from DotNet-msbuild-Trusted -->
     <!--  End: Package sources from DotNet-msbuild-Trusted -->
     <!--  Begin: Package sources from dotnet-format -->
