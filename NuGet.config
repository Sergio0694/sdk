--- conflicted
+++ resolved
@@ -19,10 +19,6 @@
     <add key="darc-int-dotnet-aspnetcore-fa4d80b-1" value="https://pkgs.dev.azure.com/dnceng/internal/_packaging/darc-int-dotnet-aspnetcore-fa4d80b7-1/nuget/v3/index.json" />
     <!--  End: Package sources from dotnet-aspnetcore -->
     <!--  Begin: Package sources from DotNet-msbuild-Trusted -->
-<<<<<<< HEAD
-    <add key="darc-pub-DotNet-msbuild-Trusted-bb7294f-1" value="https://pkgs.dev.azure.com/dnceng/public/_packaging/darc-pub-DotNet-msbuild-Trusted-bb7294f7-1/nuget/v3/index.json" />
-=======
->>>>>>> b622d350
     <!--  End: Package sources from DotNet-msbuild-Trusted -->
     <!--  Begin: Package sources from dotnet-roslyn-analyzers -->
     <!--  End: Package sources from dotnet-roslyn-analyzers -->
@@ -73,12 +69,9 @@
     <!--  Begin: Package sources from DotNet-msbuild-Trusted -->
     <!--  End: Package sources from DotNet-msbuild-Trusted -->
     <!--  Begin: Package sources from dotnet-format -->
-<<<<<<< HEAD
-=======
     <add key="darc-int-dotnet-format-2e56b0d-1" value="true" />
     <add key="darc-int-dotnet-format-2e56b0d-2" value="true" />
     <add key="darc-int-dotnet-format-2e56b0d" value="true" />
->>>>>>> b622d350
     <!--  End: Package sources from dotnet-format -->
     <!--  End: Package sources from dotnet-aspnetcore -->
     <!--  Begin: Package sources from dotnet-runtime -->
