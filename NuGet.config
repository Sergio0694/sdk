--- conflicted
+++ resolved
@@ -7,20 +7,12 @@
     <add key="darc-pub-dotnet-emsdk-2b0cca8" value="https://pkgs.dev.azure.com/dnceng/public/_packaging/darc-pub-dotnet-emsdk-2b0cca8a/nuget/v3/index.json" />
     <!--  End: Package sources from dotnet-emsdk -->
     <!--  Begin: Package sources from dotnet-format -->
-<<<<<<< HEAD
-    <add key="darc-pub-dotnet-format-c7e5d39" value="https://pkgs.dev.azure.com/dnceng/public/_packaging/darc-pub-dotnet-format-c7e5d39b/nuget/v3/index.json" />
-=======
     <add key="darc-pub-dotnet-format-64cbc6c" value="https://pkgs.dev.azure.com/dnceng/public/_packaging/darc-pub-dotnet-format-64cbc6c3/nuget/v3/index.json" />
->>>>>>> 0abe621f
     <!--  End: Package sources from dotnet-format -->
     <!--  Begin: Package sources from dotnet-aspnetcore -->
     <add key="darc-int-dotnet-aspnetcore-fa4d80b" value="https://pkgs.dev.azure.com/dnceng/internal/_packaging/darc-int-dotnet-aspnetcore-fa4d80b7/nuget/v3/index.json" />
     <!--  End: Package sources from dotnet-aspnetcore -->
     <!--  Begin: Package sources from DotNet-msbuild-Trusted -->
-<<<<<<< HEAD
-    <add key="darc-int-DotNet-msbuild-Trusted-27f9d42" value="https://pkgs.dev.azure.com/dnceng/internal/_packaging/darc-int-DotNet-msbuild-Trusted-27f9d42f/nuget/v3/index.json" />
-=======
->>>>>>> 0abe621f
     <!--  End: Package sources from DotNet-msbuild-Trusted -->
     <!--  Begin: Package sources from dotnet-roslyn-analyzers -->
     <!--  End: Package sources from dotnet-roslyn-analyzers -->
@@ -59,25 +51,12 @@
     <!--  End: Package sources from dotnet-templating -->
     <!--  Begin: Package sources from dotnet-aspnetcore -->
     <add key="darc-int-dotnet-aspnetcore-fa4d80b" value="true" />
-<<<<<<< HEAD
-    <!--  End: Package sources from dotnet-aspnetcore -->
-    <!--  Begin: Package sources from DotNet-msbuild-Trusted -->
-    <add key="darc-int-DotNet-msbuild-Trusted-27f9d42" value="true" />
-    <!--  End: Package sources from DotNet-msbuild-Trusted -->
-    <!--  Begin: Package sources from dotnet-emsdk -->
-    <!--  End: Package sources from dotnet-emsdk -->
-    <!--  Begin: Package sources from dotnet-format -->
-    <add key="darc-int-dotnet-format-6512c54-1" value="true" />
-    <add key="darc-int-dotnet-format-6512c54-2" value="true" />
-    <add key="darc-int-dotnet-format-6512c54" value="true" />
-=======
     <!--  Begin: Package sources from DotNet-msbuild-Trusted -->
     <!--  End: Package sources from DotNet-msbuild-Trusted -->
     <!--  Begin: Package sources from dotnet-format -->
     <add key="darc-int-dotnet-format-2e56b0d-1" value="true" />
     <add key="darc-int-dotnet-format-2e56b0d-2" value="true" />
     <add key="darc-int-dotnet-format-2e56b0d" value="true" />
->>>>>>> 0abe621f
     <!--  End: Package sources from dotnet-format -->
     <!--  End: Package sources from dotnet-aspnetcore -->
     <!--  Begin: Package sources from dotnet-runtime -->
