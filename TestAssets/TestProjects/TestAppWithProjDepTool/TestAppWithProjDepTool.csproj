<Project Sdk="Microsoft.NET.Sdk">
  <Import Project="$([MSBuild]::GetDirectoryNameOfFileAbove($(MSBuildThisFileDirectory), testAsset.props))\testAsset.props" />

  <PropertyGroup>
    <OutputType>Exe</OutputType>
<<<<<<< HEAD
    <TargetFramework>netcoreapp2.0</TargetFramework>
=======
    <TargetFramework>netcoreapp2.2</TargetFramework>
>>>>>>> f45acc5e
    <RestoreAdditionalProjectSources Condition="'$(TEST_PACKAGES)' != ''">$(TEST_PACKAGES)</RestoreAdditionalProjectSources>
  </PropertyGroup>

  <ItemGroup>
    <PackageReference Include="dotnet-portable" Version="1.0.0" >
      <PrivateAssets>All</PrivateAssets>
    </PackageReference>
  </ItemGroup>

  <ItemGroup>
    <DotNetCliToolReference Include="dotnet-dependency-tool-invoker" Version="1.0.0-*" />
  </ItemGroup>
</Project><|MERGE_RESOLUTION|>--- conflicted
+++ resolved
@@ -3,11 +3,7 @@
 
   <PropertyGroup>
     <OutputType>Exe</OutputType>
-<<<<<<< HEAD
-    <TargetFramework>netcoreapp2.0</TargetFramework>
-=======
     <TargetFramework>netcoreapp2.2</TargetFramework>
->>>>>>> f45acc5e
     <RestoreAdditionalProjectSources Condition="'$(TEST_PACKAGES)' != ''">$(TEST_PACKAGES)</RestoreAdditionalProjectSources>
   </PropertyGroup>
 
