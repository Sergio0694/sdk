--- conflicted
+++ resolved
@@ -112,11 +112,7 @@
   </PropertyGroup>
   <PropertyGroup>
     <!-- Dependencies from https://github.com/dotnet/format -->
-<<<<<<< HEAD
-    <dotnetformatVersion>8.3.525702</dotnetformatVersion>
-=======
     <dotnetformatVersion>8.0.511601</dotnetformatVersion>
->>>>>>> 5c2ea734
   </PropertyGroup>
   <PropertyGroup>
     <!-- Dependencies from https://github.com/dotnet/roslyn-analyzers -->
