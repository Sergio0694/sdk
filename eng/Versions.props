<?xml version="1.0" encoding="utf-8"?>
<!-- Copyright (c) .NET Foundation and contributors. All rights reserved. Licensed under the MIT license. See License.txt in the project root for full license information. -->
<Project DefaultTargets="Build" xmlns="http://schemas.microsoft.com/developer/msbuild/2003">
  <PropertyGroup>
    <MSBuildAllProjects>$(MSBuildAllProjects);$(MSBuildThisFileFullPath)</MSBuildAllProjects>
  </PropertyGroup>
  <!-- Opt out of certain Arcade features -->
  <PropertyGroup>
    <UsingToolNetFrameworkReferenceAssemblies>true</UsingToolNetFrameworkReferenceAssemblies>
  </PropertyGroup>
  <!-- Repo Version Information -->
  <PropertyGroup>
<<<<<<< HEAD
    <VersionPrefix>6.0.112</VersionPrefix>
=======
    <VersionPrefix>6.0.307</VersionPrefix>
>>>>>>> 05ba0d10
    <PreReleaseVersionLabel>servicing</PreReleaseVersionLabel>
    <!-- Enable to remove prerelease label. -->
    <StabilizePackageVersion Condition="'$(StabilizePackageVersion)' == ''">true</StabilizePackageVersion>
    <DotNetFinalVersionKind Condition="'$(StabilizePackageVersion)' == 'true'">release</DotNetFinalVersionKind>
  </PropertyGroup>
  <!-- Production Dependencies -->
  <PropertyGroup>
    <MicrosoftBuildVersion>15.4.8</MicrosoftBuildVersion>
    <MicrosoftBuildFrameworkVersion>15.4.8</MicrosoftBuildFrameworkVersion>
    <MicrosoftBuildUtilitiesCoreVersion>15.4.8</MicrosoftBuildUtilitiesCoreVersion>
    <MicrosoftCssParserVersion>1.0.0-20200708.1</MicrosoftCssParserVersion>
    <MicrosoftApplicationInsightsPackageVersion>2.20.0</MicrosoftApplicationInsightsPackageVersion>
    <NETStandardLibraryNETFrameworkVersion>2.0.1-servicing-26011-01</NETStandardLibraryNETFrameworkVersion>
    <NewtonsoftJsonPackageVersion>13.0.1</NewtonsoftJsonPackageVersion>
    <NewtonsoftJsonVersion>$(NewtonsoftJsonPackageVersion)</NewtonsoftJsonVersion>
    <SystemDiagnosticsFileVersionInfoVersion>4.0.0</SystemDiagnosticsFileVersionInfoVersion>
    <SystemReflectionMetadataVersion>5.0.0</SystemReflectionMetadataVersion>
    <MicrosoftDotNetSignToolVersion>6.0.0-beta.22517.1</MicrosoftDotNetSignToolVersion>
    <MicrosoftWebXdtPackageVersion>3.1.0</MicrosoftWebXdtPackageVersion>
    <SystemSecurityCryptographyProtectedDataPackageVersion>6.0.0</SystemSecurityCryptographyProtectedDataPackageVersion>
    <SystemCollectionsSpecializedPackageVersion>4.3.0</SystemCollectionsSpecializedPackageVersion>
    <SystemXmlXmlDocumentPackageVersion>4.3.0</SystemXmlXmlDocumentPackageVersion>
    <WebDeploymentPackageVersion>4.0.5</WebDeploymentPackageVersion>
    <SystemTextJsonVersion>6.0.0</SystemTextJsonVersion>
    <SystemReflectionMetadataLoadContextVersion>6.0.0</SystemReflectionMetadataLoadContextVersion>
    <SystemManagementPackageVersion>4.6.0</SystemManagementPackageVersion>
    <SystemCommandLineVersion>2.0.0-beta3.22220.1</SystemCommandLineVersion>
    <MicrosoftDeploymentDotNetReleasesVersion>1.0.0-preview5.1.22263.1</MicrosoftDeploymentDotNetReleasesVersion>
    <MicrosoftVisualStudioSetupConfigurationInteropVersion>3.0.4496</MicrosoftVisualStudioSetupConfigurationInteropVersion>
  </PropertyGroup>
  <PropertyGroup>
    <!-- Dependencies from https://github.com/dotnet/runtime -->
    <MicrosoftNETCoreAppRefPackageVersion>6.0.10</MicrosoftNETCoreAppRefPackageVersion>
    <VSRedistCommonNetCoreSharedFrameworkx6460PackageVersion>6.0.10-servicing.22476.5</VSRedistCommonNetCoreSharedFrameworkx6460PackageVersion>
    <MicrosoftNETCoreAppRuntimewinx64PackageVersion>6.0.10</MicrosoftNETCoreAppRuntimewinx64PackageVersion>
    <MicrosoftNETCoreAppRuntimePackageVersion>$(MicrosoftNETCoreAppRuntimewinx64PackageVersion)</MicrosoftNETCoreAppRuntimePackageVersion>
    <MicrosoftExtensionsDependencyModelPackageVersion>6.0.0</MicrosoftExtensionsDependencyModelPackageVersion>
    <MicrosoftNETCoreDotNetHostResolverPackageVersion>6.0.10</MicrosoftNETCoreDotNetHostResolverPackageVersion>
    <MicrosoftNETHostModelVersion>6.0.10-servicing.22476.5</MicrosoftNETHostModelVersion>
    <MicrosoftExtensionsFileSystemGlobbingPackageVersion>6.0.0-preview.7.21363.9</MicrosoftExtensionsFileSystemGlobbingPackageVersion>
    <SystemServiceProcessServiceControllerVersion>6.0.0</SystemServiceProcessServiceControllerVersion>
  </PropertyGroup>
  <PropertyGroup>
    <!-- Dependencies from https://github.com/nuget/nuget.client -->
    <NuGetBuildTasksPackageVersion>6.2.2-rc.1</NuGetBuildTasksPackageVersion>
    <NuGetBuildTasksConsolePackageVersion>$(NuGetBuildTasksPackageVersion)</NuGetBuildTasksConsolePackageVersion>
    <NuGetLocalizationPackageVersion>6.0.0</NuGetLocalizationPackageVersion>
    <NuGetBuildTasksPackPackageVersion>$(NuGetBuildTasksPackageVersion)</NuGetBuildTasksPackPackageVersion>
    <NuGetCommandLineXPlatPackageVersion>$(NuGetBuildTasksPackageVersion)</NuGetCommandLineXPlatPackageVersion>
    <NuGetProjectModelPackageVersion>$(NuGetBuildTasksPackageVersion)</NuGetProjectModelPackageVersion>
    <MicrosoftBuildNuGetSdkResolverPackageVersion>6.2.2-rc.1</MicrosoftBuildNuGetSdkResolverPackageVersion>
    <NuGetCommonPackageVersion>$(NuGetBuildTasksPackageVersion)</NuGetCommonPackageVersion>
    <NuGetConfigurationPackageVersion>$(NuGetBuildTasksPackageVersion)</NuGetConfigurationPackageVersion>
    <NuGetFrameworksPackageVersion>$(NuGetBuildTasksPackageVersion)</NuGetFrameworksPackageVersion>
    <NuGetPackagingPackageVersion>$(NuGetBuildTasksPackageVersion)</NuGetPackagingPackageVersion>
    <NuGetVersioningPackageVersion>$(NuGetBuildTasksPackageVersion)</NuGetVersioningPackageVersion>
    <NuGetPackagingVersion>$(NuGetPackagingPackageVersion)</NuGetPackagingVersion>
    <NuGetProjectModelVersion>$(NuGetProjectModelPackageVersion)</NuGetProjectModelVersion>
  </PropertyGroup>
  <PropertyGroup>
    <!-- Dependencies from https://github.com/Microsoft/vstest -->
    <MicrosoftNETTestSdkPackageVersion>17.2.0-release-20220408-11</MicrosoftNETTestSdkPackageVersion>
    <MicrosoftTestPlatformCLIPackageVersion>$(MicrosoftNETTestSdkPackageVersion)</MicrosoftTestPlatformCLIPackageVersion>
    <MicrosoftTestPlatformBuildPackageVersion>$(MicrosoftNETTestSdkPackageVersion)</MicrosoftTestPlatformBuildPackageVersion>
  </PropertyGroup>
  <PropertyGroup>
    <!-- Dependencies from https://github.com/mono/linker -->
    <MicrosoftNETILLinkTasksPackageVersion>6.0.200-1.22219.3</MicrosoftNETILLinkTasksPackageVersion>
    <MicrosoftNETILLinkAnalyzerPackageVersion>$(MicrosoftNETILLinkTasksPackageVersion)</MicrosoftNETILLinkAnalyzerPackageVersion>
  </PropertyGroup>
  <PropertyGroup>
    <!-- Dependencies from https://github.com/dotnet/runtime -->
    <SystemCodeDomPackageVersion>6.0.0</SystemCodeDomPackageVersion>
    <SystemTextEncodingCodePagesPackageVersion>6.0.0</SystemTextEncodingCodePagesPackageVersion>
    <SystemSecurityCryptographyProtectedDataPackageVersion>5.0.0-preview.7.20364.11</SystemSecurityCryptographyProtectedDataPackageVersion>
    <SystemResourcesExtensionsPackageVersion>6.0.0</SystemResourcesExtensionsPackageVersion>
  </PropertyGroup>
  <PropertyGroup>
    <!-- Dependencies from https://github.com/dotnet/format -->
    <dotnetformatVersion>6.3.322007</dotnetformatVersion>
  </PropertyGroup>
  <PropertyGroup>
    <!-- Dependencies from https://github.com/dotnet/roslyn-analyzers -->
    <MicrosoftCodeAnalysisNetAnalyzersVersion>6.0.0</MicrosoftCodeAnalysisNetAnalyzersVersion>
  </PropertyGroup>
  <PropertyGroup>
    <!-- Dependencies from https://github.com/Microsoft/msbuild -->
    <MicrosoftBuildPackageVersion>17.2.2</MicrosoftBuildPackageVersion>
    <MicrosoftBuildFrameworkPackageVersion>$(MicrosoftBuildPackageVersion)</MicrosoftBuildFrameworkPackageVersion>
    <MicrosoftBuildRuntimePackageVersion>$(MicrosoftBuildPackageVersion)</MicrosoftBuildRuntimePackageVersion>
    <MicrosoftBuildLocalizationPackageVersion>17.2.2-preview-22463-08</MicrosoftBuildLocalizationPackageVersion>
    <MicrosoftBuildUtilitiesCorePackageVersion>$(MicrosoftBuildPackageVersion)</MicrosoftBuildUtilitiesCorePackageVersion>
    <MicrosoftBuildTasksCorePackageVersion>$(MicrosoftBuildPackageVersion)</MicrosoftBuildTasksCorePackageVersion>
    <MicrosoftBuildVersion>$(MicrosoftBuildPackageVersion)</MicrosoftBuildVersion>
    <MicrosoftBuildFrameworkVersion>$(MicrosoftBuildFrameworkPackageVersion)</MicrosoftBuildFrameworkVersion>
    <MicrosoftBuildUtilitiesCoreVersion>$(MicrosoftBuildUtilitiesCorePackageVersion)</MicrosoftBuildUtilitiesCoreVersion>
    <MicrosoftBuildTasksCoreVersion>$(MicrosoftBuildTasksCorePackageVersion)</MicrosoftBuildTasksCoreVersion>
    <FSharpBuildVersion>$(MicrosoftBuildPackageVersion)</FSharpBuildVersion>
  </PropertyGroup>
  <PropertyGroup>
    <!-- Dependencies from https://github.com/dotnet/templating -->
    <MicrosoftTemplateEngineCliPackageVersion>6.0.305-servicing.22476.20</MicrosoftTemplateEngineCliPackageVersion>
    <MicrosoftTemplateEngineAbstractionsPackageVersion>6.0.305</MicrosoftTemplateEngineAbstractionsPackageVersion>
    <MicrosoftTemplateEngineOrchestratorRunnableProjectsPackageVersion>6.0.305</MicrosoftTemplateEngineOrchestratorRunnableProjectsPackageVersion>
    <MicrosoftTemplateEngineUtilsPackageVersion>6.0.305</MicrosoftTemplateEngineUtilsPackageVersion>
    <MicrosoftTemplateSearchCommonPackageVersion>6.0.305</MicrosoftTemplateSearchCommonPackageVersion>
  </PropertyGroup>
  <PropertyGroup>
    <!-- Dependencies from https://github.com/Microsoft/visualfsharp -->
    <MicrosoftFSharpCompilerPackageVersion>12.0.4-beta.22329.1</MicrosoftFSharpCompilerPackageVersion>
  </PropertyGroup>
  <PropertyGroup>
    <!-- Dependencies from https://github.com/dotnet/roslyn -->
    <MicrosoftNetCompilersToolsetPackageVersion>4.2.0-4.22220.5</MicrosoftNetCompilersToolsetPackageVersion>
    <MicrosoftCodeAnalysisPackageVersion>4.2.0-4.22220.5</MicrosoftCodeAnalysisPackageVersion>
    <MicrosoftCodeAnalysisCSharpPackageVersion>4.2.0-4.22220.5</MicrosoftCodeAnalysisCSharpPackageVersion>
    <MicrosoftCodeAnalysisCSharpFeaturesPackageVersion>4.2.0-4.22220.5</MicrosoftCodeAnalysisCSharpFeaturesPackageVersion>
    <MicrosoftCodeAnalysisWorkspacesMSBuildPackageVersion>4.2.0-4.22220.5</MicrosoftCodeAnalysisWorkspacesMSBuildPackageVersion>
    <MicrosoftCodeAnalysisCSharpWorkspacesPackageVersion>4.2.0-4.22220.5</MicrosoftCodeAnalysisCSharpWorkspacesPackageVersion>
  </PropertyGroup>
  <PropertyGroup>
    <!-- Dependencies from https://github.com/aspnet/AspNetCore -->
    <MicrosoftAspNetCoreDeveloperCertificatesXPlatPackageVersion>6.0.10-servicing.22476.17</MicrosoftAspNetCoreDeveloperCertificatesXPlatPackageVersion>
    <MicrosoftAspNetCoreComponentsAnalyzersPackageVersion>6.0.10</MicrosoftAspNetCoreComponentsAnalyzersPackageVersion>
    <MicrosoftAspNetCoreMvcAnalyzersPackageVersion>6.0.10-servicing.22476.17</MicrosoftAspNetCoreMvcAnalyzersPackageVersion>
    <MicrosoftAspNetCoreMvcApiAnalyzersPackageVersion>6.0.10-servicing.22476.17</MicrosoftAspNetCoreMvcApiAnalyzersPackageVersion>
    <MicrosoftAspNetCoreAnalyzersPackageVersion>6.0.10-servicing.22476.17</MicrosoftAspNetCoreAnalyzersPackageVersion>
    <MicrosoftAspNetCoreTestHostPackageVersion>6.0.10</MicrosoftAspNetCoreTestHostPackageVersion>
    <MicrosoftAspNetCoreMvcRazorExtensionsToolingInternalPackageVersion>6.0.3-1.22213.1</MicrosoftAspNetCoreMvcRazorExtensionsToolingInternalPackageVersion>
    <MicrosoftCodeAnalysisRazorToolingInternalVersion>6.0.3-1.22213.1</MicrosoftCodeAnalysisRazorToolingInternalVersion>
    <MicrosoftAspNetCoreRazorSourceGeneratorToolingInternalPackageVersion>6.0.3-1.22213.1</MicrosoftAspNetCoreRazorSourceGeneratorToolingInternalPackageVersion>
  </PropertyGroup>
  <PropertyGroup>
    <!-- Dependencies from https://github.com/dotnet/wpf -->
    <MicrosoftNETSdkWindowsDesktopPackageVersion>6.0.10-servicing.22476.4</MicrosoftNETSdkWindowsDesktopPackageVersion>
  </PropertyGroup>
  <PropertyGroup>
    <!-- Dependencies from https://github.com/dotnet/windowsdesktop -->
    <VSRedistCommonWindowsDesktopSharedFrameworkx6460PackageVersion>6.0.10-servicing.22476.6</VSRedistCommonWindowsDesktopSharedFrameworkx6460PackageVersion>
  </PropertyGroup>
  <PropertyGroup Label="Manually updated">
    <!-- Dependencies from https://github.com/microsoft/MSBuildLocator -->
    <MicrosoftBuildLocatorPackageVersion>1.4.1</MicrosoftBuildLocatorPackageVersion>
    <MicrosoftCodeAnalysisCSharpAnalyzerPinnedVersionPackageVersion>4.0.1</MicrosoftCodeAnalysisCSharpAnalyzerPinnedVersionPackageVersion>
  </PropertyGroup>
  <PropertyGroup>
    <!-- Dependencies from https://github.com/dotnet/xliff-tasks -->
    <MicrosoftDotNetXliffTasksVersion>1.0.0-beta.21431.1</MicrosoftDotNetXliffTasksVersion>
  </PropertyGroup>
  <!-- Get .NET Framework reference assemblies from NuGet packages -->
  <PropertyGroup>
    <UsingToolNetFrameworkReferenceAssemblies>true</UsingToolNetFrameworkReferenceAssemblies>
  </PropertyGroup>
  <!-- Test Dependencies -->
  <PropertyGroup>
    <FluentAssertionsVersion>4.19.2</FluentAssertionsVersion>
    <FluentAssertionsJsonVersion>4.19.0</FluentAssertionsJsonVersion>
    <MicrosoftDotNetXUnitExtensionsVersion>6.0.0-beta.22517.1</MicrosoftDotNetXUnitExtensionsVersion>
    <MoqPackageVersion>4.8.2</MoqPackageVersion>
    <MicrosoftDotNetInstallerWindowsSecurityTestDataPackageVersion>6.0.0-beta.22262.1</MicrosoftDotNetInstallerWindowsSecurityTestDataPackageVersion>
  </PropertyGroup>
  <PropertyGroup>
    <ExeExtension>.exe</ExeExtension>
    <ExeExtension Condition=" '$(OS)' != 'Windows_NT' ">
    </ExeExtension>
    <_DotNetHiveRoot>$(DOTNET_INSTALL_DIR)</_DotNetHiveRoot>
    <_DotNetHiveRoot Condition="'$(_DotNetHiveRoot)' == ''">$(RepoRoot).dotnet/</_DotNetHiveRoot>
    <_DotNetHiveRoot Condition="!HasTrailingSlash('$(_DotNetHiveRoot)')">$(_DotNetHiveRoot)/</_DotNetHiveRoot>
    <DotNetExe>$(_DotNetHiveRoot)dotnet$(ExeExtension)</DotNetExe>
  </PropertyGroup>
</Project><|MERGE_RESOLUTION|>--- conflicted
+++ resolved
@@ -10,11 +10,7 @@
   </PropertyGroup>
   <!-- Repo Version Information -->
   <PropertyGroup>
-<<<<<<< HEAD
-    <VersionPrefix>6.0.112</VersionPrefix>
-=======
     <VersionPrefix>6.0.307</VersionPrefix>
->>>>>>> 05ba0d10
     <PreReleaseVersionLabel>servicing</PreReleaseVersionLabel>
     <!-- Enable to remove prerelease label. -->
     <StabilizePackageVersion Condition="'$(StabilizePackageVersion)' == ''">true</StabilizePackageVersion>
