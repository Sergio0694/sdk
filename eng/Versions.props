<?xml version="1.0" encoding="utf-8"?>
<!-- Copyright (c) .NET Foundation and contributors. All rights reserved. Licensed under the MIT license. See License.txt in the project root for full license information. -->
<Project DefaultTargets="Build" xmlns="http://schemas.microsoft.com/developer/msbuild/2003">
  <PropertyGroup>
    <MSBuildAllProjects>$(MSBuildAllProjects);$(MSBuildThisFileFullPath)</MSBuildAllProjects>
  </PropertyGroup>
  <!-- Opt out of certain Arcade features -->
  <PropertyGroup>
    <UsingToolNetFrameworkReferenceAssemblies>true</UsingToolNetFrameworkReferenceAssemblies>
    <UsingToolMicrosoftNetCompilers>true</UsingToolMicrosoftNetCompilers>
  </PropertyGroup>
  <!-- Repo Version Information -->
  <PropertyGroup>
<<<<<<< HEAD
    <VersionPrefix>8.0.115</VersionPrefix>
=======
    <VersionPrefix>8.0.311</VersionPrefix>
    <WorkloadsFeatureBand>8.0.300</WorkloadsFeatureBand>
>>>>>>> 83f0e0b2
    <!-- Enable to remove prerelease label. -->
    <StabilizePackageVersion Condition="'$(StabilizePackageVersion)' == ''">true</StabilizePackageVersion>
    <DotNetFinalVersionKind Condition="'$(StabilizePackageVersion)' == 'true'">release</DotNetFinalVersionKind>
    <!-- Calculate prerelease label -->
    <PreReleaseVersionLabel Condition="'$(StabilizePackageVersion)' != 'true'">preview</PreReleaseVersionLabel>
    <PreReleaseVersionLabel Condition="'$(StabilizePackageVersion)' == 'true' and $(VersionPrefix.EndsWith('00'))">rtm</PreReleaseVersionLabel>
    <PreReleaseVersionLabel Condition="'$(StabilizePackageVersion)' == 'true' and !$(VersionPrefix.EndsWith('00'))">servicing</PreReleaseVersionLabel>
    <PreReleaseVersionIteration Condition="'$(StabilizePackageVersion)' != 'true'">
    </PreReleaseVersionIteration>
    <MicrosoftIORedistPackageVersion>6.0.1</MicrosoftIORedistPackageVersion>
  </PropertyGroup>
  <!-- Production Dependencies -->
  <PropertyGroup>
    <MicrosoftCssParserVersion>1.0.0-20230414.1</MicrosoftCssParserVersion>
    <MicrosoftApplicationInsightsPackageVersion>2.21.0</MicrosoftApplicationInsightsPackageVersion>
    <NETStandardLibraryNETFrameworkVersion>2.0.1-servicing-26011-01</NETStandardLibraryNETFrameworkVersion>
    <NETStandardLibraryVersion>2.0.3</NETStandardLibraryVersion>
    <NewtonsoftJsonPackageVersion>13.0.3</NewtonsoftJsonPackageVersion>
    <SystemDataSqlClientPackageVersion>4.8.6</SystemDataSqlClientPackageVersion>
    <StyleCopAnalyzersPackageVersion>1.2.0-beta.435</StyleCopAnalyzersPackageVersion>
    <SystemCollectionsImmutablePackageVersion>7.0.0</SystemCollectionsImmutablePackageVersion>
    <SystemDiagnosticsFileVersionInfoVersion>4.0.0</SystemDiagnosticsFileVersionInfoVersion>
    <SystemReflectionMetadataVersion>7.0.0</SystemReflectionMetadataVersion>
    <MicrosoftDotNetSignToolVersion>8.0.0-beta.25114.5</MicrosoftDotNetSignToolVersion>
    <MicrosoftWebXdtPackageVersion>7.0.0-preview.22423.2</MicrosoftWebXdtPackageVersion>
    <SystemSecurityCryptographyProtectedDataPackageVersion>8.0.0</SystemSecurityCryptographyProtectedDataPackageVersion>
    <SystemCollectionsSpecializedPackageVersion>4.3.0</SystemCollectionsSpecializedPackageVersion>
    <SystemXmlXmlDocumentPackageVersion>4.3.0</SystemXmlXmlDocumentPackageVersion>
    <WebDeploymentPackageVersion>4.0.5</WebDeploymentPackageVersion>
    <SystemReflectionMetadataLoadContextVersion>8.0.1</SystemReflectionMetadataLoadContextVersion>
    <SystemManagementPackageVersion>4.6.0</SystemManagementPackageVersion>
    <SystemCommandLineVersion>2.0.0-beta4.23307.1</SystemCommandLineVersion>
    <MicrosoftDeploymentDotNetReleasesVersion>2.0.0-rtm.1.25064.1</MicrosoftDeploymentDotNetReleasesVersion>
    <MicrosoftVisualStudioSetupConfigurationInteropVersion>3.2.2146</MicrosoftVisualStudioSetupConfigurationInteropVersion>
    <MicrosoftWindowsCsWin32PackageVersion>0.3.49-beta</MicrosoftWindowsCsWin32PackageVersion>
  </PropertyGroup>
  <PropertyGroup>
    <!-- Dependencies from https://github.com/dotnet/runtime -->
    <MicrosoftNETCoreAppRefPackageVersion>8.0.13</MicrosoftNETCoreAppRefPackageVersion>
    <VSRedistCommonNetCoreSharedFrameworkx6480PackageVersion>8.0.13-servicing.25066.9</VSRedistCommonNetCoreSharedFrameworkx6480PackageVersion>
    <MicrosoftNETCoreAppRuntimewinx64PackageVersion>8.0.13</MicrosoftNETCoreAppRuntimewinx64PackageVersion>
    <MicrosoftNETCoreAppRuntimePackageVersion>$(MicrosoftNETCoreAppRuntimewinx64PackageVersion)</MicrosoftNETCoreAppRuntimePackageVersion>
    <MicrosoftExtensionsDependencyModelPackageVersion>8.0.2</MicrosoftExtensionsDependencyModelPackageVersion>
    <MicrosoftNETCoreDotNetHostResolverPackageVersion>8.0.13</MicrosoftNETCoreDotNetHostResolverPackageVersion>
    <MicrosoftNETHostModelVersion>8.0.13-servicing.25066.9</MicrosoftNETHostModelVersion>
    <MicrosoftExtensionsFileSystemGlobbingPackageVersion>8.0.0</MicrosoftExtensionsFileSystemGlobbingPackageVersion>
    <MicrosoftExtensionsDependencyModelVersion>$(MicrosoftExtensionsDependencyModelPackageVersion)</MicrosoftExtensionsDependencyModelVersion>
    <MicrosoftExtensionsLoggingVersion>8.0.1</MicrosoftExtensionsLoggingVersion>
    <MicrosoftExtensionsLoggingAbstractionsVersion>8.0.3</MicrosoftExtensionsLoggingAbstractionsVersion>
    <MicrosoftExtensionsLoggingConsoleVersion>8.0.1</MicrosoftExtensionsLoggingConsoleVersion>
    <MicrosoftNETILLinkTasksPackageVersion>8.0.13</MicrosoftNETILLinkTasksPackageVersion>
    <MicrosoftBclAsyncInterfacesPackageVersion>8.0.0</MicrosoftBclAsyncInterfacesPackageVersion>
    <MicrosoftExtensionsFileProvidersAbstractionsPackageVersion>8.0.0</MicrosoftExtensionsFileProvidersAbstractionsPackageVersion>
    <MicrosoftExtensionsObjectPoolPackageVersion>8.0.13</MicrosoftExtensionsObjectPoolPackageVersion>
    <MicrosoftWin32SystemEventsPackageVersion>8.0.0</MicrosoftWin32SystemEventsPackageVersion>
    <SystemCompositionAttributedModelPackageVersion>8.0.0</SystemCompositionAttributedModelPackageVersion>
    <SystemCompositionConventionPackageVersion>8.0.0</SystemCompositionConventionPackageVersion>
    <SystemCompositionHostingPackageVersion>8.0.0</SystemCompositionHostingPackageVersion>
    <SystemCompositionRuntimePackageVersion>8.0.0</SystemCompositionRuntimePackageVersion>
    <SystemCompositionTypedPartsPackageVersion>8.0.0</SystemCompositionTypedPartsPackageVersion>
    <SystemDiagnosticsEventLogPackageVersion>8.0.1</SystemDiagnosticsEventLogPackageVersion>
    <SystemConfigurationConfigurationManagerPackageVersion>8.0.1</SystemConfigurationConfigurationManagerPackageVersion>
    <SystemDrawingCommonPackageVersion>8.0.4</SystemDrawingCommonPackageVersion>
    <SystemSecurityCryptographyPkcsPackageVersion>8.0.1</SystemSecurityCryptographyPkcsPackageVersion>
    <SystemSecurityCryptographyXmlPackageVersion>8.0.2</SystemSecurityCryptographyXmlPackageVersion>
    <SystemSecurityPermissionsPackageVersion>8.0.0</SystemSecurityPermissionsPackageVersion>
    <SystemServiceProcessServiceControllerVersion>8.0.1</SystemServiceProcessServiceControllerVersion>
    <SystemTextJsonPackageVersion>8.0.5</SystemTextJsonPackageVersion>
    <SystemWindowsExtensionsPackageVersion>8.0.0</SystemWindowsExtensionsPackageVersion>
    <SystemFormatsAsn1Version>8.0.2</SystemFormatsAsn1Version>
  </PropertyGroup>
  <PropertyGroup>
    <!-- Dependencies from https://github.com/nuget/nuget.client -->
    <NuGetBuildTasksPackageVersion>6.10.2-rc.8</NuGetBuildTasksPackageVersion>
    <NuGetBuildTasksConsolePackageVersion>6.10.2-rc.8</NuGetBuildTasksConsolePackageVersion>
    <NuGetLocalizationPackageVersion>6.10.2-rc.8</NuGetLocalizationPackageVersion>
    <NuGetBuildTasksPackPackageVersion>6.10.2-rc.8</NuGetBuildTasksPackPackageVersion>
    <NuGetCommandLineXPlatPackageVersion>6.10.2-rc.8</NuGetCommandLineXPlatPackageVersion>
    <NuGetProjectModelPackageVersion>6.10.2-rc.8</NuGetProjectModelPackageVersion>
    <MicrosoftBuildNuGetSdkResolverPackageVersion>6.10.2-rc.8</MicrosoftBuildNuGetSdkResolverPackageVersion>
    <NuGetCommonPackageVersion>6.10.2-rc.8</NuGetCommonPackageVersion>
    <NuGetConfigurationPackageVersion>6.10.2-rc.8</NuGetConfigurationPackageVersion>
    <NuGetFrameworksPackageVersion>6.10.2-rc.8</NuGetFrameworksPackageVersion>
    <NuGetPackagingPackageVersion>6.10.2-rc.8</NuGetPackagingPackageVersion>
    <NuGetVersioningPackageVersion>6.10.2-rc.8</NuGetVersioningPackageVersion>
    <NuGetPackagingVersion>$(NuGetPackagingPackageVersion)</NuGetPackagingVersion>
    <NuGetProjectModelVersion>$(NuGetProjectModelPackageVersion)</NuGetProjectModelVersion>
  </PropertyGroup>
  <PropertyGroup>
    <!-- Dependencies from https://github.com/Microsoft/vstest -->
    <MicrosoftNETTestSdkPackageVersion>17.10.0-release-24317-02</MicrosoftNETTestSdkPackageVersion>
    <MicrosoftTestPlatformCLIPackageVersion>17.10.0-release-24317-02</MicrosoftTestPlatformCLIPackageVersion>
    <MicrosoftTestPlatformBuildPackageVersion>17.10.0-release-24317-02</MicrosoftTestPlatformBuildPackageVersion>
  </PropertyGroup>
  <PropertyGroup>
    <!-- Dependencies from https://github.com/dotnet/runtime -->
    <SystemCodeDomPackageVersion>8.0.0</SystemCodeDomPackageVersion>
    <SystemTextEncodingCodePagesPackageVersion>8.0.0</SystemTextEncodingCodePagesPackageVersion>
    <SystemResourcesExtensionsPackageVersion>8.0.0</SystemResourcesExtensionsPackageVersion>
  </PropertyGroup>
  <PropertyGroup>
    <!-- Dependencies from https://github.com/dotnet/format -->
    <dotnetformatVersion>8.3.607401</dotnetformatVersion>
  </PropertyGroup>
  <PropertyGroup>
    <!-- Dependencies from https://github.com/dotnet/roslyn-analyzers -->
    <MicrosoftCodeAnalysisNetAnalyzersVersion>8.0.0-preview.23614.1</MicrosoftCodeAnalysisNetAnalyzersVersion>
    <MicrosoftCodeAnalysisPublicApiAnalyzersVersion>3.11.0-beta1.23614.1</MicrosoftCodeAnalysisPublicApiAnalyzersVersion>
  </PropertyGroup>
  <PropertyGroup>
    <!-- Dependencies from https://github.com/Microsoft/msbuild -->
    <MicrosoftBuildPackageVersion>17.10.21</MicrosoftBuildPackageVersion>
    <MicrosoftBuildCurrentPackageVersion>$(MicrosoftBuildPackageVersion)</MicrosoftBuildCurrentPackageVersion>
    <!-- Some tasks and the resolver will need to run in an MSBuild that is older than the very latest,
          so target one that matches the version in minimumMSBuildVersion.

          This avoids the need to juggle references to packages that have been updated in newer MSBuild. -->
    <MicrosoftBuildPackageVersion Condition="exists('$(RepoRoot)\src\Layout\redist\minimumMSBuildVersion') and '$(DotNetBuildFromSource)' != 'true'">$([System.IO.File]::ReadAllText('$(RepoRoot)\src\Layout\redist\minimumMSBuildVersion').Trim())</MicrosoftBuildPackageVersion>
    <MicrosoftBuildFrameworkPackageVersion>$(MicrosoftBuildPackageVersion)</MicrosoftBuildFrameworkPackageVersion>
    <MicrosoftBuildRuntimePackageVersion>$(MicrosoftBuildPackageVersion)</MicrosoftBuildRuntimePackageVersion>
    <MicrosoftBuildLocalizationPackageVersion>17.10.21-preview-25111-03</MicrosoftBuildLocalizationPackageVersion>
    <MicrosoftBuildUtilitiesCorePackageVersion>$(MicrosoftBuildPackageVersion)</MicrosoftBuildUtilitiesCorePackageVersion>
    <MicrosoftBuildTasksCorePackageVersion>$(MicrosoftBuildPackageVersion)</MicrosoftBuildTasksCorePackageVersion>
    <MicrosoftBuildTasksCoreVersion>$(MicrosoftBuildTasksCorePackageVersion)</MicrosoftBuildTasksCoreVersion>
    <MicrosoftNETStringToolsPackageVersion>$(MicrosoftBuildPackageVersion)</MicrosoftNETStringToolsPackageVersion>
  </PropertyGroup>
  <PropertyGroup>
    <!-- Dependencies from https://github.com/dotnet/templating -->
    <MicrosoftTemplateEngineAbstractionsPackageVersion>8.0.311</MicrosoftTemplateEngineAbstractionsPackageVersion>
    <MicrosoftTemplateEngineEdgePackageVersion>$(MicrosoftTemplateEngineAbstractionsPackageVersion)</MicrosoftTemplateEngineEdgePackageVersion>
    <MicrosoftTemplateEngineOrchestratorRunnableProjectsPackageVersion>$(MicrosoftTemplateEngineAbstractionsPackageVersion)</MicrosoftTemplateEngineOrchestratorRunnableProjectsPackageVersion>
    <MicrosoftTemplateEngineUtilsPackageVersion>$(MicrosoftTemplateEngineAbstractionsPackageVersion)</MicrosoftTemplateEngineUtilsPackageVersion>
    <MicrosoftTemplateSearchCommonPackageVersion>$(MicrosoftTemplateEngineAbstractionsPackageVersion)</MicrosoftTemplateSearchCommonPackageVersion>
    <!-- test dependencies -->
    <MicrosoftTemplateEngineMocksPackageVersion>8.0.311-servicing.25156.11</MicrosoftTemplateEngineMocksPackageVersion>
    <MicrosoftTemplateEngineTestHelperPackageVersion>$(MicrosoftTemplateEngineMocksPackageVersion)</MicrosoftTemplateEngineTestHelperPackageVersion>
    <MicrosoftTemplateEngineAuthoringTemplateVerifierVersion>$(MicrosoftTemplateEngineAbstractionsPackageVersion)</MicrosoftTemplateEngineAuthoringTemplateVerifierVersion>
    <MicrosoftTemplateSearchTemplateDiscoveryPackageVersion>$(MicrosoftTemplateEngineMocksPackageVersion)</MicrosoftTemplateSearchTemplateDiscoveryPackageVersion>
  </PropertyGroup>
  <PropertyGroup>
    <!-- Dependencies from https://github.com/Microsoft/visualfsharp -->
    <MicrosoftFSharpCompilerPackageVersion>12.8.301-beta.24271.6</MicrosoftFSharpCompilerPackageVersion>
  </PropertyGroup>
  <PropertyGroup>
    <!-- Dependencies from https://github.com/dotnet/roslyn -->
    <MicrosoftNetCompilersToolsetPackageVersion>4.10.0-3.25064.8</MicrosoftNetCompilersToolsetPackageVersion>
    <MicrosoftCodeAnalysisPackageVersion>4.10.0-3.25064.8</MicrosoftCodeAnalysisPackageVersion>
    <MicrosoftCodeAnalysisCSharpPackageVersion>4.10.0-3.25064.8</MicrosoftCodeAnalysisCSharpPackageVersion>
    <MicrosoftCodeAnalysisCSharpCodeStylePackageVersion>4.10.0-3.25064.8</MicrosoftCodeAnalysisCSharpCodeStylePackageVersion>
    <MicrosoftCodeAnalysisCSharpFeaturesPackageVersion>4.10.0-3.25064.8</MicrosoftCodeAnalysisCSharpFeaturesPackageVersion>
    <MicrosoftCodeAnalysisWorkspacesMSBuildPackageVersion>4.10.0-3.25064.8</MicrosoftCodeAnalysisWorkspacesMSBuildPackageVersion>
    <MicrosoftCodeAnalysisCSharpWorkspacesPackageVersion>4.10.0-3.25064.8</MicrosoftCodeAnalysisCSharpWorkspacesPackageVersion>
    <MicrosoftNetCompilersToolsetVersion>$(MicrosoftNetCompilersToolsetPackageVersion)</MicrosoftNetCompilersToolsetVersion>
  </PropertyGroup>
  <PropertyGroup>
    <!-- Dependencies from https://github.com/aspnet/AspNetCore -->
    <MicrosoftAspNetCoreAppRefPackageVersion>8.0.13</MicrosoftAspNetCoreAppRefPackageVersion>
    <MicrosoftAspNetCoreDeveloperCertificatesXPlatPackageVersion>8.0.13-servicing.25066.10</MicrosoftAspNetCoreDeveloperCertificatesXPlatPackageVersion>
    <MicrosoftAspNetCoreComponentsSdkAnalyzersPackageVersion>8.0.13-servicing.25066.10</MicrosoftAspNetCoreComponentsSdkAnalyzersPackageVersion>
    <MicrosoftAspNetCoreMvcAnalyzersPackageVersion>8.0.13-servicing.25066.10</MicrosoftAspNetCoreMvcAnalyzersPackageVersion>
    <MicrosoftAspNetCoreMvcApiAnalyzersPackageVersion>8.0.13-servicing.25066.10</MicrosoftAspNetCoreMvcApiAnalyzersPackageVersion>
    <MicrosoftAspNetCoreAnalyzersPackageVersion>8.0.13-servicing.25066.10</MicrosoftAspNetCoreAnalyzersPackageVersion>
    <MicrosoftAspNetCoreTestHostPackageVersion>8.0.13</MicrosoftAspNetCoreTestHostPackageVersion>
  </PropertyGroup>
  <!-- Dependencies from https://github.com/dotnet/razor -->
  <PropertyGroup>
    <MicrosoftAspNetCoreMvcRazorExtensionsToolingInternalPackageVersion>7.0.0-preview.25104.5</MicrosoftAspNetCoreMvcRazorExtensionsToolingInternalPackageVersion>
    <MicrosoftCodeAnalysisRazorToolingInternalVersion>7.0.0-preview.25104.5</MicrosoftCodeAnalysisRazorToolingInternalVersion>
    <MicrosoftNETSdkRazorSourceGeneratorsTransportPackageVersion>7.0.0-preview.25104.5</MicrosoftNETSdkRazorSourceGeneratorsTransportPackageVersion>
  </PropertyGroup>
  <PropertyGroup>
    <!-- Dependencies from https://github.com/dotnet/wpf -->
    <MicrosoftNETSdkWindowsDesktopPackageVersion>8.0.13-servicing.25066.5</MicrosoftNETSdkWindowsDesktopPackageVersion>
  </PropertyGroup>
  <PropertyGroup Label="Manually updated">
    <!-- Dependencies from https://github.com/microsoft/MSBuildLocator -->
    <MicrosoftBuildLocatorPackageVersion>1.6.10</MicrosoftBuildLocatorPackageVersion>
    <MicrosoftCodeAnalysisCSharpAnalyzerPinnedVersionPackageVersion>4.0.1</MicrosoftCodeAnalysisCSharpAnalyzerPinnedVersionPackageVersion>
  </PropertyGroup>
  <PropertyGroup>
    <!-- Dependencies from https://github.com/dotnet/xliff-tasks -->
    <MicrosoftDotNetXliffTasksVersion>1.0.0-beta.23475.1</MicrosoftDotNetXliffTasksVersion>
  </PropertyGroup>
  <PropertyGroup>
    <!-- Dependencies from https://github.com/dotnet/sourcelink -->
    <MicrosoftBuildTasksGitVersion>8.0.0-beta.23615.1</MicrosoftBuildTasksGitVersion>
    <MicrosoftSourceLinkCommonVersion>8.0.0-beta.23615.1</MicrosoftSourceLinkCommonVersion>
    <MicrosoftSourceLinkAzureReposGitVersion>8.0.0-beta.23615.1</MicrosoftSourceLinkAzureReposGitVersion>
    <MicrosoftSourceLinkGitHubVersion>8.0.0-beta.23615.1</MicrosoftSourceLinkGitHubVersion>
    <MicrosoftSourceLinkGitLabVersion>8.0.0-beta.23615.1</MicrosoftSourceLinkGitLabVersion>
    <MicrosoftSourceLinkBitbucketGitVersion>8.0.0-beta.23615.1</MicrosoftSourceLinkBitbucketGitVersion>
  </PropertyGroup>
  <!-- Get .NET Framework reference assemblies from NuGet packages -->
  <PropertyGroup>
    <UsingToolNetFrameworkReferenceAssemblies>true</UsingToolNetFrameworkReferenceAssemblies>
  </PropertyGroup>
  <!-- Test Dependencies -->
  <PropertyGroup>
    <FluentAssertionsVersion>6.12.0</FluentAssertionsVersion>
    <FluentAssertionsJsonVersion>6.1.0</FluentAssertionsJsonVersion>
    <MicrosoftDotNetXUnitExtensionsVersion>8.0.0-beta.25114.5</MicrosoftDotNetXUnitExtensionsVersion>
    <MoqPackageVersion>4.18.4</MoqPackageVersion>
    <XunitCombinatorialVersion>1.3.2</XunitCombinatorialVersion>
    <MicrosoftDotNetInstallerWindowsSecurityTestDataPackageVersion>8.0.0-beta.23607.1</MicrosoftDotNetInstallerWindowsSecurityTestDataPackageVersion>
  </PropertyGroup>
  <PropertyGroup>
    <ExeExtension>.exe</ExeExtension>
    <ExeExtension Condition=" '$(OS)' != 'Windows_NT' ">
    </ExeExtension>
    <_DotNetHiveRoot>$(DOTNET_INSTALL_DIR)</_DotNetHiveRoot>
    <_DotNetHiveRoot Condition="'$(_DotNetHiveRoot)' == ''">$(RepoRoot).dotnet/</_DotNetHiveRoot>
    <_DotNetHiveRoot Condition="!HasTrailingSlash('$(_DotNetHiveRoot)')">$(_DotNetHiveRoot)/</_DotNetHiveRoot>
    <DotNetExe>$(_DotNetHiveRoot)dotnet$(ExeExtension)</DotNetExe>
  </PropertyGroup>
  <PropertyGroup>
    <!-- Workloads from dotnet/emsdk -->
    <MicrosoftNETWorkloadEmscriptenCurrentManifest80100PackageVersion>8.0.12</MicrosoftNETWorkloadEmscriptenCurrentManifest80100PackageVersion>
    <EmscriptenWorkloadManifestVersion>$(MicrosoftNETWorkloadEmscriptenCurrentManifest80100PackageVersion)</EmscriptenWorkloadManifestVersion>
    <!-- emsdk workload prerelease version band must match the emsdk feature band -->
    <EmscriptenWorkloadFeatureBand>8.0.100$([System.Text.RegularExpressions.Regex]::Match($(EmscriptenWorkloadManifestVersion), `-rtm|-[A-z]*\.*\d*`))</EmscriptenWorkloadFeatureBand>
    <!-- Workloads from dotnet/runtime use MicrosoftNETCoreAppRefPackageVersion because it has a stable name that does not include the full feature band -->
    <MonoWorkloadManifestVersion>$(MicrosoftNETCoreAppRefPackageVersion)</MonoWorkloadManifestVersion>
    <!-- mono workload prerelease version band must match the runtime feature band -->
    <MonoWorkloadFeatureBand>8.0.100$([System.Text.RegularExpressions.Regex]::Match($(MonoWorkloadManifestVersion), `-rtm|-[A-z]*\.*\d*`))</MonoWorkloadFeatureBand>
  </PropertyGroup>
</Project><|MERGE_RESOLUTION|>--- conflicted
+++ resolved
@@ -11,12 +11,8 @@
   </PropertyGroup>
   <!-- Repo Version Information -->
   <PropertyGroup>
-<<<<<<< HEAD
-    <VersionPrefix>8.0.115</VersionPrefix>
-=======
     <VersionPrefix>8.0.311</VersionPrefix>
     <WorkloadsFeatureBand>8.0.300</WorkloadsFeatureBand>
->>>>>>> 83f0e0b2
     <!-- Enable to remove prerelease label. -->
     <StabilizePackageVersion Condition="'$(StabilizePackageVersion)' == ''">true</StabilizePackageVersion>
     <DotNetFinalVersionKind Condition="'$(StabilizePackageVersion)' == 'true'">release</DotNetFinalVersionKind>
