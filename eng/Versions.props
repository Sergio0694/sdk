--- conflicted
+++ resolved
@@ -29,11 +29,7 @@
     <!-- In order tests against the same version of NuGet as the SDK. We have to set this to match. -->
     <NuGetVersion>6.6.0-preview.3.61</NuGetVersion>
     <!-- roslyn -->
-<<<<<<< HEAD
-    <MicrosoftNetCompilersToolsetPackageVersion>4.7.0-1.23259.11</MicrosoftNetCompilersToolsetPackageVersion>
-=======
-    <MicrosoftCodeAnalysisVersion>4.7.0-1.23226.15</MicrosoftCodeAnalysisVersion>
->>>>>>> d8962f63
+    <MicrosoftCodeAnalysisVersion>4.7.0-1.23259.11</MicrosoftCodeAnalysisVersion>
     <!-- roslyn-sdk -->
     <MicrosoftCodeAnalysisAnalzerTestingVersion>1.1.2-beta1.22216.1</MicrosoftCodeAnalysisAnalzerTestingVersion>
     <!-- runtime -->
