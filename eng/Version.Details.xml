<?xml version="1.0" encoding="utf-8"?>
<Dependencies>
  <ProductDependencies>
    <Dependency Name="Microsoft.TemplateEngine.Abstractions" Version="9.0.100-preview.2.24105.1">
      <Uri>https://github.com/dotnet/templating</Uri>
      <Sha>28f2b963fbbd758126548d8ca4237c5fd227a39f</Sha>
    </Dependency>
    <Dependency Name="Microsoft.TemplateEngine.Mocks" Version="9.0.100-preview.2.24105.1">
      <Uri>https://github.com/dotnet/templating</Uri>
      <Sha>28f2b963fbbd758126548d8ca4237c5fd227a39f</Sha>
    </Dependency>
    <!-- Intermediate is necessary for source build. -->
    <Dependency Name="Microsoft.SourceBuild.Intermediate.templating" Version="9.0.100-preview.2.24105.1">
      <Uri>https://github.com/dotnet/templating</Uri>
      <Sha>28f2b963fbbd758126548d8ca4237c5fd227a39f</Sha>
      <SourceBuild RepoName="templating" ManagedOnly="true" />
    </Dependency>
    <Dependency Name="Microsoft.NETCore.App.Ref" Version="9.0.0-preview.2.24106.3">
      <Uri>https://github.com/dotnet/runtime</Uri>
      <Sha>12db2459c029b4b8ee0335c4d6297d8cb5968f1e</Sha>
    </Dependency>
    <Dependency Name="VS.Redist.Common.NetCore.SharedFramework.x64.9.0" Version="9.0.0-preview.2.24106.3">
      <Uri>https://github.com/dotnet/runtime</Uri>
      <Sha>12db2459c029b4b8ee0335c4d6297d8cb5968f1e</Sha>
    </Dependency>
    <Dependency Name="VS.Redist.Common.NetCore.TargetingPack.x64.9.0" Version="9.0.0-preview.2.24106.3">
      <Uri>https://github.com/dotnet/runtime</Uri>
      <Sha>12db2459c029b4b8ee0335c4d6297d8cb5968f1e</Sha>
    </Dependency>
    <Dependency Name="Microsoft.NETCore.App.Runtime.win-x64" Version="9.0.0-preview.2.24106.3">
      <Uri>https://github.com/dotnet/runtime</Uri>
      <Sha>12db2459c029b4b8ee0335c4d6297d8cb5968f1e</Sha>
    </Dependency>
    <Dependency Name="Microsoft.NETCore.App.Host.win-x64" Version="9.0.0-preview.2.24106.3">
      <Uri>https://github.com/dotnet/runtime</Uri>
      <Sha>12db2459c029b4b8ee0335c4d6297d8cb5968f1e</Sha>
    </Dependency>
    <Dependency Name="Microsoft.NETCore.Platforms" Version="9.0.0-preview.2.24106.3">
      <Uri>https://github.com/dotnet/runtime</Uri>
      <Sha>12db2459c029b4b8ee0335c4d6297d8cb5968f1e</Sha>
    </Dependency>
    <Dependency Name="Microsoft.NET.HostModel" Version="9.0.0-preview.2.24106.3">
      <Uri>https://github.com/dotnet/runtime</Uri>
      <Sha>12db2459c029b4b8ee0335c4d6297d8cb5968f1e</Sha>
    </Dependency>
    <Dependency Name="Microsoft.Extensions.DependencyModel" Version="9.0.0-preview.2.24106.3">
      <Uri>https://github.com/dotnet/runtime</Uri>
      <Sha>12db2459c029b4b8ee0335c4d6297d8cb5968f1e</Sha>
    </Dependency>
    <!-- Intermediate is necessary for source build. -->
    <Dependency Name="Microsoft.SourceBuild.Intermediate.runtime" Version="9.0.0-preview.2.24106.3">
      <Uri>https://github.com/dotnet/runtime</Uri>
      <Sha>12db2459c029b4b8ee0335c4d6297d8cb5968f1e</Sha>
      <SourceBuild RepoName="runtime" ManagedOnly="false" />
    </Dependency>
    <Dependency Name="Microsoft.NET.Workload.Emscripten.Current.Manifest-9.0.100.Transport" Version="9.0.0-preview.2.24079.1" CoherentParentDependency="Microsoft.NETCore.App.Runtime.win-x64">
      <Uri>https://github.com/dotnet/emsdk</Uri>
      <Sha>c7b4dbc857259968a0892cf94cfa9ae4f2ca53cd</Sha>
    </Dependency>
    <!-- Intermediate is necessary for source build. -->
    <Dependency Name="Microsoft.SourceBuild.Intermediate.emsdk" Version="9.0.0-preview.2.24079.1" CoherentParentDependency="Microsoft.NETCore.App.Runtime.win-x64">
      <Uri>https://github.com/dotnet/emsdk</Uri>
      <Sha>c7b4dbc857259968a0892cf94cfa9ae4f2ca53cd</Sha>
      <SourceBuild RepoName="emsdk" ManagedOnly="true" />
    </Dependency>
    <Dependency Name="Microsoft.Build" Version="17.10.0-preview-24106-02">
      <Uri>https://github.com/dotnet/msbuild</Uri>
      <Sha>668b19903aec6334c05190cb336a10b9a9aba01f</Sha>
    </Dependency>
    <Dependency Name="Microsoft.Build.Localization" Version="17.10.0-preview-24106-02">
      <Uri>https://github.com/dotnet/msbuild</Uri>
      <Sha>668b19903aec6334c05190cb336a10b9a9aba01f</Sha>
    </Dependency>
    <!-- Intermediate is necessary for source build. -->
    <Dependency Name="Microsoft.SourceBuild.Intermediate.msbuild" Version="17.10.0-preview-24106-02">
      <Uri>https://github.com/dotnet/msbuild</Uri>
      <Sha>668b19903aec6334c05190cb336a10b9a9aba01f</Sha>
      <SourceBuild RepoName="msbuild" ManagedOnly="true" />
    </Dependency>
    <Dependency Name="Microsoft.FSharp.Compiler" Version="12.8.300-beta.24101.1">
      <Uri>https://github.com/dotnet/fsharp</Uri>
      <Sha>052d1133c78aa5af36c8e100afb91b1b5fc478af</Sha>
    </Dependency>
    <!-- Intermediate is necessary for source build. -->
    <Dependency Name="Microsoft.SourceBuild.Intermediate.fsharp" Version="8.0.300-beta.24101.1">
      <Uri>https://github.com/dotnet/fsharp</Uri>
      <Sha>052d1133c78aa5af36c8e100afb91b1b5fc478af</Sha>
      <SourceBuild RepoName="fsharp" ManagedOnly="true" />
    </Dependency>
    <Dependency Name="dotnet-format" Version="9.0.510601">
      <Uri>https://github.com/dotnet/format</Uri>
      <Sha>d73ee586d078e3bcc001695de1bf515921ada74e</Sha>
    </Dependency>
    <!-- Intermediate is necessary for source build. -->
    <Dependency Name="Microsoft.SourceBuild.Intermediate.format" Version="9.0.510601">
      <Uri>https://github.com/dotnet/format</Uri>
      <Sha>d73ee586d078e3bcc001695de1bf515921ada74e</Sha>
      <SourceBuild RepoName="format" ManagedOnly="true" />
    </Dependency>
    <Dependency Name="Microsoft.Net.Compilers.Toolset" Version="4.10.0-2.24105.6">
      <Uri>https://github.com/dotnet/roslyn</Uri>
      <Sha>580129a61f2cb88be53b7b225c00b8bd9af1d497</Sha>
    </Dependency>
    <!-- Intermediate is necessary for source build. -->
    <Dependency Name="Microsoft.SourceBuild.Intermediate.roslyn" Version="4.10.0-2.24105.6">
      <Uri>https://github.com/dotnet/roslyn</Uri>
      <Sha>580129a61f2cb88be53b7b225c00b8bd9af1d497</Sha>
      <SourceBuild RepoName="roslyn" ManagedOnly="true" />
    </Dependency>
    <Dependency Name="Microsoft.CodeAnalysis" Version="4.10.0-2.24105.6">
      <Uri>https://github.com/dotnet/roslyn</Uri>
      <Sha>580129a61f2cb88be53b7b225c00b8bd9af1d497</Sha>
    </Dependency>
    <Dependency Name="Microsoft.CodeAnalysis.CSharp" Version="4.10.0-2.24105.6">
      <Uri>https://github.com/dotnet/roslyn</Uri>
      <Sha>580129a61f2cb88be53b7b225c00b8bd9af1d497</Sha>
    </Dependency>
    <Dependency Name="Microsoft.CodeAnalysis.CSharp.CodeStyle" Version="4.10.0-2.24105.6">
      <Uri>https://github.com/dotnet/roslyn</Uri>
      <Sha>580129a61f2cb88be53b7b225c00b8bd9af1d497</Sha>
    </Dependency>
    <Dependency Name="Microsoft.CodeAnalysis.CSharp.Features" Version="4.10.0-2.24105.6">
      <Uri>https://github.com/dotnet/roslyn</Uri>
      <Sha>580129a61f2cb88be53b7b225c00b8bd9af1d497</Sha>
    </Dependency>
    <Dependency Name="Microsoft.CodeAnalysis.CSharp.Workspaces" Version="4.10.0-2.24105.6">
      <Uri>https://github.com/dotnet/roslyn</Uri>
      <Sha>580129a61f2cb88be53b7b225c00b8bd9af1d497</Sha>
    </Dependency>
    <Dependency Name="Microsoft.CodeAnalysis.Workspaces.MSBuild" Version="4.10.0-2.24105.6">
      <Uri>https://github.com/dotnet/roslyn</Uri>
      <Sha>580129a61f2cb88be53b7b225c00b8bd9af1d497</Sha>
    </Dependency>
    <Dependency Name="Microsoft.AspNetCore.DeveloperCertificates.XPlat" Version="9.0.0-preview.2.24106.1">
      <Uri>https://github.com/dotnet/aspnetcore</Uri>
      <Sha>9ff55037da0643107a1e4256f77b227f5716eccf</Sha>
    </Dependency>
    <Dependency Name="Microsoft.AspNetCore.TestHost" Version="9.0.0-preview.2.24106.1">
      <Uri>https://github.com/dotnet/aspnetcore</Uri>
      <Sha>9ff55037da0643107a1e4256f77b227f5716eccf</Sha>
    </Dependency>
    <Dependency Name="Microsoft.Build.NuGetSdkResolver" Version="6.9.0-rc.86">
      <Uri>https://github.com/nuget/nuget.client</Uri>
      <Sha>d55931a69dcda3dcb87ba46a09fe268e0febc223</Sha>
    </Dependency>
    <Dependency Name="NuGet.Build.Tasks" Version="6.9.0-rc.86">
      <Uri>https://github.com/nuget/nuget.client</Uri>
      <Sha>d55931a69dcda3dcb87ba46a09fe268e0febc223</Sha>
    </Dependency>
    <Dependency Name="NuGet.Build.Tasks.Console" Version="6.9.0-rc.86">
      <Uri>https://github.com/nuget/nuget.client</Uri>
      <Sha>d55931a69dcda3dcb87ba46a09fe268e0febc223</Sha>
    </Dependency>
    <Dependency Name="NuGet.Build.Tasks.Pack" Version="6.9.0-rc.86">
      <Uri>https://github.com/nuget/nuget.client</Uri>
      <Sha>d55931a69dcda3dcb87ba46a09fe268e0febc223</Sha>
    </Dependency>
    <Dependency Name="NuGet.Commands" Version="6.9.0-rc.86">
      <Uri>https://github.com/nuget/nuget.client</Uri>
      <Sha>d55931a69dcda3dcb87ba46a09fe268e0febc223</Sha>
    </Dependency>
    <Dependency Name="NuGet.CommandLine.XPlat" Version="6.9.0-rc.86">
      <Uri>https://github.com/nuget/nuget.client</Uri>
      <Sha>d55931a69dcda3dcb87ba46a09fe268e0febc223</Sha>
    </Dependency>
    <Dependency Name="NuGet.Common" Version="6.9.0-rc.86">
      <Uri>https://github.com/nuget/nuget.client</Uri>
      <Sha>d55931a69dcda3dcb87ba46a09fe268e0febc223</Sha>
    </Dependency>
    <Dependency Name="NuGet.Configuration" Version="6.9.0-rc.86">
      <Uri>https://github.com/nuget/nuget.client</Uri>
      <Sha>d55931a69dcda3dcb87ba46a09fe268e0febc223</Sha>
    </Dependency>
    <Dependency Name="NuGet.Credentials" Version="6.9.0-rc.86">
      <Uri>https://github.com/nuget/nuget.client</Uri>
      <Sha>d55931a69dcda3dcb87ba46a09fe268e0febc223</Sha>
    </Dependency>
    <Dependency Name="NuGet.DependencyResolver.Core" Version="6.9.0-rc.86">
      <Uri>https://github.com/nuget/nuget.client</Uri>
      <Sha>d55931a69dcda3dcb87ba46a09fe268e0febc223</Sha>
    </Dependency>
    <Dependency Name="NuGet.Frameworks" Version="6.9.0-rc.86">
      <Uri>https://github.com/nuget/nuget.client</Uri>
      <Sha>d55931a69dcda3dcb87ba46a09fe268e0febc223</Sha>
    </Dependency>
    <Dependency Name="NuGet.LibraryModel" Version="6.9.0-rc.86">
      <Uri>https://github.com/nuget/nuget.client</Uri>
      <Sha>d55931a69dcda3dcb87ba46a09fe268e0febc223</Sha>
    </Dependency>
    <Dependency Name="NuGet.ProjectModel" Version="6.9.0-rc.86">
      <Uri>https://github.com/nuget/nuget.client</Uri>
      <Sha>d55931a69dcda3dcb87ba46a09fe268e0febc223</Sha>
    </Dependency>
    <Dependency Name="NuGet.Protocol" Version="6.9.0-rc.86">
      <Uri>https://github.com/nuget/nuget.client</Uri>
      <Sha>d55931a69dcda3dcb87ba46a09fe268e0febc223</Sha>
    </Dependency>
    <Dependency Name="NuGet.Packaging" Version="6.9.0-rc.86">
      <Uri>https://github.com/nuget/nuget.client</Uri>
      <Sha>d55931a69dcda3dcb87ba46a09fe268e0febc223</Sha>
    </Dependency>
    <Dependency Name="NuGet.Versioning" Version="6.9.0-rc.86">
      <Uri>https://github.com/nuget/nuget.client</Uri>
      <Sha>d55931a69dcda3dcb87ba46a09fe268e0febc223</Sha>
    </Dependency>
    <Dependency Name="Microsoft.NET.Test.Sdk" Version="17.10.0-preview-24106-01">
      <Uri>https://github.com/microsoft/vstest</Uri>
      <Sha>4e52655f318fbc1677b4274b3f0add42609be0df</Sha>
    </Dependency>
    <Dependency Name="Microsoft.TestPlatform.CLI" Version="17.10.0-preview-24106-01">
      <Uri>https://github.com/microsoft/vstest</Uri>
      <Sha>4e52655f318fbc1677b4274b3f0add42609be0df</Sha>
    </Dependency>
    <Dependency Name="Microsoft.TestPlatform.Build" Version="17.10.0-preview-24106-01">
      <Uri>https://github.com/microsoft/vstest</Uri>
      <Sha>4e52655f318fbc1677b4274b3f0add42609be0df</Sha>
    </Dependency>
    <!-- Intermediate is necessary for source build. -->
    <Dependency Name="Microsoft.SourceBuild.Intermediate.vstest" Version="17.10.0-preview-24106-01">
      <Uri>https://github.com/microsoft/vstest</Uri>
      <Sha>4e52655f318fbc1677b4274b3f0add42609be0df</Sha>
      <SourceBuild RepoName="vstest" ManagedOnly="true" />
    </Dependency>
    <Dependency Name="Microsoft.NET.ILLink.Tasks" Version="9.0.0-preview.2.24106.3">
      <Uri>https://github.com/dotnet/runtime</Uri>
      <Sha>12db2459c029b4b8ee0335c4d6297d8cb5968f1e</Sha>
    </Dependency>
    <Dependency Name="System.CodeDom" Version="9.0.0-preview.2.24106.3">
      <Uri>https://github.com/dotnet/runtime</Uri>
      <Sha>12db2459c029b4b8ee0335c4d6297d8cb5968f1e</Sha>
    </Dependency>
    <Dependency Name="System.Security.Cryptography.ProtectedData" Version="9.0.0-preview.2.24106.3">
      <Uri>https://github.com/dotnet/runtime</Uri>
      <Sha>12db2459c029b4b8ee0335c4d6297d8cb5968f1e</Sha>
    </Dependency>
    <Dependency Name="System.Text.Encoding.CodePages" Version="9.0.0-preview.2.24106.3">
      <Uri>https://github.com/dotnet/runtime</Uri>
      <Sha>12db2459c029b4b8ee0335c4d6297d8cb5968f1e</Sha>
    </Dependency>
    <Dependency Name="System.Resources.Extensions" Version="9.0.0-preview.2.24106.3">
      <Uri>https://github.com/dotnet/runtime</Uri>
      <Sha>12db2459c029b4b8ee0335c4d6297d8cb5968f1e</Sha>
    </Dependency>
    <Dependency Name="Microsoft.WindowsDesktop.App.Runtime.win-x64" Version="9.0.0-preview.2.24106.2">
      <Uri>https://github.com/dotnet/windowsdesktop</Uri>
      <Sha>421fd3a860ae724652b0c68ee8fd0b978f6d36f5</Sha>
      <SourceBuildTarball RepoName="windowsdesktop" ManagedOnly="true" />
    </Dependency>
    <Dependency Name="VS.Redist.Common.WindowsDesktop.SharedFramework.x64.9.0" Version="9.0.0-preview.2.24106.2">
      <Uri>https://github.com/dotnet/windowsdesktop</Uri>
      <Sha>421fd3a860ae724652b0c68ee8fd0b978f6d36f5</Sha>
    </Dependency>
    <Dependency Name="Microsoft.WindowsDesktop.App.Ref" Version="9.0.0-preview.2.24106.2">
      <Uri>https://github.com/dotnet/windowsdesktop</Uri>
      <Sha>421fd3a860ae724652b0c68ee8fd0b978f6d36f5</Sha>
    </Dependency>
    <Dependency Name="VS.Redist.Common.WindowsDesktop.TargetingPack.x64.9.0" Version="9.0.0-preview.2.24106.2">
      <Uri>https://github.com/dotnet/windowsdesktop</Uri>
      <Sha>421fd3a860ae724652b0c68ee8fd0b978f6d36f5</Sha>
    </Dependency>
    <Dependency Name="Microsoft.NET.Sdk.WindowsDesktop" Version="9.0.0-preview.2.24105.1" CoherentParentDependency="Microsoft.WindowsDesktop.App.Ref">
      <Uri>https://github.com/dotnet/wpf</Uri>
      <Sha>cfc33aa94845f32970fb2a438340ffba639d0cae</Sha>
    </Dependency>
    <Dependency Name="System.Drawing.Common" Version="8.0.0">
      <Uri>https://github.com/dotnet/winforms</Uri>
      <Sha>e4ede9b8979b9d2b1b1d4383f30a791414f0625b</Sha>
    </Dependency>
    <Dependency Name="Microsoft.AspNetCore.App.Ref" Version="9.0.0-preview.2.24106.1">
      <Uri>https://github.com/dotnet/aspnetcore</Uri>
      <Sha>9ff55037da0643107a1e4256f77b227f5716eccf</Sha>
    </Dependency>
    <Dependency Name="Microsoft.AspNetCore.App.Ref.Internal" Version="9.0.0-preview.2.24106.1">
      <Uri>https://github.com/dotnet/aspnetcore</Uri>
      <Sha>9ff55037da0643107a1e4256f77b227f5716eccf</Sha>
    </Dependency>
    <Dependency Name="Microsoft.AspNetCore.App.Runtime.win-x64" Version="9.0.0-preview.2.24106.1">
      <Uri>https://github.com/dotnet/aspnetcore</Uri>
      <Sha>9ff55037da0643107a1e4256f77b227f5716eccf</Sha>
    </Dependency>
    <Dependency Name="VS.Redist.Common.AspNetCore.SharedFramework.x64.9.0" Version="9.0.0-preview.2.24106.1">
      <Uri>https://github.com/dotnet/aspnetcore</Uri>
      <Sha>9ff55037da0643107a1e4256f77b227f5716eccf</Sha>
    </Dependency>
    <Dependency Name="dotnet-dev-certs" Version="9.0.0-preview.2.24106.1">
      <Uri>https://github.com/dotnet/aspnetcore</Uri>
      <Sha>9ff55037da0643107a1e4256f77b227f5716eccf</Sha>
    </Dependency>
    <Dependency Name="dotnet-user-jwts" Version="9.0.0-preview.2.24106.1">
      <Uri>https://github.com/dotnet/aspnetcore</Uri>
      <Sha>9ff55037da0643107a1e4256f77b227f5716eccf</Sha>
    </Dependency>
    <Dependency Name="dotnet-user-secrets" Version="9.0.0-preview.2.24106.1">
      <Uri>https://github.com/dotnet/aspnetcore</Uri>
      <Sha>9ff55037da0643107a1e4256f77b227f5716eccf</Sha>
    </Dependency>
    <Dependency Name="Microsoft.AspNetCore.Analyzers" Version="9.0.0-preview.2.24106.1">
      <Uri>https://github.com/dotnet/aspnetcore</Uri>
      <Sha>9ff55037da0643107a1e4256f77b227f5716eccf</Sha>
    </Dependency>
    <Dependency Name="Microsoft.AspNetCore.Components.SdkAnalyzers" Version="9.0.0-preview.2.24106.1">
      <Uri>https://github.com/dotnet/aspnetcore</Uri>
      <Sha>9ff55037da0643107a1e4256f77b227f5716eccf</Sha>
    </Dependency>
    <Dependency Name="Microsoft.AspNetCore.Mvc.Analyzers" Version="9.0.0-preview.2.24106.1">
      <Uri>https://github.com/dotnet/aspnetcore</Uri>
      <Sha>9ff55037da0643107a1e4256f77b227f5716eccf</Sha>
    </Dependency>
    <Dependency Name="Microsoft.AspNetCore.Mvc.Api.Analyzers" Version="9.0.0-preview.2.24106.1">
      <Uri>https://github.com/dotnet/aspnetcore</Uri>
      <Sha>9ff55037da0643107a1e4256f77b227f5716eccf</Sha>
    </Dependency>
    <!-- Intermediate is necessary for source build. -->
    <Dependency Name="Microsoft.SourceBuild.Intermediate.aspnetcore" Version="9.0.0-preview.2.24106.1">
      <Uri>https://github.com/dotnet/aspnetcore</Uri>
      <Sha>9ff55037da0643107a1e4256f77b227f5716eccf</Sha>
      <SourceBuild RepoName="aspnetcore" ManagedOnly="true" />
    </Dependency>
    <Dependency Name="Microsoft.CodeAnalysis.Razor.Tooling.Internal" Version="7.0.0-preview.24106.4">
      <Uri>https://github.com/dotnet/razor</Uri>
      <Sha>6af1128df669a844945a121096bf8a2af3ed3a21</Sha>
    </Dependency>
    <Dependency Name="Microsoft.AspNetCore.Mvc.Razor.Extensions.Tooling.Internal" Version="7.0.0-preview.24106.4">
      <Uri>https://github.com/dotnet/razor</Uri>
      <Sha>6af1128df669a844945a121096bf8a2af3ed3a21</Sha>
    </Dependency>
    <Dependency Name="Microsoft.NET.Sdk.Razor.SourceGenerators.Transport" Version="7.0.0-preview.24106.4">
      <Uri>https://github.com/dotnet/razor</Uri>
      <Sha>6af1128df669a844945a121096bf8a2af3ed3a21</Sha>
    </Dependency>
    <!-- Intermediate is necessary for source build. -->
    <Dependency Name="Microsoft.SourceBuild.Intermediate.razor" Version="7.0.0-preview.24106.4">
      <Uri>https://github.com/dotnet/razor</Uri>
      <Sha>6af1128df669a844945a121096bf8a2af3ed3a21</Sha>
      <SourceBuild RepoName="razor" ManagedOnly="true" />
    </Dependency>
    <Dependency Name="Microsoft.Extensions.FileProviders.Embedded" Version="9.0.0-preview.2.24106.1">
      <Uri>https://github.com/dotnet/aspnetcore</Uri>
      <Sha>9ff55037da0643107a1e4256f77b227f5716eccf</Sha>
    </Dependency>
    <Dependency Name="Microsoft.AspNetCore.Authorization" Version="9.0.0-preview.2.24106.1">
      <Uri>https://github.com/dotnet/aspnetcore</Uri>
      <Sha>9ff55037da0643107a1e4256f77b227f5716eccf</Sha>
    </Dependency>
    <Dependency Name="Microsoft.AspNetCore.Components.Web" Version="9.0.0-preview.2.24106.1">
      <Uri>https://github.com/dotnet/aspnetcore</Uri>
      <Sha>9ff55037da0643107a1e4256f77b227f5716eccf</Sha>
    </Dependency>
    <Dependency Name="Microsoft.JSInterop" Version="9.0.0-preview.2.24106.1">
      <Uri>https://github.com/dotnet/aspnetcore</Uri>
      <Sha>9ff55037da0643107a1e4256f77b227f5716eccf</Sha>
    </Dependency>
    <Dependency Name="Microsoft.Web.Xdt" Version="9.0.0-preview.24105.2">
      <Uri>https://github.com/dotnet/xdt</Uri>
      <Sha>c54253c7c4413357772589c6c243b12ba4e7c595</Sha>
    </Dependency>
    <!-- Intermediate is necessary for source build. -->
    <Dependency Name="Microsoft.SourceBuild.Intermediate.xdt" Version="9.0.0-preview.24105.2">
      <Uri>https://github.com/dotnet/xdt</Uri>
      <Sha>c54253c7c4413357772589c6c243b12ba4e7c595</Sha>
      <SourceBuild RepoName="xdt" ManagedOnly="true" />
    </Dependency>
    <Dependency Name="Microsoft.CodeAnalysis.NetAnalyzers" Version="9.0.0-preview.24106.1">
      <Uri>https://github.com/dotnet/roslyn-analyzers</Uri>
      <Sha>d0311fbcd264aaba20544e611e04976c4ada57da</Sha>
    </Dependency>
    <Dependency Name="Microsoft.CodeAnalysis.PublicApiAnalyzers" Version="3.11.0-beta1.24106.1">
      <Uri>https://github.com/dotnet/roslyn-analyzers</Uri>
      <Sha>d0311fbcd264aaba20544e611e04976c4ada57da</Sha>
    </Dependency>
    <!-- Intermediate is necessary for source build. -->
    <Dependency Name="Microsoft.SourceBuild.Intermediate.roslyn-analyzers" Version="3.11.0-beta1.24106.1">
      <Uri>https://github.com/dotnet/roslyn-analyzers</Uri>
      <Sha>d0311fbcd264aaba20544e611e04976c4ada57da</Sha>
      <SourceBuild RepoName="roslyn-analyzers" ManagedOnly="true" />
    </Dependency>
    <Dependency Name="System.CommandLine" Version="2.0.0-beta4.24102.1">
      <Uri>https://github.com/dotnet/command-line-api</Uri>
      <Sha>46fea71e3d98dad0d676950522004b7f295dd372</Sha>
    </Dependency>
    <!-- Intermediate is necessary for source build. -->
    <Dependency Name="Microsoft.SourceBuild.Intermediate.command-line-api" Version="0.1.510201">
      <Uri>https://github.com/dotnet/command-line-api</Uri>
      <Sha>46fea71e3d98dad0d676950522004b7f295dd372</Sha>
      <SourceBuild RepoName="command-line-api" ManagedOnly="true" />
    </Dependency>
    <!-- Intermediate is necessary for source build. -->
    <Dependency Name="Microsoft.SourceBuild.Intermediate.source-build-externals" Version="9.0.0-alpha.1.24101.1">
      <Uri>https://github.com/dotnet/source-build-externals</Uri>
      <Sha>949db2fd23b687c0d545e954943feada8b361ed6</Sha>
      <SourceBuild RepoName="source-build-externals" ManagedOnly="true" />
    </Dependency>
<<<<<<< HEAD
    <Dependency Name="Microsoft.SourceBuild.Intermediate.source-build-reference-packages" Version="9.0.0-alpha.1.24105.3">
=======
    <!-- Intermediate is necessary for source build. -->
    <Dependency Name="Microsoft.SourceBuild.Intermediate.source-build-reference-packages" Version="9.0.0-alpha.1.24101.2">
>>>>>>> 0d92bb0c
      <Uri>https://github.com/dotnet/source-build-reference-packages</Uri>
      <Sha>ffac2194c39660f03761ba81bdd6026202942184</Sha>
      <SourceBuild RepoName="source-build-reference-packages" ManagedOnly="true" />
    </Dependency>
    <Dependency Name="Microsoft.Deployment.DotNet.Releases" Version="2.0.0-preview.1.24101.1">
      <Uri>https://github.com/dotnet/deployment-tools</Uri>
      <Sha>9abdab1d923b427c26685d793e9ddc8344f3da5c</Sha>
    </Dependency>
    <Dependency Name="Microsoft.Build.Tasks.Git" Version="9.0.0-beta.24102.2">
      <Uri>https://github.com/dotnet/sourcelink</Uri>
      <Sha>7378b26120437e4984e322d07bfd5028e10bc5ad</Sha>
    </Dependency>
    <Dependency Name="Microsoft.SourceLink.Common" Version="9.0.0-beta.24102.2">
      <Uri>https://github.com/dotnet/sourcelink</Uri>
      <Sha>7378b26120437e4984e322d07bfd5028e10bc5ad</Sha>
    </Dependency>
    <Dependency Name="Microsoft.SourceLink.AzureRepos.Git" Version="9.0.0-beta.24102.2">
      <Uri>https://github.com/dotnet/sourcelink</Uri>
      <Sha>7378b26120437e4984e322d07bfd5028e10bc5ad</Sha>
    </Dependency>
    <Dependency Name="Microsoft.SourceLink.GitHub" Version="9.0.0-beta.24102.2">
      <Uri>https://github.com/dotnet/sourcelink</Uri>
      <Sha>7378b26120437e4984e322d07bfd5028e10bc5ad</Sha>
    </Dependency>
    <Dependency Name="Microsoft.SourceLink.GitLab" Version="9.0.0-beta.24102.2">
      <Uri>https://github.com/dotnet/sourcelink</Uri>
      <Sha>7378b26120437e4984e322d07bfd5028e10bc5ad</Sha>
    </Dependency>
    <Dependency Name="Microsoft.SourceLink.Bitbucket.Git" Version="9.0.0-beta.24102.2">
      <Uri>https://github.com/dotnet/sourcelink</Uri>
      <Sha>7378b26120437e4984e322d07bfd5028e10bc5ad</Sha>
    </Dependency>
    <!-- Intermediate is necessary for source build. -->
    <Dependency Name="Microsoft.SourceBuild.Intermediate.sourcelink" Version="9.0.0-beta.24102.2">
      <Uri>https://github.com/dotnet/sourcelink</Uri>
      <Sha>7378b26120437e4984e322d07bfd5028e10bc5ad</Sha>
      <SourceBuild RepoName="sourcelink" ManagedOnly="true" />
    </Dependency>
    <!-- Intermediate is necessary for source build. -->
    <Dependency Name="Microsoft.SourceBuild.Intermediate.deployment-tools" Version="9.0.0-preview.1.24101.1">
      <Uri>https://github.com/dotnet/deployment-tools</Uri>
      <Sha>9abdab1d923b427c26685d793e9ddc8344f3da5c</Sha>
      <SourceBuild RepoName="deployment-tools" ManagedOnly="true" />
    </Dependency>
    <!-- Intermediate is necessary for source build. -->
    <Dependency Name="Microsoft.SourceBuild.Intermediate.symreader" Version="2.0.0-beta-23228-03">
      <Uri>https://github.com/dotnet/symreader</Uri>
      <Sha>27e584661980ee6d82c419a2a471ae505b7d122e</Sha>
      <SourceBuild RepoName="symreader" ManagedOnly="true" />
    </Dependency>
    <!-- Dependency required for flowing correct package version in source-build, using PVP flow. -->
    <Dependency Name="Microsoft.Extensions.Logging" Version="9.0.0-preview.2.24106.3">
      <Uri>https://github.com/dotnet/runtime</Uri>
      <Sha>12db2459c029b4b8ee0335c4d6297d8cb5968f1e</Sha>
    </Dependency>
    <!-- Dependency required for flowing correct package version in source-build, using PVP flow. -->
    <Dependency Name="Microsoft.Extensions.Logging.Abstractions" Version="9.0.0-preview.2.24106.3">
      <Uri>https://github.com/dotnet/runtime</Uri>
      <Sha>12db2459c029b4b8ee0335c4d6297d8cb5968f1e</Sha>
    </Dependency>
    <!-- Dependency required for flowing correct package version in source-build, using PVP flow. -->
    <Dependency Name="Microsoft.Extensions.Logging.Console" Version="9.0.0-preview.2.24106.3">
      <Uri>https://github.com/dotnet/runtime</Uri>
      <Sha>12db2459c029b4b8ee0335c4d6297d8cb5968f1e</Sha>
    </Dependency>
    <!-- Dependency required for flowing correct package version in source-build, using PVP flow. -->
    <Dependency Name="Microsoft.Extensions.FileSystemGlobbing" Version="9.0.0-preview.2.24106.3">
      <Uri>https://github.com/dotnet/runtime</Uri>
      <Sha>12db2459c029b4b8ee0335c4d6297d8cb5968f1e</Sha>
    </Dependency>
    <!-- Dependency required for flowing correct package version in source-build, using PVP flow. -->
    <Dependency Name="System.ServiceProcess.ServiceController" Version="9.0.0-preview.2.24106.3">
      <Uri>https://github.com/dotnet/runtime</Uri>
      <Sha>12db2459c029b4b8ee0335c4d6297d8cb5968f1e</Sha>
    </Dependency>
  </ProductDependencies>
  <ToolsetDependencies>
    <Dependency Name="Microsoft.DotNet.Arcade.Sdk" Version="9.0.0-beta.24105.3">
      <Uri>https://github.com/dotnet/arcade</Uri>
      <Sha>8cfc9489d3e51071fedec9dcb99071dc912718bd</Sha>
    </Dependency>
    <Dependency Name="Microsoft.DotNet.Helix.Sdk" Version="9.0.0-beta.24105.3">
      <Uri>https://github.com/dotnet/arcade</Uri>
      <Sha>8cfc9489d3e51071fedec9dcb99071dc912718bd</Sha>
    </Dependency>
    <Dependency Name="Microsoft.DotNet.SignTool" Version="9.0.0-beta.24105.3">
      <Uri>https://github.com/dotnet/arcade</Uri>
      <Sha>8cfc9489d3e51071fedec9dcb99071dc912718bd</Sha>
    </Dependency>
    <Dependency Name="Microsoft.DotNet.XUnitExtensions" Version="9.0.0-beta.24105.3">
      <Uri>https://github.com/dotnet/arcade</Uri>
      <Sha>8cfc9489d3e51071fedec9dcb99071dc912718bd</Sha>
    </Dependency>
    <Dependency Name="Microsoft.DotNet.XliffTasks" Version="9.0.0-beta.24105.3">
      <Uri>https://github.com/dotnet/arcade</Uri>
      <Sha>8cfc9489d3e51071fedec9dcb99071dc912718bd</Sha>
    </Dependency>
    <!-- Intermediate is necessary for source build. -->
    <Dependency Name="Microsoft.SourceBuild.Intermediate.arcade" Version="9.0.0-beta.24105.3">
      <Uri>https://github.com/dotnet/arcade</Uri>
      <Sha>8cfc9489d3e51071fedec9dcb99071dc912718bd</Sha>
      <SourceBuild RepoName="arcade" ManagedOnly="true" />
    </Dependency>
    <Dependency Name="System.Reflection.MetadataLoadContext" Version="9.0.0-preview.2.24106.3">
      <Uri>https://github.com/dotnet/runtime</Uri>
      <Sha>12db2459c029b4b8ee0335c4d6297d8cb5968f1e</Sha>
    </Dependency>
  </ToolsetDependencies>
</Dependencies><|MERGE_RESOLUTION|>--- conflicted
+++ resolved
@@ -390,12 +390,8 @@
       <Sha>949db2fd23b687c0d545e954943feada8b361ed6</Sha>
       <SourceBuild RepoName="source-build-externals" ManagedOnly="true" />
     </Dependency>
-<<<<<<< HEAD
+    <!-- Intermediate is necessary for source build. -->
     <Dependency Name="Microsoft.SourceBuild.Intermediate.source-build-reference-packages" Version="9.0.0-alpha.1.24105.3">
-=======
-    <!-- Intermediate is necessary for source build. -->
-    <Dependency Name="Microsoft.SourceBuild.Intermediate.source-build-reference-packages" Version="9.0.0-alpha.1.24101.2">
->>>>>>> 0d92bb0c
       <Uri>https://github.com/dotnet/source-build-reference-packages</Uri>
       <Sha>ffac2194c39660f03761ba81bdd6026202942184</Sha>
       <SourceBuild RepoName="source-build-reference-packages" ManagedOnly="true" />
