--- conflicted
+++ resolved
@@ -1,41 +1,14 @@
 <?xml version="1.0" encoding="utf-8"?>
 <Dependencies>
   <ProductDependencies>
-<<<<<<< HEAD
-    <Dependency Name="Microsoft.TemplateEngine.Cli" Version="3.0.1-servicing.19570.3">
-      <Uri>https://github.com/dotnet/templating</Uri>
-      <Sha>7a6c23bdddc0f12d7f0dee0a1b655375a08888c7</Sha>
-=======
     <Dependency Name="Microsoft.TemplateEngine.Cli" Version="3.1.1-servicing.19605.2">
       <Uri>https://github.com/dotnet/templating</Uri>
       <Sha>13abe7e2749d95337e8d72efdc5b71611815fd43</Sha>
->>>>>>> ca9c7c37
     </Dependency>
     <Dependency Name="Microsoft.NETCore.App.Runtime.win-x64" Version="3.1.1-servicing.19576.7">
       <Uri>https://github.com/dotnet/core-setup</Uri>
       <Sha>3175a035df26e4082ad5513be661400ce722d0f5</Sha>
     </Dependency>
-<<<<<<< HEAD
-    <Dependency Name="Microsoft.NETCore.App.Runtime.win-x64" Version="3.0.2-servicing-19576-03">
-      <Uri>https://github.com/dotnet/core-setup</Uri>
-      <Sha>62e9d13376ca698367b5f7682cce8a2bf4666f42</Sha>
-    </Dependency>
-    <Dependency Name="Microsoft.DotNet.PlatformAbstractions" Version="3.0.2-servicing-19576-03">
-      <Uri>https://github.com/dotnet/core-setup</Uri>
-      <Sha>62e9d13376ca698367b5f7682cce8a2bf4666f42</Sha>
-    </Dependency>
-    <Dependency Name="Microsoft.NET.HostModel" Version="3.0.2-servicing-19576-03">
-      <Uri>https://github.com/dotnet/core-setup</Uri>
-      <Sha>62e9d13376ca698367b5f7682cce8a2bf4666f42</Sha>
-    </Dependency>
-    <Dependency Name="Microsoft.Extensions.DependencyModel" Version="3.0.2-servicing-19576-03">
-      <Uri>https://github.com/dotnet/core-setup</Uri>
-      <Sha>62e9d13376ca698367b5f7682cce8a2bf4666f42</Sha>
-    </Dependency>
-    <Dependency Name="Microsoft.NETCore.DotNetHostResolver" Version="3.0.2-servicing-19576-03">
-      <Uri>https://github.com/dotnet/core-setup</Uri>
-      <Sha>62e9d13376ca698367b5f7682cce8a2bf4666f42</Sha>
-=======
     <Dependency Name="Microsoft.DotNet.PlatformAbstractions" Version="3.1.1-servicing.19576.7">
       <Uri>https://github.com/dotnet/core-setup</Uri>
       <Sha>3175a035df26e4082ad5513be661400ce722d0f5</Sha>
@@ -51,7 +24,6 @@
     <Dependency Name="Microsoft.NETCore.DotNetHostResolver" Version="3.1.1-servicing.19576.7">
       <Uri>https://github.com/dotnet/core-setup</Uri>
       <Sha>3175a035df26e4082ad5513be661400ce722d0f5</Sha>
->>>>>>> ca9c7c37
     </Dependency>
     <!-- Specific version here is not interesting, but we want Maestro to add corefx
          private feeds -->
@@ -59,23 +31,6 @@
       <Uri>https://github.com/dotnet/corefx</Uri>
       <Sha>0f7f38c4fd323b26da10cce95f857f77f0f09b48</Sha>
     </Dependency>
-<<<<<<< HEAD
-    <Dependency Name="Microsoft.AspNetCore.DeveloperCertificates.XPlat" Version="3.0.2-servicing.19569.3">
-      <Uri>https://github.com/aspnet/AspNetCore</Uri>
-      <Sha>7891c8318f1026deb1c96054eebead058bb4f50f</Sha>
-    </Dependency>
-  </ProductDependencies>
-  <ToolsetDependencies>
-    <Dependency Name="Microsoft.DotNet.Arcade.Sdk" Version="1.0.0-beta.19572.3">
-      <Uri>https://github.com/dotnet/arcade</Uri>
-      <Sha>0e0d227c57e69c03427d6e668716d62cf4ceb36e</Sha>
-    </Dependency>
-  </ToolsetDependencies>
-  <ProductDependencies>
-    <Dependency Name="Microsoft.NET.Sdk" Version="3.0.101-servicing.19529.1">
-      <Uri>https://github.com/dotnet/sdk</Uri>
-      <Sha>5c9dd04241f307f1aa6b3643d5e07ea89a1dad4a</Sha>
-=======
     <Dependency Name="Microsoft.AspNetCore.DeveloperCertificates.XPlat" Version="3.1.0-rtm.19575.14">
       <Uri>https://github.com/aspnet/AspNetCore</Uri>
       <Sha>7db696998c6ae4852fbf01827efdb10634e22668</Sha>
@@ -96,7 +51,6 @@
     <Dependency Name="Microsoft.NET.Sdk" Version="3.1.100-rtm.19568.4">
       <Uri>https://github.com/dotnet/sdk</Uri>
       <Sha>49bbede419cf63e15c70f4b463f80e4811fe3f34</Sha>
->>>>>>> ca9c7c37
     </Dependency>
     <Dependency Name="Microsoft.DotNet.Cli.CommandLine" Version="1.0.0-preview.19208.1">
       <Uri>https://github.com/dotnet/CliCommandLineParser</Uri>
