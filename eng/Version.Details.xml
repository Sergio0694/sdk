<?xml version="1.0" encoding="utf-8"?>
<Dependencies>
  <ProductDependencies>
<<<<<<< HEAD
    <Dependency Name="Microsoft.TemplateEngine.Abstractions" Version="9.0.100-rc.2.24427.3">
      <Uri>https://github.com/dotnet/templating</Uri>
      <Sha>133c2a92258a1d4047eb077e39aa82b445dd57f5</Sha>
    </Dependency>
    <Dependency Name="Microsoft.TemplateEngine.Mocks" Version="9.0.100-rc.2.24427.3">
      <Uri>https://github.com/dotnet/templating</Uri>
      <Sha>133c2a92258a1d4047eb077e39aa82b445dd57f5</Sha>
    </Dependency>
    <!-- Intermediate is necessary for source build. -->
    <Dependency Name="Microsoft.SourceBuild.Intermediate.templating" Version="9.0.100-rc.2.24427.3">
      <Uri>https://github.com/dotnet/templating</Uri>
      <Sha>133c2a92258a1d4047eb077e39aa82b445dd57f5</Sha>
      <SourceBuild RepoName="templating" ManagedOnly="true" />
    </Dependency>
    <Dependency Name="Microsoft.NETCore.App.Ref" Version="9.0.0-rc.2.24427.10">
      <Uri>https://github.com/dotnet/runtime</Uri>
      <Sha>d5e636923fb1670597b536fa8a6fce4a06822e87</Sha>
    </Dependency>
    <Dependency Name="VS.Redist.Common.NetCore.SharedFramework.x64.9.0" Version="9.0.0-rc.2.24427.10">
      <Uri>https://github.com/dotnet/runtime</Uri>
      <Sha>d5e636923fb1670597b536fa8a6fce4a06822e87</Sha>
    </Dependency>
    <Dependency Name="VS.Redist.Common.NetCore.TargetingPack.x64.9.0" Version="9.0.0-rc.2.24427.10">
      <Uri>https://github.com/dotnet/runtime</Uri>
      <Sha>d5e636923fb1670597b536fa8a6fce4a06822e87</Sha>
    </Dependency>
    <Dependency Name="Microsoft.NETCore.App.Runtime.win-x64" Version="9.0.0-rc.2.24427.10">
      <Uri>https://github.com/dotnet/runtime</Uri>
      <Sha>d5e636923fb1670597b536fa8a6fce4a06822e87</Sha>
    </Dependency>
    <Dependency Name="Microsoft.NETCore.App.Host.win-x64" Version="9.0.0-rc.2.24427.10">
      <Uri>https://github.com/dotnet/runtime</Uri>
      <Sha>d5e636923fb1670597b536fa8a6fce4a06822e87</Sha>
    </Dependency>
    <Dependency Name="Microsoft.NETCore.Platforms" Version="9.0.0-rc.2.24427.10">
      <Uri>https://github.com/dotnet/runtime</Uri>
      <Sha>d5e636923fb1670597b536fa8a6fce4a06822e87</Sha>
    </Dependency>
    <Dependency Name="Microsoft.NET.HostModel" Version="9.0.0-rc.2.24427.10">
      <Uri>https://github.com/dotnet/runtime</Uri>
      <Sha>d5e636923fb1670597b536fa8a6fce4a06822e87</Sha>
    </Dependency>
    <Dependency Name="Microsoft.Extensions.DependencyModel" Version="9.0.0-rc.2.24427.10">
      <Uri>https://github.com/dotnet/runtime</Uri>
      <Sha>d5e636923fb1670597b536fa8a6fce4a06822e87</Sha>
    </Dependency>
    <!-- Intermediate is necessary for source build. -->
    <Dependency Name="Microsoft.SourceBuild.Intermediate.runtime.linux-x64" Version="9.0.0-rc.2.24427.10">
      <Uri>https://github.com/dotnet/runtime</Uri>
      <Sha>d5e636923fb1670597b536fa8a6fce4a06822e87</Sha>
=======
    <Dependency Name="Microsoft.TemplateEngine.Abstractions" Version="10.0.100-alpha.2.24428.1">
      <Uri>https://github.com/dotnet/templating</Uri>
      <Sha>87cc17da021d96eaf66a53af7705e25429579aa7</Sha>
    </Dependency>
    <Dependency Name="Microsoft.TemplateEngine.Mocks" Version="10.0.100-alpha.2.24428.1">
      <Uri>https://github.com/dotnet/templating</Uri>
      <Sha>87cc17da021d96eaf66a53af7705e25429579aa7</Sha>
    </Dependency>
    <!-- Intermediate is necessary for source build. -->
    <Dependency Name="Microsoft.SourceBuild.Intermediate.templating" Version="10.0.100-alpha.2.24428.1">
      <Uri>https://github.com/dotnet/templating</Uri>
      <Sha>87cc17da021d96eaf66a53af7705e25429579aa7</Sha>
      <SourceBuild RepoName="templating" ManagedOnly="true" />
    </Dependency>
    <Dependency Name="Microsoft.NETCore.App.Ref" Version="9.0.0-rc.1.24414.5">
      <Uri>https://github.com/dotnet/runtime</Uri>
      <Sha>0fbd81404d1f211572387498474063bc6f407f0f</Sha>
    </Dependency>
    <Dependency Name="VS.Redist.Common.NetCore.SharedFramework.x64.9.0" Version="9.0.0-rc.1.24414.5">
      <Uri>https://github.com/dotnet/runtime</Uri>
      <Sha>0fbd81404d1f211572387498474063bc6f407f0f</Sha>
    </Dependency>
    <Dependency Name="VS.Redist.Common.NetCore.TargetingPack.x64.9.0" Version="9.0.0-rc.1.24414.5">
      <Uri>https://github.com/dotnet/runtime</Uri>
      <Sha>0fbd81404d1f211572387498474063bc6f407f0f</Sha>
    </Dependency>
    <Dependency Name="Microsoft.NETCore.App.Runtime.win-x64" Version="9.0.0-rc.1.24414.5">
      <Uri>https://github.com/dotnet/runtime</Uri>
      <Sha>0fbd81404d1f211572387498474063bc6f407f0f</Sha>
    </Dependency>
    <Dependency Name="Microsoft.NETCore.App.Host.win-x64" Version="9.0.0-rc.1.24414.5">
      <Uri>https://github.com/dotnet/runtime</Uri>
      <Sha>0fbd81404d1f211572387498474063bc6f407f0f</Sha>
    </Dependency>
    <Dependency Name="Microsoft.NETCore.Platforms" Version="9.0.0-rc.1.24414.5">
      <Uri>https://github.com/dotnet/runtime</Uri>
      <Sha>0fbd81404d1f211572387498474063bc6f407f0f</Sha>
    </Dependency>
    <Dependency Name="Microsoft.NET.HostModel" Version="9.0.0-rc.1.24414.5">
      <Uri>https://github.com/dotnet/runtime</Uri>
      <Sha>0fbd81404d1f211572387498474063bc6f407f0f</Sha>
    </Dependency>
    <Dependency Name="Microsoft.Extensions.DependencyModel" Version="9.0.0-rc.1.24414.5">
      <Uri>https://github.com/dotnet/runtime</Uri>
      <Sha>0fbd81404d1f211572387498474063bc6f407f0f</Sha>
    </Dependency>
    <!-- Intermediate is necessary for source build. -->
    <Dependency Name="Microsoft.SourceBuild.Intermediate.runtime.linux-x64" Version="9.0.0-rc.1.24414.5">
      <Uri>https://github.com/dotnet/runtime</Uri>
      <Sha>0fbd81404d1f211572387498474063bc6f407f0f</Sha>
>>>>>>> 8598da05
      <SourceBuild RepoName="runtime" ManagedOnly="false" />
    </Dependency>
    <!-- Change blob version in GenerateLayout.targets if this is unpinned to service targeting pack -->
    <!-- No new netstandard.library planned for 3.1 timeframe at this time. -->
    <Dependency Name="NETStandard.Library.Ref" Version="2.1.0" Pinned="true">
      <Uri>https://github.com/dotnet/core-setup</Uri>
      <Sha>7d57652f33493fa022125b7f63aad0d70c52d810</Sha>
    </Dependency>
    <Dependency Name="Microsoft.NET.Workload.Emscripten.Current.Manifest-9.0.100.Transport" Version="9.0.0-rc.1.24402.2" CoherentParentDependency="Microsoft.NETCore.App.Runtime.win-x64">
      <Uri>https://github.com/dotnet/emsdk</Uri>
      <Sha>edf3e90fa25b1fc4f7f63ceb45ef70f49c6b121a</Sha>
    </Dependency>
    <!-- Intermediate is necessary for source build. -->
    <Dependency Name="Microsoft.SourceBuild.Intermediate.emsdk" Version="9.0.0-rc.1.24402.2" CoherentParentDependency="Microsoft.NETCore.App.Runtime.win-x64">
      <Uri>https://github.com/dotnet/emsdk</Uri>
      <Sha>edf3e90fa25b1fc4f7f63ceb45ef70f49c6b121a</Sha>
      <SourceBuild RepoName="emsdk" ManagedOnly="true" />
    </Dependency>
<<<<<<< HEAD
    <Dependency Name="Microsoft.Build" Version="17.12.0-preview-24427-01">
      <Uri>https://github.com/dotnet/msbuild</Uri>
      <Sha>c256bcca00827368c080b03b001cac2a2c82017f</Sha>
    </Dependency>
    <Dependency Name="Microsoft.Build.Localization" Version="17.12.0-preview-24427-01">
      <Uri>https://github.com/dotnet/msbuild</Uri>
      <Sha>c256bcca00827368c080b03b001cac2a2c82017f</Sha>
    </Dependency>
    <!-- Intermediate is necessary for source build. -->
    <Dependency Name="Microsoft.SourceBuild.Intermediate.msbuild" Version="17.12.0-preview-24427-01">
      <Uri>https://github.com/dotnet/msbuild</Uri>
      <Sha>c256bcca00827368c080b03b001cac2a2c82017f</Sha>
=======
    <Dependency Name="Microsoft.Build" Version="17.12.0-preview-24407-03">
      <Uri>https://github.com/dotnet/msbuild</Uri>
      <Sha>6bc91d5e2d3d8a199fdbe367ed015b55daf57046</Sha>
    </Dependency>
    <Dependency Name="Microsoft.Build.Localization" Version="17.12.0-preview-24407-03">
      <Uri>https://github.com/dotnet/msbuild</Uri>
      <Sha>6bc91d5e2d3d8a199fdbe367ed015b55daf57046</Sha>
    </Dependency>
    <!-- Intermediate is necessary for source build. -->
    <Dependency Name="Microsoft.SourceBuild.Intermediate.msbuild" Version="17.12.0-preview-24407-03">
      <Uri>https://github.com/dotnet/msbuild</Uri>
      <Sha>6bc91d5e2d3d8a199fdbe367ed015b55daf57046</Sha>
>>>>>>> 8598da05
      <SourceBuild RepoName="msbuild" ManagedOnly="true" />
    </Dependency>
    <Dependency Name="Microsoft.FSharp.Compiler" Version="12.9.100-beta.24427.4">
      <Uri>https://github.com/dotnet/fsharp</Uri>
      <Sha>a5feb419073e74562fde38768898988334f379a1</Sha>
    </Dependency>
    <!-- Intermediate is necessary for source build. -->
    <Dependency Name="Microsoft.SourceBuild.Intermediate.fsharp" Version="9.0.100-beta.24427.4">
      <Uri>https://github.com/dotnet/fsharp</Uri>
      <Sha>a5feb419073e74562fde38768898988334f379a1</Sha>
      <SourceBuild RepoName="fsharp" ManagedOnly="true" />
    </Dependency>
    <Dependency Name="Microsoft.Net.Compilers.Toolset" Version="4.12.0-3.24427.16">
      <Uri>https://github.com/dotnet/roslyn</Uri>
      <Sha>a3dbd808a5ee9b8010d38f37726eeb596e2f3aaa</Sha>
    </Dependency>
    <!-- Intermediate is necessary for source build. -->
    <Dependency Name="Microsoft.SourceBuild.Intermediate.roslyn" Version="4.12.0-3.24427.16">
      <Uri>https://github.com/dotnet/roslyn</Uri>
      <Sha>a3dbd808a5ee9b8010d38f37726eeb596e2f3aaa</Sha>
      <SourceBuild RepoName="roslyn" ManagedOnly="true" />
    </Dependency>
    <Dependency Name="Microsoft.Net.Compilers.Toolset.Framework" Version="4.12.0-3.24427.16">
      <Uri>https://github.com/dotnet/roslyn</Uri>
      <Sha>a3dbd808a5ee9b8010d38f37726eeb596e2f3aaa</Sha>
    </Dependency>
    <Dependency Name="Microsoft.CodeAnalysis" Version="4.12.0-3.24427.16">
      <Uri>https://github.com/dotnet/roslyn</Uri>
      <Sha>a3dbd808a5ee9b8010d38f37726eeb596e2f3aaa</Sha>
    </Dependency>
    <Dependency Name="Microsoft.CodeAnalysis.CSharp" Version="4.12.0-3.24427.16">
      <Uri>https://github.com/dotnet/roslyn</Uri>
      <Sha>a3dbd808a5ee9b8010d38f37726eeb596e2f3aaa</Sha>
    </Dependency>
    <Dependency Name="Microsoft.CodeAnalysis.CSharp.CodeStyle" Version="4.12.0-3.24427.16">
      <Uri>https://github.com/dotnet/roslyn</Uri>
      <Sha>a3dbd808a5ee9b8010d38f37726eeb596e2f3aaa</Sha>
    </Dependency>
    <Dependency Name="Microsoft.CodeAnalysis.CSharp.Features" Version="4.12.0-3.24427.16">
      <Uri>https://github.com/dotnet/roslyn</Uri>
      <Sha>a3dbd808a5ee9b8010d38f37726eeb596e2f3aaa</Sha>
    </Dependency>
    <Dependency Name="Microsoft.CodeAnalysis.CSharp.Workspaces" Version="4.12.0-3.24427.16">
      <Uri>https://github.com/dotnet/roslyn</Uri>
      <Sha>a3dbd808a5ee9b8010d38f37726eeb596e2f3aaa</Sha>
    </Dependency>
    <Dependency Name="Microsoft.CodeAnalysis.Workspaces.MSBuild" Version="4.12.0-3.24427.16">
      <Uri>https://github.com/dotnet/roslyn</Uri>
      <Sha>a3dbd808a5ee9b8010d38f37726eeb596e2f3aaa</Sha>
    </Dependency>
    <Dependency Name="Microsoft.AspNetCore.DeveloperCertificates.XPlat" Version="9.0.0-rc.1.24414.4">
      <Uri>https://github.com/dotnet/aspnetcore</Uri>
      <Sha>42af9fe6ddd7c3f9cde04ac003bf97509881873b</Sha>
    </Dependency>
    <Dependency Name="Microsoft.AspNetCore.TestHost" Version="9.0.0-rc.1.24414.4">
      <Uri>https://github.com/dotnet/aspnetcore</Uri>
      <Sha>42af9fe6ddd7c3f9cde04ac003bf97509881873b</Sha>
    </Dependency>
    <Dependency Name="Microsoft.Build.NuGetSdkResolver" Version="6.12.0-preview.1.85">
      <Uri>https://github.com/nuget/nuget.client</Uri>
      <Sha>9cb26528a73dce163a0288268c6139ee8519d85f</Sha>
    </Dependency>
    <Dependency Name="NuGet.Build.Tasks" Version="6.12.0-preview.1.85">
      <Uri>https://github.com/nuget/nuget.client</Uri>
      <Sha>9cb26528a73dce163a0288268c6139ee8519d85f</Sha>
      <SourceBuildTarball RepoName="nuget-client" ManagedOnly="true" />
    </Dependency>
    <Dependency Name="NuGet.Build.Tasks.Console" Version="6.12.0-preview.1.85">
      <Uri>https://github.com/nuget/nuget.client</Uri>
      <Sha>9cb26528a73dce163a0288268c6139ee8519d85f</Sha>
    </Dependency>
    <Dependency Name="NuGet.Build.Tasks.Pack" Version="6.12.0-preview.1.85">
      <Uri>https://github.com/nuget/nuget.client</Uri>
      <Sha>9cb26528a73dce163a0288268c6139ee8519d85f</Sha>
    </Dependency>
    <Dependency Name="NuGet.Commands" Version="6.12.0-preview.1.85">
      <Uri>https://github.com/nuget/nuget.client</Uri>
      <Sha>9cb26528a73dce163a0288268c6139ee8519d85f</Sha>
    </Dependency>
    <Dependency Name="NuGet.CommandLine.XPlat" Version="6.12.0-preview.1.85">
      <Uri>https://github.com/nuget/nuget.client</Uri>
      <Sha>9cb26528a73dce163a0288268c6139ee8519d85f</Sha>
    </Dependency>
    <Dependency Name="NuGet.Common" Version="6.12.0-preview.1.85">
      <Uri>https://github.com/nuget/nuget.client</Uri>
      <Sha>9cb26528a73dce163a0288268c6139ee8519d85f</Sha>
    </Dependency>
    <Dependency Name="NuGet.Configuration" Version="6.12.0-preview.1.85">
      <Uri>https://github.com/nuget/nuget.client</Uri>
      <Sha>9cb26528a73dce163a0288268c6139ee8519d85f</Sha>
    </Dependency>
    <Dependency Name="NuGet.Credentials" Version="6.12.0-preview.1.85">
      <Uri>https://github.com/nuget/nuget.client</Uri>
      <Sha>9cb26528a73dce163a0288268c6139ee8519d85f</Sha>
    </Dependency>
    <Dependency Name="NuGet.DependencyResolver.Core" Version="6.12.0-preview.1.85">
      <Uri>https://github.com/nuget/nuget.client</Uri>
      <Sha>9cb26528a73dce163a0288268c6139ee8519d85f</Sha>
    </Dependency>
    <Dependency Name="NuGet.Frameworks" Version="6.12.0-preview.1.85">
      <Uri>https://github.com/nuget/nuget.client</Uri>
      <Sha>9cb26528a73dce163a0288268c6139ee8519d85f</Sha>
    </Dependency>
    <Dependency Name="NuGet.LibraryModel" Version="6.12.0-preview.1.85">
      <Uri>https://github.com/nuget/nuget.client</Uri>
      <Sha>9cb26528a73dce163a0288268c6139ee8519d85f</Sha>
    </Dependency>
    <Dependency Name="NuGet.ProjectModel" Version="6.12.0-preview.1.85">
      <Uri>https://github.com/nuget/nuget.client</Uri>
      <Sha>9cb26528a73dce163a0288268c6139ee8519d85f</Sha>
    </Dependency>
    <Dependency Name="NuGet.Protocol" Version="6.12.0-preview.1.85">
      <Uri>https://github.com/nuget/nuget.client</Uri>
      <Sha>9cb26528a73dce163a0288268c6139ee8519d85f</Sha>
    </Dependency>
    <Dependency Name="NuGet.Packaging" Version="6.12.0-preview.1.85">
      <Uri>https://github.com/nuget/nuget.client</Uri>
      <Sha>9cb26528a73dce163a0288268c6139ee8519d85f</Sha>
    </Dependency>
    <Dependency Name="NuGet.Versioning" Version="6.12.0-preview.1.85">
      <Uri>https://github.com/nuget/nuget.client</Uri>
      <Sha>9cb26528a73dce163a0288268c6139ee8519d85f</Sha>
    </Dependency>
    <Dependency Name="NuGet.Localization" Version="6.12.0-preview.1.85">
      <Uri>https://github.com/nuget/nuget.client</Uri>
      <Sha>9cb26528a73dce163a0288268c6139ee8519d85f</Sha>
    </Dependency>
    <Dependency Name="Microsoft.NET.Test.Sdk" Version="17.12.0-preview-24422-02">
      <Uri>https://github.com/microsoft/vstest</Uri>
      <Sha>54964cdbcd254cbce066d3a2afa2b3908db51abd</Sha>
    </Dependency>
    <Dependency Name="Microsoft.TestPlatform.CLI" Version="17.12.0-preview-24422-02">
      <Uri>https://github.com/microsoft/vstest</Uri>
      <Sha>54964cdbcd254cbce066d3a2afa2b3908db51abd</Sha>
    </Dependency>
    <Dependency Name="Microsoft.TestPlatform.Build" Version="17.12.0-preview-24422-02">
      <Uri>https://github.com/microsoft/vstest</Uri>
      <Sha>54964cdbcd254cbce066d3a2afa2b3908db51abd</Sha>
    </Dependency>
    <!-- Intermediate is necessary for source build. -->
    <Dependency Name="Microsoft.SourceBuild.Intermediate.vstest" Version="17.12.0-preview-24422-02">
      <Uri>https://github.com/microsoft/vstest</Uri>
      <Sha>54964cdbcd254cbce066d3a2afa2b3908db51abd</Sha>
      <SourceBuild RepoName="vstest" ManagedOnly="true" />
    </Dependency>
<<<<<<< HEAD
    <Dependency Name="Microsoft.NET.ILLink.Tasks" Version="9.0.0-rc.2.24427.10">
      <Uri>https://github.com/dotnet/runtime</Uri>
      <Sha>d5e636923fb1670597b536fa8a6fce4a06822e87</Sha>
    </Dependency>
    <Dependency Name="System.CodeDom" Version="9.0.0-rc.2.24427.10">
      <Uri>https://github.com/dotnet/runtime</Uri>
      <Sha>d5e636923fb1670597b536fa8a6fce4a06822e87</Sha>
    </Dependency>
    <Dependency Name="System.Formats.Asn1" Version="9.0.0-rc.2.24427.10">
      <Uri>https://github.com/dotnet/runtime</Uri>
      <Sha>d5e636923fb1670597b536fa8a6fce4a06822e87</Sha>
    </Dependency>
    <Dependency Name="System.Security.Cryptography.ProtectedData" Version="9.0.0-rc.2.24427.10">
      <Uri>https://github.com/dotnet/runtime</Uri>
      <Sha>d5e636923fb1670597b536fa8a6fce4a06822e87</Sha>
    </Dependency>
    <Dependency Name="System.Text.Encoding.CodePages" Version="9.0.0-rc.2.24427.10">
      <Uri>https://github.com/dotnet/runtime</Uri>
      <Sha>d5e636923fb1670597b536fa8a6fce4a06822e87</Sha>
    </Dependency>
    <Dependency Name="System.Resources.Extensions" Version="9.0.0-rc.2.24427.10">
      <Uri>https://github.com/dotnet/runtime</Uri>
      <Sha>d5e636923fb1670597b536fa8a6fce4a06822e87</Sha>
    </Dependency>
    <Dependency Name="Microsoft.WindowsDesktop.App.Runtime.win-x64" Version="9.0.0-rc.2.24428.1">
      <Uri>https://github.com/dotnet/windowsdesktop</Uri>
      <Sha>916daab03c2155c6dd827649d88c3f5ad5e2767b</Sha>
      <SourceBuildTarball RepoName="windowsdesktop" ManagedOnly="true" />
    </Dependency>
    <Dependency Name="VS.Redist.Common.WindowsDesktop.SharedFramework.x64.9.0" Version="9.0.0-rc.2.24428.1">
      <Uri>https://github.com/dotnet/windowsdesktop</Uri>
      <Sha>916daab03c2155c6dd827649d88c3f5ad5e2767b</Sha>
    </Dependency>
    <Dependency Name="Microsoft.WindowsDesktop.App.Ref" Version="9.0.0-rc.2.24428.1">
      <Uri>https://github.com/dotnet/windowsdesktop</Uri>
      <Sha>916daab03c2155c6dd827649d88c3f5ad5e2767b</Sha>
    </Dependency>
    <Dependency Name="VS.Redist.Common.WindowsDesktop.TargetingPack.x64.9.0" Version="9.0.0-rc.2.24428.1">
      <Uri>https://github.com/dotnet/windowsdesktop</Uri>
      <Sha>916daab03c2155c6dd827649d88c3f5ad5e2767b</Sha>
    </Dependency>
    <Dependency Name="Microsoft.NET.Sdk.WindowsDesktop" Version="9.0.0-rc.2.24427.4" CoherentParentDependency="Microsoft.WindowsDesktop.App.Ref">
      <Uri>https://github.com/dotnet/wpf</Uri>
      <Sha>06d898c6fe61c847cfa792e83c2254d8aabbeb70</Sha>
=======
    <Dependency Name="Microsoft.NET.ILLink.Tasks" Version="9.0.0-rc.1.24414.5">
      <Uri>https://github.com/dotnet/runtime</Uri>
      <Sha>0fbd81404d1f211572387498474063bc6f407f0f</Sha>
    </Dependency>
    <Dependency Name="System.CodeDom" Version="9.0.0-rc.1.24414.5">
      <Uri>https://github.com/dotnet/runtime</Uri>
      <Sha>0fbd81404d1f211572387498474063bc6f407f0f</Sha>
    </Dependency>
    <Dependency Name="System.Formats.Asn1" Version="9.0.0-rc.1.24414.5">
      <Uri>https://github.com/dotnet/runtime</Uri>
      <Sha>0fbd81404d1f211572387498474063bc6f407f0f</Sha>
    </Dependency>
    <Dependency Name="System.Security.Cryptography.ProtectedData" Version="9.0.0-rc.1.24414.5">
      <Uri>https://github.com/dotnet/runtime</Uri>
      <Sha>0fbd81404d1f211572387498474063bc6f407f0f</Sha>
    </Dependency>
    <Dependency Name="System.Text.Encoding.CodePages" Version="9.0.0-rc.1.24414.5">
      <Uri>https://github.com/dotnet/runtime</Uri>
      <Sha>0fbd81404d1f211572387498474063bc6f407f0f</Sha>
    </Dependency>
    <Dependency Name="System.Resources.Extensions" Version="9.0.0-rc.1.24414.5">
      <Uri>https://github.com/dotnet/runtime</Uri>
      <Sha>0fbd81404d1f211572387498474063bc6f407f0f</Sha>
    </Dependency>
    <Dependency Name="Microsoft.WindowsDesktop.App.Runtime.win-x64" Version="10.0.0-alpha.1.24427.5">
      <Uri>https://github.com/dotnet/windowsdesktop</Uri>
      <Sha>6c45e7d678a9af55b5e792a3528648aee5f4c4c7</Sha>
      <SourceBuildTarball RepoName="windowsdesktop" ManagedOnly="true" />
    </Dependency>
    <Dependency Name="VS.Redist.Common.WindowsDesktop.SharedFramework.x64.10.0" Version="10.0.0-alpha.1.24427.5">
      <Uri>https://github.com/dotnet/windowsdesktop</Uri>
      <Sha>6c45e7d678a9af55b5e792a3528648aee5f4c4c7</Sha>
    </Dependency>
    <Dependency Name="Microsoft.WindowsDesktop.App.Ref" Version="10.0.0-alpha.1.24427.5">
      <Uri>https://github.com/dotnet/windowsdesktop</Uri>
      <Sha>6c45e7d678a9af55b5e792a3528648aee5f4c4c7</Sha>
    </Dependency>
    <Dependency Name="VS.Redist.Common.WindowsDesktop.TargetingPack.x64.10.0" Version="10.0.0-alpha.1.24427.5">
      <Uri>https://github.com/dotnet/windowsdesktop</Uri>
      <Sha>6c45e7d678a9af55b5e792a3528648aee5f4c4c7</Sha>
    </Dependency>
    <Dependency Name="Microsoft.NET.Sdk.WindowsDesktop" Version="10.0.0-alpha.1.24427.3" CoherentParentDependency="Microsoft.WindowsDesktop.App.Ref">
      <Uri>https://github.com/dotnet/wpf</Uri>
      <Sha>a13bb634c1dcdf0bf7cda9a02c448b53366b8550</Sha>
>>>>>>> 8598da05
    </Dependency>
    <Dependency Name="Microsoft.AspNetCore.App.Ref" Version="9.0.0-rc.1.24414.4">
      <Uri>https://github.com/dotnet/aspnetcore</Uri>
      <Sha>42af9fe6ddd7c3f9cde04ac003bf97509881873b</Sha>
    </Dependency>
    <Dependency Name="Microsoft.AspNetCore.App.Ref.Internal" Version="9.0.0-rc.1.24414.4">
      <Uri>https://github.com/dotnet/aspnetcore</Uri>
      <Sha>42af9fe6ddd7c3f9cde04ac003bf97509881873b</Sha>
    </Dependency>
    <Dependency Name="Microsoft.AspNetCore.App.Runtime.win-x64" Version="9.0.0-rc.1.24414.4">
      <Uri>https://github.com/dotnet/aspnetcore</Uri>
      <Sha>42af9fe6ddd7c3f9cde04ac003bf97509881873b</Sha>
    </Dependency>
    <Dependency Name="VS.Redist.Common.AspNetCore.SharedFramework.x64.9.0" Version="9.0.0-rc.1.24414.4">
      <Uri>https://github.com/dotnet/aspnetcore</Uri>
      <Sha>42af9fe6ddd7c3f9cde04ac003bf97509881873b</Sha>
    </Dependency>
    <Dependency Name="dotnet-dev-certs" Version="9.0.0-rc.1.24414.4">
      <Uri>https://github.com/dotnet/aspnetcore</Uri>
      <Sha>42af9fe6ddd7c3f9cde04ac003bf97509881873b</Sha>
    </Dependency>
    <Dependency Name="dotnet-user-jwts" Version="9.0.0-rc.1.24414.4">
      <Uri>https://github.com/dotnet/aspnetcore</Uri>
      <Sha>42af9fe6ddd7c3f9cde04ac003bf97509881873b</Sha>
    </Dependency>
    <Dependency Name="dotnet-user-secrets" Version="9.0.0-rc.1.24414.4">
      <Uri>https://github.com/dotnet/aspnetcore</Uri>
      <Sha>42af9fe6ddd7c3f9cde04ac003bf97509881873b</Sha>
    </Dependency>
    <Dependency Name="Microsoft.AspNetCore.Analyzers" Version="9.0.0-rc.1.24414.4">
      <Uri>https://github.com/dotnet/aspnetcore</Uri>
      <Sha>42af9fe6ddd7c3f9cde04ac003bf97509881873b</Sha>
    </Dependency>
    <Dependency Name="Microsoft.AspNetCore.Components.SdkAnalyzers" Version="9.0.0-rc.1.24414.4">
      <Uri>https://github.com/dotnet/aspnetcore</Uri>
      <Sha>42af9fe6ddd7c3f9cde04ac003bf97509881873b</Sha>
    </Dependency>
    <Dependency Name="Microsoft.AspNetCore.Mvc.Analyzers" Version="9.0.0-rc.1.24414.4">
      <Uri>https://github.com/dotnet/aspnetcore</Uri>
      <Sha>42af9fe6ddd7c3f9cde04ac003bf97509881873b</Sha>
    </Dependency>
    <Dependency Name="Microsoft.AspNetCore.Mvc.Api.Analyzers" Version="9.0.0-rc.1.24414.4">
      <Uri>https://github.com/dotnet/aspnetcore</Uri>
      <Sha>42af9fe6ddd7c3f9cde04ac003bf97509881873b</Sha>
    </Dependency>
    <!-- Intermediate is necessary for source build. -->
    <Dependency Name="Microsoft.SourceBuild.Intermediate.aspnetcore" Version="9.0.0-rc.1.24414.4">
      <Uri>https://github.com/dotnet/aspnetcore</Uri>
      <Sha>42af9fe6ddd7c3f9cde04ac003bf97509881873b</Sha>
      <SourceBuild RepoName="aspnetcore" ManagedOnly="true" />
    </Dependency>
    <Dependency Name="Microsoft.CodeAnalysis.Razor.Tooling.Internal" Version="9.0.0-preview.24428.5">
      <Uri>https://github.com/dotnet/razor</Uri>
      <Sha>562be1a2201aa08b09970966224de44d40636d86</Sha>
    </Dependency>
    <Dependency Name="Microsoft.AspNetCore.Mvc.Razor.Extensions.Tooling.Internal" Version="9.0.0-preview.24428.5">
      <Uri>https://github.com/dotnet/razor</Uri>
      <Sha>562be1a2201aa08b09970966224de44d40636d86</Sha>
    </Dependency>
    <Dependency Name="Microsoft.NET.Sdk.Razor.SourceGenerators.Transport" Version="9.0.0-preview.24428.5">
      <Uri>https://github.com/dotnet/razor</Uri>
      <Sha>562be1a2201aa08b09970966224de44d40636d86</Sha>
    </Dependency>
    <!-- Intermediate is necessary for source build. -->
    <Dependency Name="Microsoft.SourceBuild.Intermediate.razor" Version="9.0.0-preview.24428.5">
      <Uri>https://github.com/dotnet/razor</Uri>
      <Sha>562be1a2201aa08b09970966224de44d40636d86</Sha>
      <SourceBuild RepoName="razor" ManagedOnly="true" />
    </Dependency>
    <Dependency Name="Microsoft.Extensions.FileProviders.Embedded" Version="9.0.0-rc.1.24414.4">
      <Uri>https://github.com/dotnet/aspnetcore</Uri>
      <Sha>42af9fe6ddd7c3f9cde04ac003bf97509881873b</Sha>
    </Dependency>
    <Dependency Name="Microsoft.AspNetCore.Authorization" Version="9.0.0-rc.1.24414.4">
      <Uri>https://github.com/dotnet/aspnetcore</Uri>
      <Sha>42af9fe6ddd7c3f9cde04ac003bf97509881873b</Sha>
    </Dependency>
    <Dependency Name="Microsoft.AspNetCore.Components.Web" Version="9.0.0-rc.1.24414.4">
      <Uri>https://github.com/dotnet/aspnetcore</Uri>
      <Sha>42af9fe6ddd7c3f9cde04ac003bf97509881873b</Sha>
    </Dependency>
    <Dependency Name="Microsoft.JSInterop" Version="9.0.0-rc.1.24414.4">
      <Uri>https://github.com/dotnet/aspnetcore</Uri>
      <Sha>42af9fe6ddd7c3f9cde04ac003bf97509881873b</Sha>
    </Dependency>
    <Dependency Name="Microsoft.DotNet.Test.ProjectTemplates.2.1" Version="1.0.2-beta4.22406.1">
      <Uri>https://github.com/dotnet/test-templates</Uri>
      <Sha>0385265f4d0b6413d64aea0223172366a9b9858c</Sha>
    </Dependency>
    <Dependency Name="Microsoft.DotNet.Test.ProjectTemplates.5.0" Version="1.1.0-rc.23558.1">
      <Uri>https://github.com/dotnet/test-templates</Uri>
      <Sha>307b8f538d83a955d8f6dd909eee41a5555f2f4d</Sha>
    </Dependency>
    <Dependency Name="Microsoft.DotNet.Test.ProjectTemplates.6.0" Version="1.1.0-rc.24069.1">
      <Uri>https://github.com/dotnet/test-templates</Uri>
      <Sha>becc4bd157cd6608b51a5ffe414a5d2de6330272</Sha>
    </Dependency>
    <Dependency Name="Microsoft.DotNet.Test.ProjectTemplates.7.0" Version="1.1.0-rc.24069.1">
      <Uri>https://github.com/dotnet/test-templates</Uri>
      <Sha>becc4bd157cd6608b51a5ffe414a5d2de6330272</Sha>
    </Dependency>
    <Dependency Name="Microsoft.DotNet.Test.ProjectTemplates.8.0" Version="1.1.0-rc.24202.1">
      <Uri>https://github.com/dotnet/test-templates</Uri>
      <Sha>49c9ad01f057b3c6352bbec12b117acc2224493c</Sha>
    </Dependency>
    <Dependency Name="Microsoft.DotNet.Test.ProjectTemplates.9.0" Version="1.1.0-rc.24427.1">
      <Uri>https://github.com/dotnet/test-templates</Uri>
      <Sha>9fea743e85a24984211f854d44f1f6debea8285d</Sha>
    </Dependency>
    <!-- Intermediate is necessary for source build. -->
    <Dependency Name="Microsoft.SourceBuild.Intermediate.test-templates" Version="1.1.0-rc.24427.1">
      <Uri>https://github.com/dotnet/test-templates</Uri>
      <Sha>9fea743e85a24984211f854d44f1f6debea8285d</Sha>
      <SourceBuild RepoName="test-templates" ManagedOnly="true" />
    </Dependency>
    <!-- For coherency purposes, these versions should be gated by the versions of winforms and wpf routed via windowsdesktop -->
<<<<<<< HEAD
    <Dependency Name="Microsoft.Dotnet.WinForms.ProjectTemplates" Version="9.0.0-rc.2.24427.3" CoherentParentDependency="Microsoft.WindowsDesktop.App.Runtime.win-x64">
      <Uri>https://github.com/dotnet/winforms</Uri>
      <Sha>28b79a28c8fcc016d319ce6b0f3b8c3463192a5c</Sha>
    </Dependency>
    <Dependency Name="Microsoft.DotNet.Wpf.ProjectTemplates" Version="9.0.0-rc.2.24427.4" CoherentParentDependency="Microsoft.WindowsDesktop.App.Runtime.win-x64">
      <Uri>https://github.com/dotnet/wpf</Uri>
      <Sha>06d898c6fe61c847cfa792e83c2254d8aabbeb70</Sha>
=======
    <Dependency Name="Microsoft.Dotnet.WinForms.ProjectTemplates" Version="10.0.0-alpha.1.24426.5" CoherentParentDependency="Microsoft.WindowsDesktop.App.Runtime.win-x64">
      <Uri>https://github.com/dotnet/winforms</Uri>
      <Sha>3b37d24254fe96bc6ad3fd63c6adea21c04f7024</Sha>
    </Dependency>
    <Dependency Name="Microsoft.DotNet.Wpf.ProjectTemplates" Version="10.0.0-alpha.1.24427.3" CoherentParentDependency="Microsoft.WindowsDesktop.App.Runtime.win-x64">
      <Uri>https://github.com/dotnet/wpf</Uri>
      <Sha>a13bb634c1dcdf0bf7cda9a02c448b53366b8550</Sha>
>>>>>>> 8598da05
    </Dependency>
    <Dependency Name="Microsoft.Web.Xdt" Version="9.0.0-preview.24317.2">
      <Uri>https://github.com/dotnet/xdt</Uri>
      <Sha>0d51607fb791c51a14b552ed24fe3430c252148b</Sha>
    </Dependency>
    <!-- Intermediate is necessary for source build. -->
    <Dependency Name="Microsoft.SourceBuild.Intermediate.xdt" Version="9.0.0-preview.24317.2">
      <Uri>https://github.com/dotnet/xdt</Uri>
      <Sha>0d51607fb791c51a14b552ed24fe3430c252148b</Sha>
      <SourceBuild RepoName="xdt" ManagedOnly="true" />
    </Dependency>
    <Dependency Name="Microsoft.CodeAnalysis.NetAnalyzers" Version="9.0.0-preview.24405.1">
      <Uri>https://github.com/dotnet/roslyn-analyzers</Uri>
      <Sha>3211f48253bc18560156d90dc5e710d35f7d03fa</Sha>
    </Dependency>
    <Dependency Name="Microsoft.CodeAnalysis.PublicApiAnalyzers" Version="3.11.0-beta1.24405.1">
      <Uri>https://github.com/dotnet/roslyn-analyzers</Uri>
      <Sha>3211f48253bc18560156d90dc5e710d35f7d03fa</Sha>
    </Dependency>
    <!-- Intermediate is necessary for source build. -->
    <Dependency Name="Microsoft.SourceBuild.Intermediate.roslyn-analyzers" Version="3.11.0-beta1.24405.1">
      <Uri>https://github.com/dotnet/roslyn-analyzers</Uri>
      <Sha>3211f48253bc18560156d90dc5e710d35f7d03fa</Sha>
      <SourceBuild RepoName="roslyn-analyzers" ManagedOnly="true" />
    </Dependency>
    <Dependency Name="System.CommandLine" Version="2.0.0-beta4.24324.3">
      <Uri>https://github.com/dotnet/command-line-api</Uri>
      <Sha>803d8598f98fb4efd94604b32627ee9407f246db</Sha>
    </Dependency>
    <Dependency Name="System.CommandLine.Rendering" Version="0.4.0-alpha.24324.3">
      <Uri>https://github.com/dotnet/command-line-api</Uri>
      <Sha>803d8598f98fb4efd94604b32627ee9407f246db</Sha>
    </Dependency>
    <!-- Microsoft.CodeAnalysis.Workspaces.MSBuild transitively references M.Bcl.AsyncInterfaces.
         Adding an explicit dependency to make sure the latest version is used instead of the SBRP
         one under source build. -->
    <!-- Intermediate is necessary for source build. -->
    <Dependency Name="Microsoft.DiaSymReader" Version="2.2.0-beta.24327.2">
      <Uri>https://github.com/dotnet/symreader</Uri>
      <Sha>0710a7892d89999956e8808c28e9dd0512bd53f3</Sha>
    </Dependency>
    <!-- Intermediate is necessary for source build. -->
    <Dependency Name="Microsoft.SourceBuild.Intermediate.command-line-api" Version="0.1.532403">
      <Uri>https://github.com/dotnet/command-line-api</Uri>
      <Sha>803d8598f98fb4efd94604b32627ee9407f246db</Sha>
      <SourceBuild RepoName="command-line-api" ManagedOnly="true" />
    </Dependency>
    <!-- Intermediate is necessary for source build. -->
    <Dependency Name="Microsoft.SourceBuild.Intermediate.source-build-externals" Version="10.0.0-alpha.1.24426.1">
      <Uri>https://github.com/dotnet/source-build-externals</Uri>
      <Sha>f08c68bfc6c6e065f72e56dcd4dc15d3ea1f43a4</Sha>
      <SourceBuild RepoName="source-build-externals" ManagedOnly="true" />
    </Dependency>
    <!-- Intermediate is necessary for source build. -->
<<<<<<< HEAD
    <Dependency Name="Microsoft.SourceBuild.Intermediate.source-build-reference-packages" Version="9.0.0-alpha.1.24427.1">
      <Uri>https://github.com/dotnet/source-build-reference-packages</Uri>
      <Sha>f22b1078535aa38f914c2304a02303e92de0adc0</Sha>
=======
    <Dependency Name="Microsoft.SourceBuild.Intermediate.source-build-reference-packages" Version="10.0.0-alpha.1.24426.2">
      <Uri>https://github.com/dotnet/source-build-reference-packages</Uri>
      <Sha>6c26545ca7999a4192df6899ea9ed4eaa950d367</Sha>
>>>>>>> 8598da05
      <SourceBuild RepoName="source-build-reference-packages" ManagedOnly="true" />
    </Dependency>
    <Dependency Name="Microsoft.Deployment.DotNet.Releases" Version="2.0.0-preview.1.24406.1">
      <Uri>https://github.com/dotnet/deployment-tools</Uri>
      <Sha>7871ee378dce87b64d930d4f33dca9c888f4034d</Sha>
    </Dependency>
    <Dependency Name="Microsoft.Build.Tasks.Git" Version="9.0.0-beta.24427.2">
      <Uri>https://github.com/dotnet/sourcelink</Uri>
      <Sha>9b94576f3e56ee55c818ff611065c8acb3fdf2e2</Sha>
    </Dependency>
    <Dependency Name="Microsoft.SourceLink.Common" Version="9.0.0-beta.24427.2">
      <Uri>https://github.com/dotnet/sourcelink</Uri>
      <Sha>9b94576f3e56ee55c818ff611065c8acb3fdf2e2</Sha>
    </Dependency>
    <Dependency Name="Microsoft.SourceLink.AzureRepos.Git" Version="9.0.0-beta.24427.2">
      <Uri>https://github.com/dotnet/sourcelink</Uri>
      <Sha>9b94576f3e56ee55c818ff611065c8acb3fdf2e2</Sha>
    </Dependency>
    <Dependency Name="Microsoft.SourceLink.GitHub" Version="9.0.0-beta.24427.2">
      <Uri>https://github.com/dotnet/sourcelink</Uri>
      <Sha>9b94576f3e56ee55c818ff611065c8acb3fdf2e2</Sha>
    </Dependency>
    <Dependency Name="Microsoft.SourceLink.GitLab" Version="9.0.0-beta.24427.2">
      <Uri>https://github.com/dotnet/sourcelink</Uri>
      <Sha>9b94576f3e56ee55c818ff611065c8acb3fdf2e2</Sha>
    </Dependency>
    <Dependency Name="Microsoft.SourceLink.Bitbucket.Git" Version="9.0.0-beta.24427.2">
      <Uri>https://github.com/dotnet/sourcelink</Uri>
      <Sha>9b94576f3e56ee55c818ff611065c8acb3fdf2e2</Sha>
    </Dependency>
    <!-- Intermediate is necessary for source build. -->
    <Dependency Name="Microsoft.SourceBuild.Intermediate.sourcelink" Version="9.0.0-beta.24427.2">
      <Uri>https://github.com/dotnet/sourcelink</Uri>
      <Sha>9b94576f3e56ee55c818ff611065c8acb3fdf2e2</Sha>
      <SourceBuild RepoName="sourcelink" ManagedOnly="true" />
    </Dependency>
    <!-- Intermediate is necessary for source build. -->
    <Dependency Name="Microsoft.SourceBuild.Intermediate.deployment-tools" Version="9.0.0-preview.1.24406.1">
      <Uri>https://github.com/dotnet/deployment-tools</Uri>
      <Sha>7871ee378dce87b64d930d4f33dca9c888f4034d</Sha>
      <SourceBuild RepoName="deployment-tools" ManagedOnly="true" />
    </Dependency>
    <!-- Intermediate is necessary for source build. -->
    <Dependency Name="Microsoft.SourceBuild.Intermediate.symreader" Version="2.2.0-beta.24327.2">
      <Uri>https://github.com/dotnet/symreader</Uri>
      <Sha>0710a7892d89999956e8808c28e9dd0512bd53f3</Sha>
      <SourceBuild RepoName="symreader" ManagedOnly="true" />
    </Dependency>
    <!-- Dependency required for flowing correct package version in source-build, using PVP flow. -->
<<<<<<< HEAD
    <Dependency Name="Microsoft.Extensions.Logging" Version="9.0.0-rc.2.24427.10">
      <Uri>https://github.com/dotnet/runtime</Uri>
      <Sha>d5e636923fb1670597b536fa8a6fce4a06822e87</Sha>
    </Dependency>
    <!-- Dependency required for flowing correct package version in source-build, using PVP flow. -->
    <Dependency Name="Microsoft.Extensions.Logging.Abstractions" Version="9.0.0-rc.2.24427.10">
      <Uri>https://github.com/dotnet/runtime</Uri>
      <Sha>d5e636923fb1670597b536fa8a6fce4a06822e87</Sha>
    </Dependency>
    <!-- Dependency required for flowing correct package version in source-build, using PVP flow. -->
    <Dependency Name="Microsoft.Extensions.Logging.Console" Version="9.0.0-rc.2.24427.10">
      <Uri>https://github.com/dotnet/runtime</Uri>
      <Sha>d5e636923fb1670597b536fa8a6fce4a06822e87</Sha>
    </Dependency>
    <!-- Dependency required for flowing correct package version in source-build, using PVP flow. -->
    <Dependency Name="Microsoft.Extensions.FileSystemGlobbing" Version="9.0.0-rc.2.24427.10">
      <Uri>https://github.com/dotnet/runtime</Uri>
      <Sha>d5e636923fb1670597b536fa8a6fce4a06822e87</Sha>
    </Dependency>
    <!-- Dependency required for flowing correct package version in source-build, using PVP flow. -->
    <Dependency Name="System.ServiceProcess.ServiceController" Version="9.0.0-rc.2.24427.10">
      <Uri>https://github.com/dotnet/runtime</Uri>
      <Sha>d5e636923fb1670597b536fa8a6fce4a06822e87</Sha>
    </Dependency>
    <Dependency Name="System.Text.Json" Version="9.0.0-rc.2.24427.10">
      <Uri>https://github.com/dotnet/runtime</Uri>
      <Sha>d5e636923fb1670597b536fa8a6fce4a06822e87</Sha>
    </Dependency>
    <Dependency Name="Microsoft.Bcl.AsyncInterfaces" Version="9.0.0-rc.2.24427.10">
      <Uri>https://github.com/dotnet/runtime</Uri>
      <Sha>d5e636923fb1670597b536fa8a6fce4a06822e87</Sha>
    </Dependency>
    <Dependency Name="Microsoft.Extensions.FileProviders.Abstractions" Version="9.0.0-rc.2.24427.10">
      <Uri>https://github.com/dotnet/runtime</Uri>
      <Sha>d5e636923fb1670597b536fa8a6fce4a06822e87</Sha>
=======
    <Dependency Name="Microsoft.Extensions.Logging" Version="9.0.0-rc.1.24414.5">
      <Uri>https://github.com/dotnet/runtime</Uri>
      <Sha>0fbd81404d1f211572387498474063bc6f407f0f</Sha>
    </Dependency>
    <!-- Dependency required for flowing correct package version in source-build, using PVP flow. -->
    <Dependency Name="Microsoft.Extensions.Logging.Abstractions" Version="9.0.0-rc.1.24414.5">
      <Uri>https://github.com/dotnet/runtime</Uri>
      <Sha>0fbd81404d1f211572387498474063bc6f407f0f</Sha>
    </Dependency>
    <!-- Dependency required for flowing correct package version in source-build, using PVP flow. -->
    <Dependency Name="Microsoft.Extensions.Logging.Console" Version="9.0.0-rc.1.24414.5">
      <Uri>https://github.com/dotnet/runtime</Uri>
      <Sha>0fbd81404d1f211572387498474063bc6f407f0f</Sha>
    </Dependency>
    <!-- Dependency required for flowing correct package version in source-build, using PVP flow. -->
    <Dependency Name="Microsoft.Extensions.FileSystemGlobbing" Version="9.0.0-rc.1.24414.5">
      <Uri>https://github.com/dotnet/runtime</Uri>
      <Sha>0fbd81404d1f211572387498474063bc6f407f0f</Sha>
    </Dependency>
    <!-- Dependency required for flowing correct package version in source-build, using PVP flow. -->
    <Dependency Name="System.ServiceProcess.ServiceController" Version="9.0.0-rc.1.24414.5">
      <Uri>https://github.com/dotnet/runtime</Uri>
      <Sha>0fbd81404d1f211572387498474063bc6f407f0f</Sha>
    </Dependency>
    <Dependency Name="System.Text.Json" Version="9.0.0-rc.1.24414.5">
      <Uri>https://github.com/dotnet/runtime</Uri>
      <Sha>0fbd81404d1f211572387498474063bc6f407f0f</Sha>
    </Dependency>
    <Dependency Name="Microsoft.Bcl.AsyncInterfaces" Version="9.0.0-rc.1.24414.5">
      <Uri>https://github.com/dotnet/runtime</Uri>
      <Sha>0fbd81404d1f211572387498474063bc6f407f0f</Sha>
    </Dependency>
    <Dependency Name="Microsoft.Extensions.FileProviders.Abstractions" Version="9.0.0-rc.1.24414.5">
      <Uri>https://github.com/dotnet/runtime</Uri>
      <Sha>0fbd81404d1f211572387498474063bc6f407f0f</Sha>
>>>>>>> 8598da05
    </Dependency>
    <Dependency Name="Microsoft.Extensions.ObjectPool" Version="9.0.0-rc.1.24414.4">
      <Uri>https://github.com/dotnet/aspnetcore</Uri>
      <Sha>42af9fe6ddd7c3f9cde04ac003bf97509881873b</Sha>
    </Dependency>
<<<<<<< HEAD
    <Dependency Name="Microsoft.Win32.SystemEvents" Version="9.0.0-rc.2.24427.10">
      <Uri>https://github.com/dotnet/runtime</Uri>
      <Sha>d5e636923fb1670597b536fa8a6fce4a06822e87</Sha>
    </Dependency>
    <Dependency Name="System.Composition.AttributedModel" Version="9.0.0-rc.2.24427.10">
      <Uri>https://github.com/dotnet/runtime</Uri>
      <Sha>d5e636923fb1670597b536fa8a6fce4a06822e87</Sha>
    </Dependency>
    <Dependency Name="System.Composition.Convention" Version="9.0.0-rc.2.24427.10">
      <Uri>https://github.com/dotnet/runtime</Uri>
      <Sha>d5e636923fb1670597b536fa8a6fce4a06822e87</Sha>
    </Dependency>
    <Dependency Name="System.Composition.Hosting" Version="9.0.0-rc.2.24427.10">
      <Uri>https://github.com/dotnet/runtime</Uri>
      <Sha>d5e636923fb1670597b536fa8a6fce4a06822e87</Sha>
    </Dependency>
    <Dependency Name="System.Composition.Runtime" Version="9.0.0-rc.2.24427.10">
      <Uri>https://github.com/dotnet/runtime</Uri>
      <Sha>d5e636923fb1670597b536fa8a6fce4a06822e87</Sha>
    </Dependency>
    <Dependency Name="System.Composition.TypedParts" Version="9.0.0-rc.2.24427.10">
      <Uri>https://github.com/dotnet/runtime</Uri>
      <Sha>d5e636923fb1670597b536fa8a6fce4a06822e87</Sha>
    </Dependency>
    <Dependency Name="System.Configuration.ConfigurationManager" Version="9.0.0-rc.2.24427.10">
      <Uri>https://github.com/dotnet/runtime</Uri>
      <Sha>d5e636923fb1670597b536fa8a6fce4a06822e87</Sha>
    </Dependency>
    <Dependency Name="System.Security.Cryptography.Pkcs" Version="9.0.0-rc.2.24427.10">
      <Uri>https://github.com/dotnet/runtime</Uri>
      <Sha>d5e636923fb1670597b536fa8a6fce4a06822e87</Sha>
    </Dependency>
    <Dependency Name="System.Security.Cryptography.Xml" Version="9.0.0-rc.2.24427.10">
      <Uri>https://github.com/dotnet/runtime</Uri>
      <Sha>d5e636923fb1670597b536fa8a6fce4a06822e87</Sha>
    </Dependency>
    <Dependency Name="System.Security.Permissions" Version="9.0.0-rc.2.24427.10">
      <Uri>https://github.com/dotnet/runtime</Uri>
      <Sha>d5e636923fb1670597b536fa8a6fce4a06822e87</Sha>
    </Dependency>
    <Dependency Name="System.Windows.Extensions" Version="9.0.0-rc.2.24427.10">
      <Uri>https://github.com/dotnet/runtime</Uri>
      <Sha>d5e636923fb1670597b536fa8a6fce4a06822e87</Sha>
=======
    <Dependency Name="Microsoft.Win32.SystemEvents" Version="9.0.0-rc.1.24414.5">
      <Uri>https://github.com/dotnet/runtime</Uri>
      <Sha>0fbd81404d1f211572387498474063bc6f407f0f</Sha>
    </Dependency>
    <Dependency Name="System.Composition.AttributedModel" Version="9.0.0-rc.1.24414.5">
      <Uri>https://github.com/dotnet/runtime</Uri>
      <Sha>0fbd81404d1f211572387498474063bc6f407f0f</Sha>
    </Dependency>
    <Dependency Name="System.Composition.Convention" Version="9.0.0-rc.1.24414.5">
      <Uri>https://github.com/dotnet/runtime</Uri>
      <Sha>0fbd81404d1f211572387498474063bc6f407f0f</Sha>
    </Dependency>
    <Dependency Name="System.Composition.Hosting" Version="9.0.0-rc.1.24414.5">
      <Uri>https://github.com/dotnet/runtime</Uri>
      <Sha>0fbd81404d1f211572387498474063bc6f407f0f</Sha>
    </Dependency>
    <Dependency Name="System.Composition.Runtime" Version="9.0.0-rc.1.24414.5">
      <Uri>https://github.com/dotnet/runtime</Uri>
      <Sha>0fbd81404d1f211572387498474063bc6f407f0f</Sha>
    </Dependency>
    <Dependency Name="System.Composition.TypedParts" Version="9.0.0-rc.1.24414.5">
      <Uri>https://github.com/dotnet/runtime</Uri>
      <Sha>0fbd81404d1f211572387498474063bc6f407f0f</Sha>
    </Dependency>
    <Dependency Name="System.Configuration.ConfigurationManager" Version="9.0.0-rc.1.24414.5">
      <Uri>https://github.com/dotnet/runtime</Uri>
      <Sha>0fbd81404d1f211572387498474063bc6f407f0f</Sha>
    </Dependency>
    <Dependency Name="System.Security.Cryptography.Pkcs" Version="9.0.0-rc.1.24414.5">
      <Uri>https://github.com/dotnet/runtime</Uri>
      <Sha>0fbd81404d1f211572387498474063bc6f407f0f</Sha>
    </Dependency>
    <Dependency Name="System.Security.Cryptography.Xml" Version="9.0.0-rc.1.24414.5">
      <Uri>https://github.com/dotnet/runtime</Uri>
      <Sha>0fbd81404d1f211572387498474063bc6f407f0f</Sha>
    </Dependency>
    <Dependency Name="System.Security.Permissions" Version="9.0.0-rc.1.24414.5">
      <Uri>https://github.com/dotnet/runtime</Uri>
      <Sha>0fbd81404d1f211572387498474063bc6f407f0f</Sha>
    </Dependency>
    <Dependency Name="System.Windows.Extensions" Version="9.0.0-rc.1.24414.5">
      <Uri>https://github.com/dotnet/runtime</Uri>
      <Sha>0fbd81404d1f211572387498474063bc6f407f0f</Sha>
>>>>>>> 8598da05
    </Dependency>
  </ProductDependencies>
  <ToolsetDependencies>
    <Dependency Name="Microsoft.DotNet.Arcade.Sdk" Version="9.0.0-beta.24426.3">
      <Uri>https://github.com/dotnet/arcade</Uri>
      <Sha>e3bdd9a0f2a65fe037ba1adb2261eea48a840fa4</Sha>
    </Dependency>
    <Dependency Name="Microsoft.DotNet.Build.Tasks.Installers" Version="9.0.0-beta.24426.3">
      <Uri>https://github.com/dotnet/arcade</Uri>
      <Sha>e3bdd9a0f2a65fe037ba1adb2261eea48a840fa4</Sha>
    </Dependency>
    <Dependency Name="Microsoft.DotNet.Helix.Sdk" Version="9.0.0-beta.24426.3">
      <Uri>https://github.com/dotnet/arcade</Uri>
      <Sha>e3bdd9a0f2a65fe037ba1adb2261eea48a840fa4</Sha>
    </Dependency>
    <Dependency Name="Microsoft.DotNet.SignTool" Version="9.0.0-beta.24426.3">
      <Uri>https://github.com/dotnet/arcade</Uri>
      <Sha>e3bdd9a0f2a65fe037ba1adb2261eea48a840fa4</Sha>
    </Dependency>
    <Dependency Name="Microsoft.DotNet.XUnitExtensions" Version="9.0.0-beta.24426.3">
      <Uri>https://github.com/dotnet/arcade</Uri>
      <Sha>e3bdd9a0f2a65fe037ba1adb2261eea48a840fa4</Sha>
    </Dependency>
    <Dependency Name="Microsoft.DotNet.XliffTasks" Version="9.0.0-beta.24426.3">
      <Uri>https://github.com/dotnet/arcade</Uri>
      <Sha>e3bdd9a0f2a65fe037ba1adb2261eea48a840fa4</Sha>
    </Dependency>
    <!-- Intermediate is necessary for source build. -->
    <Dependency Name="Microsoft.SourceBuild.Intermediate.arcade" Version="9.0.0-beta.24426.3">
      <Uri>https://github.com/dotnet/arcade</Uri>
      <Sha>e3bdd9a0f2a65fe037ba1adb2261eea48a840fa4</Sha>
      <SourceBuild RepoName="arcade" ManagedOnly="true" />
    </Dependency>
<<<<<<< HEAD
    <Dependency Name="System.Reflection.MetadataLoadContext" Version="9.0.0-rc.2.24427.10">
      <Uri>https://github.com/dotnet/runtime</Uri>
      <Sha>d5e636923fb1670597b536fa8a6fce4a06822e87</Sha>
=======
    <Dependency Name="System.Reflection.MetadataLoadContext" Version="9.0.0-rc.1.24414.5">
      <Uri>https://github.com/dotnet/runtime</Uri>
      <Sha>0fbd81404d1f211572387498474063bc6f407f0f</Sha>
>>>>>>> 8598da05
    </Dependency>
    <Dependency Name="Microsoft.DotNet.Darc" Version="1.1.0-beta.24367.3">
      <Uri>https://github.com/dotnet/arcade-services</Uri>
      <Sha>47e3672c762970073e4282bd563233da86bcca3e</Sha>
    </Dependency>
    <Dependency Name="Microsoft.DotNet.DarcLib" Version="1.1.0-beta.24367.3">
      <Uri>https://github.com/dotnet/arcade-services</Uri>
      <Sha>47e3672c762970073e4282bd563233da86bcca3e</Sha>
    </Dependency>
    <Dependency Name="Microsoft.DotNet.ScenarioTests.SdkTemplateTests" Version="10.0.0-preview.24423.1">
      <Uri>https://github.com/dotnet/scenario-tests</Uri>
      <Sha>f1715bf842371d15ecb5fc52d7dc87ab2e47df30</Sha>
    </Dependency>
    <!-- Intermediate is necessary for source build. -->
    <Dependency Name="Microsoft.SourceBuild.Intermediate.scenario-tests" Version="10.0.0-preview.24423.1">
      <Uri>https://github.com/dotnet/scenario-tests</Uri>
      <Sha>f1715bf842371d15ecb5fc52d7dc87ab2e47df30</Sha>
      <SourceBuild RepoName="scenario-tests" ManagedOnly="true" />
    </Dependency>
    <!--
      Aspire isn't really a toolset dependency. However, it only inserts a baseline manifest in sdk,
      and if you squint at it, this means we can say that its specific dependency versions don't matter to sdk.
      It also doesn't currently ship 9.0 preview versions, meaning the version is locked to the latest shipped from 8.0 era.
      Avoiding this as a product dependency avoids a long coherency path (aspnetcore->extensions->aspire->sdk).
      **It is** of course possible that an incoherent aspire means that aspire depends on versions of extensions that
      aren't shipping, or those extensions packages depend on aspnetcore packages that won't ship. However, given the cost
      of maintaining this coherency path is high. This being toolset means that aspire is responsible for its own coherency.
    -->
    <Dependency Name="Microsoft.NET.Sdk.Aspire.Manifest-8.0.100" Version="8.1.0">
      <Uri>https://github.com/dotnet/aspire</Uri>
      <Sha>d304c5f6f15bcd4f34f1841b33870cfab88e6937</Sha>
    </Dependency>
    <!-- Intermediate is necessary for source build. -->
    <Dependency Name="Microsoft.SourceBuild.Intermediate.aspire" Version="8.1.0-preview.1.24373.2">
      <Uri>https://github.com/dotnet/aspire</Uri>
      <Sha>d304c5f6f15bcd4f34f1841b33870cfab88e6937</Sha>
      <SourceBuild RepoName="aspire" ManagedOnly="true" />
    </Dependency>
    <Dependency Name="Microsoft.IO.Redist" Version="6.0.1">
      <Uri>https://github.com/dotnet/runtime</Uri>
      <Sha>e77011b31a3e5c47d931248a64b47f9b2d47853d</Sha>
    </Dependency>
  </ToolsetDependencies>
</Dependencies><|MERGE_RESOLUTION|>--- conflicted
+++ resolved
@@ -1,58 +1,6 @@
 <?xml version="1.0" encoding="utf-8"?>
 <Dependencies>
   <ProductDependencies>
-<<<<<<< HEAD
-    <Dependency Name="Microsoft.TemplateEngine.Abstractions" Version="9.0.100-rc.2.24427.3">
-      <Uri>https://github.com/dotnet/templating</Uri>
-      <Sha>133c2a92258a1d4047eb077e39aa82b445dd57f5</Sha>
-    </Dependency>
-    <Dependency Name="Microsoft.TemplateEngine.Mocks" Version="9.0.100-rc.2.24427.3">
-      <Uri>https://github.com/dotnet/templating</Uri>
-      <Sha>133c2a92258a1d4047eb077e39aa82b445dd57f5</Sha>
-    </Dependency>
-    <!-- Intermediate is necessary for source build. -->
-    <Dependency Name="Microsoft.SourceBuild.Intermediate.templating" Version="9.0.100-rc.2.24427.3">
-      <Uri>https://github.com/dotnet/templating</Uri>
-      <Sha>133c2a92258a1d4047eb077e39aa82b445dd57f5</Sha>
-      <SourceBuild RepoName="templating" ManagedOnly="true" />
-    </Dependency>
-    <Dependency Name="Microsoft.NETCore.App.Ref" Version="9.0.0-rc.2.24427.10">
-      <Uri>https://github.com/dotnet/runtime</Uri>
-      <Sha>d5e636923fb1670597b536fa8a6fce4a06822e87</Sha>
-    </Dependency>
-    <Dependency Name="VS.Redist.Common.NetCore.SharedFramework.x64.9.0" Version="9.0.0-rc.2.24427.10">
-      <Uri>https://github.com/dotnet/runtime</Uri>
-      <Sha>d5e636923fb1670597b536fa8a6fce4a06822e87</Sha>
-    </Dependency>
-    <Dependency Name="VS.Redist.Common.NetCore.TargetingPack.x64.9.0" Version="9.0.0-rc.2.24427.10">
-      <Uri>https://github.com/dotnet/runtime</Uri>
-      <Sha>d5e636923fb1670597b536fa8a6fce4a06822e87</Sha>
-    </Dependency>
-    <Dependency Name="Microsoft.NETCore.App.Runtime.win-x64" Version="9.0.0-rc.2.24427.10">
-      <Uri>https://github.com/dotnet/runtime</Uri>
-      <Sha>d5e636923fb1670597b536fa8a6fce4a06822e87</Sha>
-    </Dependency>
-    <Dependency Name="Microsoft.NETCore.App.Host.win-x64" Version="9.0.0-rc.2.24427.10">
-      <Uri>https://github.com/dotnet/runtime</Uri>
-      <Sha>d5e636923fb1670597b536fa8a6fce4a06822e87</Sha>
-    </Dependency>
-    <Dependency Name="Microsoft.NETCore.Platforms" Version="9.0.0-rc.2.24427.10">
-      <Uri>https://github.com/dotnet/runtime</Uri>
-      <Sha>d5e636923fb1670597b536fa8a6fce4a06822e87</Sha>
-    </Dependency>
-    <Dependency Name="Microsoft.NET.HostModel" Version="9.0.0-rc.2.24427.10">
-      <Uri>https://github.com/dotnet/runtime</Uri>
-      <Sha>d5e636923fb1670597b536fa8a6fce4a06822e87</Sha>
-    </Dependency>
-    <Dependency Name="Microsoft.Extensions.DependencyModel" Version="9.0.0-rc.2.24427.10">
-      <Uri>https://github.com/dotnet/runtime</Uri>
-      <Sha>d5e636923fb1670597b536fa8a6fce4a06822e87</Sha>
-    </Dependency>
-    <!-- Intermediate is necessary for source build. -->
-    <Dependency Name="Microsoft.SourceBuild.Intermediate.runtime.linux-x64" Version="9.0.0-rc.2.24427.10">
-      <Uri>https://github.com/dotnet/runtime</Uri>
-      <Sha>d5e636923fb1670597b536fa8a6fce4a06822e87</Sha>
-=======
     <Dependency Name="Microsoft.TemplateEngine.Abstractions" Version="10.0.100-alpha.2.24428.1">
       <Uri>https://github.com/dotnet/templating</Uri>
       <Sha>87cc17da021d96eaf66a53af7705e25429579aa7</Sha>
@@ -103,7 +51,6 @@
     <Dependency Name="Microsoft.SourceBuild.Intermediate.runtime.linux-x64" Version="9.0.0-rc.1.24414.5">
       <Uri>https://github.com/dotnet/runtime</Uri>
       <Sha>0fbd81404d1f211572387498474063bc6f407f0f</Sha>
->>>>>>> 8598da05
       <SourceBuild RepoName="runtime" ManagedOnly="false" />
     </Dependency>
     <!-- Change blob version in GenerateLayout.targets if this is unpinned to service targeting pack -->
@@ -122,20 +69,6 @@
       <Sha>edf3e90fa25b1fc4f7f63ceb45ef70f49c6b121a</Sha>
       <SourceBuild RepoName="emsdk" ManagedOnly="true" />
     </Dependency>
-<<<<<<< HEAD
-    <Dependency Name="Microsoft.Build" Version="17.12.0-preview-24427-01">
-      <Uri>https://github.com/dotnet/msbuild</Uri>
-      <Sha>c256bcca00827368c080b03b001cac2a2c82017f</Sha>
-    </Dependency>
-    <Dependency Name="Microsoft.Build.Localization" Version="17.12.0-preview-24427-01">
-      <Uri>https://github.com/dotnet/msbuild</Uri>
-      <Sha>c256bcca00827368c080b03b001cac2a2c82017f</Sha>
-    </Dependency>
-    <!-- Intermediate is necessary for source build. -->
-    <Dependency Name="Microsoft.SourceBuild.Intermediate.msbuild" Version="17.12.0-preview-24427-01">
-      <Uri>https://github.com/dotnet/msbuild</Uri>
-      <Sha>c256bcca00827368c080b03b001cac2a2c82017f</Sha>
-=======
     <Dependency Name="Microsoft.Build" Version="17.12.0-preview-24407-03">
       <Uri>https://github.com/dotnet/msbuild</Uri>
       <Sha>6bc91d5e2d3d8a199fdbe367ed015b55daf57046</Sha>
@@ -148,7 +81,6 @@
     <Dependency Name="Microsoft.SourceBuild.Intermediate.msbuild" Version="17.12.0-preview-24407-03">
       <Uri>https://github.com/dotnet/msbuild</Uri>
       <Sha>6bc91d5e2d3d8a199fdbe367ed015b55daf57046</Sha>
->>>>>>> 8598da05
       <SourceBuild RepoName="msbuild" ManagedOnly="true" />
     </Dependency>
     <Dependency Name="Microsoft.FSharp.Compiler" Version="12.9.100-beta.24427.4">
@@ -294,52 +226,6 @@
       <Sha>54964cdbcd254cbce066d3a2afa2b3908db51abd</Sha>
       <SourceBuild RepoName="vstest" ManagedOnly="true" />
     </Dependency>
-<<<<<<< HEAD
-    <Dependency Name="Microsoft.NET.ILLink.Tasks" Version="9.0.0-rc.2.24427.10">
-      <Uri>https://github.com/dotnet/runtime</Uri>
-      <Sha>d5e636923fb1670597b536fa8a6fce4a06822e87</Sha>
-    </Dependency>
-    <Dependency Name="System.CodeDom" Version="9.0.0-rc.2.24427.10">
-      <Uri>https://github.com/dotnet/runtime</Uri>
-      <Sha>d5e636923fb1670597b536fa8a6fce4a06822e87</Sha>
-    </Dependency>
-    <Dependency Name="System.Formats.Asn1" Version="9.0.0-rc.2.24427.10">
-      <Uri>https://github.com/dotnet/runtime</Uri>
-      <Sha>d5e636923fb1670597b536fa8a6fce4a06822e87</Sha>
-    </Dependency>
-    <Dependency Name="System.Security.Cryptography.ProtectedData" Version="9.0.0-rc.2.24427.10">
-      <Uri>https://github.com/dotnet/runtime</Uri>
-      <Sha>d5e636923fb1670597b536fa8a6fce4a06822e87</Sha>
-    </Dependency>
-    <Dependency Name="System.Text.Encoding.CodePages" Version="9.0.0-rc.2.24427.10">
-      <Uri>https://github.com/dotnet/runtime</Uri>
-      <Sha>d5e636923fb1670597b536fa8a6fce4a06822e87</Sha>
-    </Dependency>
-    <Dependency Name="System.Resources.Extensions" Version="9.0.0-rc.2.24427.10">
-      <Uri>https://github.com/dotnet/runtime</Uri>
-      <Sha>d5e636923fb1670597b536fa8a6fce4a06822e87</Sha>
-    </Dependency>
-    <Dependency Name="Microsoft.WindowsDesktop.App.Runtime.win-x64" Version="9.0.0-rc.2.24428.1">
-      <Uri>https://github.com/dotnet/windowsdesktop</Uri>
-      <Sha>916daab03c2155c6dd827649d88c3f5ad5e2767b</Sha>
-      <SourceBuildTarball RepoName="windowsdesktop" ManagedOnly="true" />
-    </Dependency>
-    <Dependency Name="VS.Redist.Common.WindowsDesktop.SharedFramework.x64.9.0" Version="9.0.0-rc.2.24428.1">
-      <Uri>https://github.com/dotnet/windowsdesktop</Uri>
-      <Sha>916daab03c2155c6dd827649d88c3f5ad5e2767b</Sha>
-    </Dependency>
-    <Dependency Name="Microsoft.WindowsDesktop.App.Ref" Version="9.0.0-rc.2.24428.1">
-      <Uri>https://github.com/dotnet/windowsdesktop</Uri>
-      <Sha>916daab03c2155c6dd827649d88c3f5ad5e2767b</Sha>
-    </Dependency>
-    <Dependency Name="VS.Redist.Common.WindowsDesktop.TargetingPack.x64.9.0" Version="9.0.0-rc.2.24428.1">
-      <Uri>https://github.com/dotnet/windowsdesktop</Uri>
-      <Sha>916daab03c2155c6dd827649d88c3f5ad5e2767b</Sha>
-    </Dependency>
-    <Dependency Name="Microsoft.NET.Sdk.WindowsDesktop" Version="9.0.0-rc.2.24427.4" CoherentParentDependency="Microsoft.WindowsDesktop.App.Ref">
-      <Uri>https://github.com/dotnet/wpf</Uri>
-      <Sha>06d898c6fe61c847cfa792e83c2254d8aabbeb70</Sha>
-=======
     <Dependency Name="Microsoft.NET.ILLink.Tasks" Version="9.0.0-rc.1.24414.5">
       <Uri>https://github.com/dotnet/runtime</Uri>
       <Sha>0fbd81404d1f211572387498474063bc6f407f0f</Sha>
@@ -384,7 +270,6 @@
     <Dependency Name="Microsoft.NET.Sdk.WindowsDesktop" Version="10.0.0-alpha.1.24427.3" CoherentParentDependency="Microsoft.WindowsDesktop.App.Ref">
       <Uri>https://github.com/dotnet/wpf</Uri>
       <Sha>a13bb634c1dcdf0bf7cda9a02c448b53366b8550</Sha>
->>>>>>> 8598da05
     </Dependency>
     <Dependency Name="Microsoft.AspNetCore.App.Ref" Version="9.0.0-rc.1.24414.4">
       <Uri>https://github.com/dotnet/aspnetcore</Uri>
@@ -501,15 +386,6 @@
       <SourceBuild RepoName="test-templates" ManagedOnly="true" />
     </Dependency>
     <!-- For coherency purposes, these versions should be gated by the versions of winforms and wpf routed via windowsdesktop -->
-<<<<<<< HEAD
-    <Dependency Name="Microsoft.Dotnet.WinForms.ProjectTemplates" Version="9.0.0-rc.2.24427.3" CoherentParentDependency="Microsoft.WindowsDesktop.App.Runtime.win-x64">
-      <Uri>https://github.com/dotnet/winforms</Uri>
-      <Sha>28b79a28c8fcc016d319ce6b0f3b8c3463192a5c</Sha>
-    </Dependency>
-    <Dependency Name="Microsoft.DotNet.Wpf.ProjectTemplates" Version="9.0.0-rc.2.24427.4" CoherentParentDependency="Microsoft.WindowsDesktop.App.Runtime.win-x64">
-      <Uri>https://github.com/dotnet/wpf</Uri>
-      <Sha>06d898c6fe61c847cfa792e83c2254d8aabbeb70</Sha>
-=======
     <Dependency Name="Microsoft.Dotnet.WinForms.ProjectTemplates" Version="10.0.0-alpha.1.24426.5" CoherentParentDependency="Microsoft.WindowsDesktop.App.Runtime.win-x64">
       <Uri>https://github.com/dotnet/winforms</Uri>
       <Sha>3b37d24254fe96bc6ad3fd63c6adea21c04f7024</Sha>
@@ -517,7 +393,6 @@
     <Dependency Name="Microsoft.DotNet.Wpf.ProjectTemplates" Version="10.0.0-alpha.1.24427.3" CoherentParentDependency="Microsoft.WindowsDesktop.App.Runtime.win-x64">
       <Uri>https://github.com/dotnet/wpf</Uri>
       <Sha>a13bb634c1dcdf0bf7cda9a02c448b53366b8550</Sha>
->>>>>>> 8598da05
     </Dependency>
     <Dependency Name="Microsoft.Web.Xdt" Version="9.0.0-preview.24317.2">
       <Uri>https://github.com/dotnet/xdt</Uri>
@@ -572,15 +447,9 @@
       <SourceBuild RepoName="source-build-externals" ManagedOnly="true" />
     </Dependency>
     <!-- Intermediate is necessary for source build. -->
-<<<<<<< HEAD
-    <Dependency Name="Microsoft.SourceBuild.Intermediate.source-build-reference-packages" Version="9.0.0-alpha.1.24427.1">
-      <Uri>https://github.com/dotnet/source-build-reference-packages</Uri>
-      <Sha>f22b1078535aa38f914c2304a02303e92de0adc0</Sha>
-=======
     <Dependency Name="Microsoft.SourceBuild.Intermediate.source-build-reference-packages" Version="10.0.0-alpha.1.24426.2">
       <Uri>https://github.com/dotnet/source-build-reference-packages</Uri>
       <Sha>6c26545ca7999a4192df6899ea9ed4eaa950d367</Sha>
->>>>>>> 8598da05
       <SourceBuild RepoName="source-build-reference-packages" ManagedOnly="true" />
     </Dependency>
     <Dependency Name="Microsoft.Deployment.DotNet.Releases" Version="2.0.0-preview.1.24406.1">
@@ -630,43 +499,6 @@
       <SourceBuild RepoName="symreader" ManagedOnly="true" />
     </Dependency>
     <!-- Dependency required for flowing correct package version in source-build, using PVP flow. -->
-<<<<<<< HEAD
-    <Dependency Name="Microsoft.Extensions.Logging" Version="9.0.0-rc.2.24427.10">
-      <Uri>https://github.com/dotnet/runtime</Uri>
-      <Sha>d5e636923fb1670597b536fa8a6fce4a06822e87</Sha>
-    </Dependency>
-    <!-- Dependency required for flowing correct package version in source-build, using PVP flow. -->
-    <Dependency Name="Microsoft.Extensions.Logging.Abstractions" Version="9.0.0-rc.2.24427.10">
-      <Uri>https://github.com/dotnet/runtime</Uri>
-      <Sha>d5e636923fb1670597b536fa8a6fce4a06822e87</Sha>
-    </Dependency>
-    <!-- Dependency required for flowing correct package version in source-build, using PVP flow. -->
-    <Dependency Name="Microsoft.Extensions.Logging.Console" Version="9.0.0-rc.2.24427.10">
-      <Uri>https://github.com/dotnet/runtime</Uri>
-      <Sha>d5e636923fb1670597b536fa8a6fce4a06822e87</Sha>
-    </Dependency>
-    <!-- Dependency required for flowing correct package version in source-build, using PVP flow. -->
-    <Dependency Name="Microsoft.Extensions.FileSystemGlobbing" Version="9.0.0-rc.2.24427.10">
-      <Uri>https://github.com/dotnet/runtime</Uri>
-      <Sha>d5e636923fb1670597b536fa8a6fce4a06822e87</Sha>
-    </Dependency>
-    <!-- Dependency required for flowing correct package version in source-build, using PVP flow. -->
-    <Dependency Name="System.ServiceProcess.ServiceController" Version="9.0.0-rc.2.24427.10">
-      <Uri>https://github.com/dotnet/runtime</Uri>
-      <Sha>d5e636923fb1670597b536fa8a6fce4a06822e87</Sha>
-    </Dependency>
-    <Dependency Name="System.Text.Json" Version="9.0.0-rc.2.24427.10">
-      <Uri>https://github.com/dotnet/runtime</Uri>
-      <Sha>d5e636923fb1670597b536fa8a6fce4a06822e87</Sha>
-    </Dependency>
-    <Dependency Name="Microsoft.Bcl.AsyncInterfaces" Version="9.0.0-rc.2.24427.10">
-      <Uri>https://github.com/dotnet/runtime</Uri>
-      <Sha>d5e636923fb1670597b536fa8a6fce4a06822e87</Sha>
-    </Dependency>
-    <Dependency Name="Microsoft.Extensions.FileProviders.Abstractions" Version="9.0.0-rc.2.24427.10">
-      <Uri>https://github.com/dotnet/runtime</Uri>
-      <Sha>d5e636923fb1670597b536fa8a6fce4a06822e87</Sha>
-=======
     <Dependency Name="Microsoft.Extensions.Logging" Version="9.0.0-rc.1.24414.5">
       <Uri>https://github.com/dotnet/runtime</Uri>
       <Sha>0fbd81404d1f211572387498474063bc6f407f0f</Sha>
@@ -702,57 +534,11 @@
     <Dependency Name="Microsoft.Extensions.FileProviders.Abstractions" Version="9.0.0-rc.1.24414.5">
       <Uri>https://github.com/dotnet/runtime</Uri>
       <Sha>0fbd81404d1f211572387498474063bc6f407f0f</Sha>
->>>>>>> 8598da05
     </Dependency>
     <Dependency Name="Microsoft.Extensions.ObjectPool" Version="9.0.0-rc.1.24414.4">
       <Uri>https://github.com/dotnet/aspnetcore</Uri>
       <Sha>42af9fe6ddd7c3f9cde04ac003bf97509881873b</Sha>
     </Dependency>
-<<<<<<< HEAD
-    <Dependency Name="Microsoft.Win32.SystemEvents" Version="9.0.0-rc.2.24427.10">
-      <Uri>https://github.com/dotnet/runtime</Uri>
-      <Sha>d5e636923fb1670597b536fa8a6fce4a06822e87</Sha>
-    </Dependency>
-    <Dependency Name="System.Composition.AttributedModel" Version="9.0.0-rc.2.24427.10">
-      <Uri>https://github.com/dotnet/runtime</Uri>
-      <Sha>d5e636923fb1670597b536fa8a6fce4a06822e87</Sha>
-    </Dependency>
-    <Dependency Name="System.Composition.Convention" Version="9.0.0-rc.2.24427.10">
-      <Uri>https://github.com/dotnet/runtime</Uri>
-      <Sha>d5e636923fb1670597b536fa8a6fce4a06822e87</Sha>
-    </Dependency>
-    <Dependency Name="System.Composition.Hosting" Version="9.0.0-rc.2.24427.10">
-      <Uri>https://github.com/dotnet/runtime</Uri>
-      <Sha>d5e636923fb1670597b536fa8a6fce4a06822e87</Sha>
-    </Dependency>
-    <Dependency Name="System.Composition.Runtime" Version="9.0.0-rc.2.24427.10">
-      <Uri>https://github.com/dotnet/runtime</Uri>
-      <Sha>d5e636923fb1670597b536fa8a6fce4a06822e87</Sha>
-    </Dependency>
-    <Dependency Name="System.Composition.TypedParts" Version="9.0.0-rc.2.24427.10">
-      <Uri>https://github.com/dotnet/runtime</Uri>
-      <Sha>d5e636923fb1670597b536fa8a6fce4a06822e87</Sha>
-    </Dependency>
-    <Dependency Name="System.Configuration.ConfigurationManager" Version="9.0.0-rc.2.24427.10">
-      <Uri>https://github.com/dotnet/runtime</Uri>
-      <Sha>d5e636923fb1670597b536fa8a6fce4a06822e87</Sha>
-    </Dependency>
-    <Dependency Name="System.Security.Cryptography.Pkcs" Version="9.0.0-rc.2.24427.10">
-      <Uri>https://github.com/dotnet/runtime</Uri>
-      <Sha>d5e636923fb1670597b536fa8a6fce4a06822e87</Sha>
-    </Dependency>
-    <Dependency Name="System.Security.Cryptography.Xml" Version="9.0.0-rc.2.24427.10">
-      <Uri>https://github.com/dotnet/runtime</Uri>
-      <Sha>d5e636923fb1670597b536fa8a6fce4a06822e87</Sha>
-    </Dependency>
-    <Dependency Name="System.Security.Permissions" Version="9.0.0-rc.2.24427.10">
-      <Uri>https://github.com/dotnet/runtime</Uri>
-      <Sha>d5e636923fb1670597b536fa8a6fce4a06822e87</Sha>
-    </Dependency>
-    <Dependency Name="System.Windows.Extensions" Version="9.0.0-rc.2.24427.10">
-      <Uri>https://github.com/dotnet/runtime</Uri>
-      <Sha>d5e636923fb1670597b536fa8a6fce4a06822e87</Sha>
-=======
     <Dependency Name="Microsoft.Win32.SystemEvents" Version="9.0.0-rc.1.24414.5">
       <Uri>https://github.com/dotnet/runtime</Uri>
       <Sha>0fbd81404d1f211572387498474063bc6f407f0f</Sha>
@@ -796,7 +582,6 @@
     <Dependency Name="System.Windows.Extensions" Version="9.0.0-rc.1.24414.5">
       <Uri>https://github.com/dotnet/runtime</Uri>
       <Sha>0fbd81404d1f211572387498474063bc6f407f0f</Sha>
->>>>>>> 8598da05
     </Dependency>
   </ProductDependencies>
   <ToolsetDependencies>
@@ -830,15 +615,9 @@
       <Sha>e3bdd9a0f2a65fe037ba1adb2261eea48a840fa4</Sha>
       <SourceBuild RepoName="arcade" ManagedOnly="true" />
     </Dependency>
-<<<<<<< HEAD
-    <Dependency Name="System.Reflection.MetadataLoadContext" Version="9.0.0-rc.2.24427.10">
-      <Uri>https://github.com/dotnet/runtime</Uri>
-      <Sha>d5e636923fb1670597b536fa8a6fce4a06822e87</Sha>
-=======
     <Dependency Name="System.Reflection.MetadataLoadContext" Version="9.0.0-rc.1.24414.5">
       <Uri>https://github.com/dotnet/runtime</Uri>
       <Sha>0fbd81404d1f211572387498474063bc6f407f0f</Sha>
->>>>>>> 8598da05
     </Dependency>
     <Dependency Name="Microsoft.DotNet.Darc" Version="1.1.0-beta.24367.3">
       <Uri>https://github.com/dotnet/arcade-services</Uri>
