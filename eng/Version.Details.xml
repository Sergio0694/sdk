--- conflicted
+++ resolved
@@ -1,19 +1,6 @@
 <?xml version="1.0" encoding="utf-8"?>
 <Dependencies>
   <ProductDependencies>
-<<<<<<< HEAD
-    <Dependency Name="Microsoft.TemplateEngine.Abstractions" Version="8.0.407">
-      <Uri>https://github.com/dotnet/templating</Uri>
-      <Sha>5d99405601e2672cd496087efc51611f1fc0d860</Sha>
-    </Dependency>
-    <Dependency Name="Microsoft.TemplateEngine.Mocks" Version="8.0.407-servicing.25105.9">
-      <Uri>https://github.com/dotnet/templating</Uri>
-      <Sha>5d99405601e2672cd496087efc51611f1fc0d860</Sha>
-    </Dependency>
-    <Dependency Name="Microsoft.SourceBuild.Intermediate.templating" Version="8.0.407-servicing.25105.9">
-      <Uri>https://github.com/dotnet/templating</Uri>
-      <Sha>5d99405601e2672cd496087efc51611f1fc0d860</Sha>
-=======
     <Dependency Name="Microsoft.TemplateEngine.Abstractions" Version="9.0.104">
       <Uri>https://github.com/dotnet/templating</Uri>
       <Sha>5936acfcfd47d64eaadd59a15c33d0de07db171b</Sha>
@@ -26,7 +13,6 @@
     <Dependency Name="Microsoft.SourceBuild.Intermediate.templating" Version="9.0.104-servicing.25105.3">
       <Uri>https://github.com/dotnet/templating</Uri>
       <Sha>5936acfcfd47d64eaadd59a15c33d0de07db171b</Sha>
->>>>>>> 346d06ba
       <SourceBuild RepoName="templating" ManagedOnly="true" />
     </Dependency>
     <Dependency Name="Microsoft.NETCore.App.Ref" Version="9.0.2">
