<?xml version="1.0" encoding="utf-8"?>
<Dependencies>
  <ProductDependencies>
    <Dependency Name="Microsoft.TemplateEngine.Abstractions" Version="8.0.315">
      <Uri>https://github.com/dotnet/templating</Uri>
      <Sha>7994f94ec4071d4803af1b4f75f4ba964d3391f2</Sha>
    </Dependency>
    <Dependency Name="Microsoft.TemplateEngine.Mocks" Version="8.0.315-servicing.25311.2">
      <Uri>https://github.com/dotnet/templating</Uri>
      <Sha>7994f94ec4071d4803af1b4f75f4ba964d3391f2</Sha>
    </Dependency>
    <Dependency Name="Microsoft.SourceBuild.Intermediate.templating" Version="8.0.315-servicing.25311.2">
      <Uri>https://github.com/dotnet/templating</Uri>
      <Sha>7994f94ec4071d4803af1b4f75f4ba964d3391f2</Sha>
      <SourceBuild RepoName="templating" ManagedOnly="true" />
    </Dependency>
    <Dependency Name="Microsoft.NETCore.App.Ref" Version="8.0.17">
      <Uri>https://dev.azure.com/dnceng/internal/_git/dotnet-runtime</Uri>
      <Sha>77545d6fd5ca79bc08198fd6d8037c14843f14ad</Sha>
    </Dependency>
    <Dependency Name="VS.Redist.Common.NetCore.SharedFramework.x64.8.0" Version="8.0.17-servicing.25266.2">
      <Uri>https://dev.azure.com/dnceng/internal/_git/dotnet-runtime</Uri>
      <Sha>77545d6fd5ca79bc08198fd6d8037c14843f14ad</Sha>
      <SourceBuild RepoName="runtime" ManagedOnly="false" />
    </Dependency>
    <Dependency Name="VS.Redist.Common.NetCore.TargetingPack.x64.8.0" Version="8.0.17-servicing.25266.2">
      <Uri>https://dev.azure.com/dnceng/internal/_git/dotnet-runtime</Uri>
      <Sha>77545d6fd5ca79bc08198fd6d8037c14843f14ad</Sha>
    </Dependency>
    <Dependency Name="Microsoft.NETCore.App.Runtime.win-x64" Version="8.0.17">
      <Uri>https://dev.azure.com/dnceng/internal/_git/dotnet-runtime</Uri>
      <Sha>77545d6fd5ca79bc08198fd6d8037c14843f14ad</Sha>
    </Dependency>
    <Dependency Name="Microsoft.NETCore.App.Host.win-x64" Version="8.0.17">
      <Uri>https://dev.azure.com/dnceng/internal/_git/dotnet-runtime</Uri>
      <Sha>77545d6fd5ca79bc08198fd6d8037c14843f14ad</Sha>
    </Dependency>
    <Dependency Name="Microsoft.NETCore.Platforms" Version="8.0.17-servicing.25266.2">
      <Uri>https://dev.azure.com/dnceng/internal/_git/dotnet-runtime</Uri>
      <Sha>77545d6fd5ca79bc08198fd6d8037c14843f14ad</Sha>
    </Dependency>
    <Dependency Name="Microsoft.NET.HostModel" Version="8.0.17-servicing.25266.2">
      <Uri>https://dev.azure.com/dnceng/internal/_git/dotnet-runtime</Uri>
      <Sha>77545d6fd5ca79bc08198fd6d8037c14843f14ad</Sha>
    </Dependency>
    <Dependency Name="Microsoft.Extensions.DependencyModel" Version="8.0.2">
      <Uri>https://dev.azure.com/dnceng/internal/_git/dotnet-runtime</Uri>
      <Sha>81cabf2857a01351e5ab578947c7403a5b128ad1</Sha>
    </Dependency>
    <Dependency Name="Microsoft.NETCore.DotNetHostResolver" Version="8.0.17">
      <Uri>https://dev.azure.com/dnceng/internal/_git/dotnet-runtime</Uri>
      <Sha>77545d6fd5ca79bc08198fd6d8037c14843f14ad</Sha>
    </Dependency>
    <Dependency Name="Microsoft.NET.Workload.Emscripten.Current.Manifest-8.0.100" Version="8.0.17" CoherentParentDependency="Microsoft.NETCore.App.Runtime.win-x64">
      <Uri>https://github.com/dotnet/emsdk</Uri>
      <Sha>2b0cca8ad3a88e02fe0878139009ffffde071f1f</Sha>
    </Dependency>
<<<<<<< HEAD
    <Dependency Name="Microsoft.Build" Version="17.8.31">
      <Uri>https://github.com/dotnet/msbuild</Uri>
      <Sha>af11d4f253ee5c813bfd4f9d5902772638014572</Sha>
    </Dependency>
    <Dependency Name="Microsoft.Build.Localization" Version="17.8.31-servicing-25313-13">
      <Uri>https://github.com/dotnet/msbuild</Uri>
      <Sha>af11d4f253ee5c813bfd4f9d5902772638014572</Sha>
    </Dependency>
    <Dependency Name="Microsoft.SourceBuild.Intermediate.msbuild" Version="17.8.31-servicing-25313-13">
      <Uri>https://github.com/dotnet/msbuild</Uri>
      <Sha>af11d4f253ee5c813bfd4f9d5902772638014572</Sha>
=======
    <Dependency Name="Microsoft.Build" Version="17.10.29">
      <Uri>https://dev.azure.com/devdiv/DevDiv/_git/DotNet-msbuild-Trusted</Uri>
      <Sha>27f9d42f6ea83c5aa7dddcab38a17806bfa50bc3</Sha>
    </Dependency>
    <Dependency Name="Microsoft.Build.Localization" Version="17.10.29-servicing-25223-08">
      <Uri>https://dev.azure.com/devdiv/DevDiv/_git/DotNet-msbuild-Trusted</Uri>
      <Sha>27f9d42f6ea83c5aa7dddcab38a17806bfa50bc3</Sha>
    </Dependency>
    <Dependency Name="Microsoft.SourceBuild.Intermediate.msbuild" Version="17.10.29-servicing-25223-08">
      <Uri>https://dev.azure.com/devdiv/DevDiv/_git/DotNet-msbuild-Trusted</Uri>
      <Sha>27f9d42f6ea83c5aa7dddcab38a17806bfa50bc3</Sha>
>>>>>>> 1f3b8ce8
      <SourceBuild RepoName="msbuild" ManagedOnly="true" />
    </Dependency>
    <Dependency Name="Microsoft.FSharp.Compiler" Version="12.8.301-beta.24271.6">
      <Uri>https://github.com/dotnet/fsharp</Uri>
      <Sha>80c165644db640d0f309affe0daa281c7e17b939</Sha>
    </Dependency>
    <Dependency Name="Microsoft.SourceBuild.Intermediate.fsharp" Version="8.0.301-beta.24271.6">
      <Uri>https://github.com/dotnet/fsharp</Uri>
      <Sha>80c165644db640d0f309affe0daa281c7e17b939</Sha>
      <SourceBuild RepoName="fsharp" ManagedOnly="true" />
    </Dependency>
    <Dependency Name="dotnet-format" Version="8.3.631206">
      <Uri>https://github.com/dotnet/format</Uri>
      <Sha>c7e5d39bdc5e4a2fedd4fb4f46e35a9843ddff4a</Sha>
      <SourceBuild RepoName="format" ManagedOnly="true" />
    </Dependency>
    <Dependency Name="Microsoft.Net.Compilers.Toolset" Version="4.10.0-3.25064.8">
      <Uri>https://github.com/dotnet/roslyn</Uri>
      <Sha>85262f5f51be12867c1c2776d7a2be55251c04be</Sha>
      <SourceBuild RepoName="roslyn" ManagedOnly="true" />
    </Dependency>
    <Dependency Name="Microsoft.CodeAnalysis" Version="4.10.0-3.25064.8">
      <Uri>https://github.com/dotnet/roslyn</Uri>
      <Sha>85262f5f51be12867c1c2776d7a2be55251c04be</Sha>
    </Dependency>
    <Dependency Name="Microsoft.CodeAnalysis.CSharp" Version="4.10.0-3.25064.8">
      <Uri>https://github.com/dotnet/roslyn</Uri>
      <Sha>85262f5f51be12867c1c2776d7a2be55251c04be</Sha>
    </Dependency>
    <Dependency Name="Microsoft.CodeAnalysis.CSharp.CodeStyle" Version="4.10.0-3.25064.8">
      <Uri>https://github.com/dotnet/roslyn</Uri>
      <Sha>85262f5f51be12867c1c2776d7a2be55251c04be</Sha>
    </Dependency>
    <Dependency Name="Microsoft.CodeAnalysis.CSharp.Features" Version="4.10.0-3.25064.8">
      <Uri>https://github.com/dotnet/roslyn</Uri>
      <Sha>85262f5f51be12867c1c2776d7a2be55251c04be</Sha>
    </Dependency>
    <Dependency Name="Microsoft.CodeAnalysis.CSharp.Workspaces" Version="4.10.0-3.25064.8">
      <Uri>https://github.com/dotnet/roslyn</Uri>
      <Sha>85262f5f51be12867c1c2776d7a2be55251c04be</Sha>
    </Dependency>
    <Dependency Name="Microsoft.CodeAnalysis.Workspaces.MSBuild" Version="4.10.0-3.25064.8">
      <Uri>https://github.com/dotnet/roslyn</Uri>
      <Sha>85262f5f51be12867c1c2776d7a2be55251c04be</Sha>
    </Dependency>
    <Dependency Name="Microsoft.AspNetCore.DeveloperCertificates.XPlat" Version="8.0.17-servicing.25266.9">
      <Uri>https://dev.azure.com/dnceng/internal/_git/dotnet-aspnetcore</Uri>
      <Sha>fa4d80b76c2431a825be026f6bbabca63e1f42ef</Sha>
    </Dependency>
    <Dependency Name="Microsoft.AspNetCore.TestHost" Version="8.0.17">
      <Uri>https://dev.azure.com/dnceng/internal/_git/dotnet-aspnetcore</Uri>
      <Sha>fa4d80b76c2431a825be026f6bbabca63e1f42ef</Sha>
    </Dependency>
    <Dependency Name="Microsoft.Build.NuGetSdkResolver" Version="6.10.2-rc.8">
      <Uri>https://github.com/nuget/nuget.client</Uri>
      <Sha>b42cb884109d8d33c956311f1a8c89a90be0c195</Sha>
    </Dependency>
    <Dependency Name="NuGet.Build.Tasks" Version="6.10.2-rc.8">
      <Uri>https://github.com/nuget/nuget.client</Uri>
      <Sha>b42cb884109d8d33c956311f1a8c89a90be0c195</Sha>
    </Dependency>
    <Dependency Name="NuGet.Build.Tasks.Console" Version="6.10.2-rc.8">
      <Uri>https://github.com/nuget/nuget.client</Uri>
      <Sha>b42cb884109d8d33c956311f1a8c89a90be0c195</Sha>
    </Dependency>
    <Dependency Name="NuGet.Build.Tasks.Pack" Version="6.10.2-rc.8">
      <Uri>https://github.com/nuget/nuget.client</Uri>
      <Sha>b42cb884109d8d33c956311f1a8c89a90be0c195</Sha>
    </Dependency>
    <Dependency Name="NuGet.Commands" Version="6.10.2-rc.8">
      <Uri>https://github.com/nuget/nuget.client</Uri>
      <Sha>b42cb884109d8d33c956311f1a8c89a90be0c195</Sha>
    </Dependency>
    <Dependency Name="NuGet.CommandLine.XPlat" Version="6.10.2-rc.8">
      <Uri>https://github.com/nuget/nuget.client</Uri>
      <Sha>b42cb884109d8d33c956311f1a8c89a90be0c195</Sha>
    </Dependency>
    <Dependency Name="NuGet.Common" Version="6.10.2-rc.8">
      <Uri>https://github.com/nuget/nuget.client</Uri>
      <Sha>b42cb884109d8d33c956311f1a8c89a90be0c195</Sha>
    </Dependency>
    <Dependency Name="NuGet.Configuration" Version="6.10.2-rc.8">
      <Uri>https://github.com/nuget/nuget.client</Uri>
      <Sha>b42cb884109d8d33c956311f1a8c89a90be0c195</Sha>
    </Dependency>
    <Dependency Name="NuGet.Credentials" Version="6.10.2-rc.8">
      <Uri>https://github.com/nuget/nuget.client</Uri>
      <Sha>b42cb884109d8d33c956311f1a8c89a90be0c195</Sha>
    </Dependency>
    <Dependency Name="NuGet.DependencyResolver.Core" Version="6.10.2-rc.8">
      <Uri>https://github.com/nuget/nuget.client</Uri>
      <Sha>b42cb884109d8d33c956311f1a8c89a90be0c195</Sha>
    </Dependency>
    <Dependency Name="NuGet.Frameworks" Version="6.10.2-rc.8">
      <Uri>https://github.com/nuget/nuget.client</Uri>
      <Sha>b42cb884109d8d33c956311f1a8c89a90be0c195</Sha>
    </Dependency>
    <Dependency Name="NuGet.LibraryModel" Version="6.10.2-rc.8">
      <Uri>https://github.com/nuget/nuget.client</Uri>
      <Sha>b42cb884109d8d33c956311f1a8c89a90be0c195</Sha>
    </Dependency>
    <Dependency Name="NuGet.ProjectModel" Version="6.10.2-rc.8">
      <Uri>https://github.com/nuget/nuget.client</Uri>
      <Sha>b42cb884109d8d33c956311f1a8c89a90be0c195</Sha>
    </Dependency>
    <Dependency Name="NuGet.Protocol" Version="6.10.2-rc.8">
      <Uri>https://github.com/nuget/nuget.client</Uri>
      <Sha>b42cb884109d8d33c956311f1a8c89a90be0c195</Sha>
    </Dependency>
    <Dependency Name="NuGet.Packaging" Version="6.10.2-rc.8">
      <Uri>https://github.com/nuget/nuget.client</Uri>
      <Sha>b42cb884109d8d33c956311f1a8c89a90be0c195</Sha>
    </Dependency>
    <Dependency Name="NuGet.Versioning" Version="6.10.2-rc.8">
      <Uri>https://github.com/nuget/nuget.client</Uri>
      <Sha>b42cb884109d8d33c956311f1a8c89a90be0c195</Sha>
    </Dependency>
    <Dependency Name="NuGet.Localization" Version="6.10.2-rc.8">
      <Uri>https://github.com/nuget/nuget.client</Uri>
      <Sha>b42cb884109d8d33c956311f1a8c89a90be0c195</Sha>
    </Dependency>
    <Dependency Name="Microsoft.NET.Test.Sdk" Version="17.10.0-release-24317-02">
      <Uri>https://github.com/microsoft/vstest</Uri>
      <Sha>c4d80397805bec06b354d20aeb1773e243c6add0</Sha>
      <SourceBuild RepoName="vstest" ManagedOnly="true" />
    </Dependency>
    <Dependency Name="Microsoft.TestPlatform.CLI" Version="17.10.0-release-24317-02">
      <Uri>https://github.com/microsoft/vstest</Uri>
      <Sha>c4d80397805bec06b354d20aeb1773e243c6add0</Sha>
    </Dependency>
    <Dependency Name="Microsoft.TestPlatform.Build" Version="17.10.0-release-24317-02">
      <Uri>https://github.com/microsoft/vstest</Uri>
      <Sha>c4d80397805bec06b354d20aeb1773e243c6add0</Sha>
    </Dependency>
    <Dependency Name="Microsoft.NET.ILLink.Tasks" Version="8.0.17">
      <Uri>https://dev.azure.com/dnceng/internal/_git/dotnet-runtime</Uri>
      <Sha>77545d6fd5ca79bc08198fd6d8037c14843f14ad</Sha>
    </Dependency>
    <Dependency Name="System.Formats.Asn1" Version="8.0.2">
      <Uri>https://dev.azure.com/dnceng/internal/_git/dotnet-runtime</Uri>
      <Sha>50c4cb9fc31c47f03eac865d7bc518af173b74b7</Sha>
    </Dependency>
    <Dependency Name="System.CodeDom" Version="8.0.0">
      <Uri>https://dev.azure.com/dnceng/internal/_git/dotnet-runtime</Uri>
      <Sha>5535e31a712343a63f5d7d796cd874e563e5ac14</Sha>
    </Dependency>
    <Dependency Name="System.Diagnostics.EventLog" Version="8.0.2">
      <Uri>https://dev.azure.com/dnceng/internal/_git/dotnet-runtime</Uri>
      <Sha>50c4cb9fc31c47f03eac865d7bc518af173b74b7</Sha>
    </Dependency>
    <Dependency Name="System.Security.Cryptography.ProtectedData" Version="8.0.0">
      <Uri>https://dev.azure.com/dnceng/internal/_git/dotnet-runtime</Uri>
      <Sha>5535e31a712343a63f5d7d796cd874e563e5ac14</Sha>
    </Dependency>
    <Dependency Name="System.Text.Encoding.CodePages" Version="8.0.0">
      <Uri>https://dev.azure.com/dnceng/internal/_git/dotnet-runtime</Uri>
      <Sha>5535e31a712343a63f5d7d796cd874e563e5ac14</Sha>
    </Dependency>
    <Dependency Name="System.Resources.Extensions" Version="8.0.0">
      <Uri>https://dev.azure.com/dnceng/internal/_git/dotnet-runtime</Uri>
      <Sha>5535e31a712343a63f5d7d796cd874e563e5ac14</Sha>
    </Dependency>
    <Dependency Name="Microsoft.WindowsDesktop.App.Runtime.win-x64" Version="8.0.17">
      <Uri>https://dev.azure.com/dnceng/internal/_git/dotnet-windowsdesktop</Uri>
      <Sha>5ce68f29d66fae8adb0e78b44afbb09dc3cdfbb7</Sha>
    </Dependency>
    <Dependency Name="VS.Redist.Common.WindowsDesktop.SharedFramework.x64.8.0" Version="8.0.17-servicing.25267.1">
      <Uri>https://dev.azure.com/dnceng/internal/_git/dotnet-windowsdesktop</Uri>
      <Sha>5ce68f29d66fae8adb0e78b44afbb09dc3cdfbb7</Sha>
    </Dependency>
    <Dependency Name="Microsoft.WindowsDesktop.App.Ref" Version="8.0.17">
      <Uri>https://dev.azure.com/dnceng/internal/_git/dotnet-windowsdesktop</Uri>
      <Sha>5ce68f29d66fae8adb0e78b44afbb09dc3cdfbb7</Sha>
    </Dependency>
    <Dependency Name="VS.Redist.Common.WindowsDesktop.TargetingPack.x64.8.0" Version="8.0.17-servicing.25267.1">
      <Uri>https://dev.azure.com/dnceng/internal/_git/dotnet-windowsdesktop</Uri>
      <Sha>5ce68f29d66fae8adb0e78b44afbb09dc3cdfbb7</Sha>
    </Dependency>
    <Dependency Name="Microsoft.NET.Sdk.WindowsDesktop" Version="8.0.17-servicing.25266.9" CoherentParentDependency="Microsoft.WindowsDesktop.App.Ref">
      <Uri>https://dev.azure.com/dnceng/internal/_git/dotnet-wpf</Uri>
      <Sha>3385cf1d42f4e488140452369a247a4a16183ce4</Sha>
    </Dependency>
    <Dependency Name="Microsoft.AspNetCore.App.Ref" Version="8.0.17">
      <Uri>https://dev.azure.com/dnceng/internal/_git/dotnet-aspnetcore</Uri>
      <Sha>fa4d80b76c2431a825be026f6bbabca63e1f42ef</Sha>
    </Dependency>
    <Dependency Name="Microsoft.AspNetCore.App.Ref.Internal" Version="8.0.17-servicing.25266.9">
      <Uri>https://dev.azure.com/dnceng/internal/_git/dotnet-aspnetcore</Uri>
      <Sha>fa4d80b76c2431a825be026f6bbabca63e1f42ef</Sha>
    </Dependency>
    <Dependency Name="Microsoft.AspNetCore.App.Runtime.win-x64" Version="8.0.17">
      <Uri>https://dev.azure.com/dnceng/internal/_git/dotnet-aspnetcore</Uri>
      <Sha>fa4d80b76c2431a825be026f6bbabca63e1f42ef</Sha>
    </Dependency>
    <Dependency Name="VS.Redist.Common.AspNetCore.SharedFramework.x64.8.0" Version="8.0.17-servicing.25266.9">
      <Uri>https://dev.azure.com/dnceng/internal/_git/dotnet-aspnetcore</Uri>
      <Sha>fa4d80b76c2431a825be026f6bbabca63e1f42ef</Sha>
      <SourceBuild RepoName="aspnetcore" ManagedOnly="true" />
    </Dependency>
    <Dependency Name="dotnet-dev-certs" Version="8.0.17-servicing.25266.9">
      <Uri>https://dev.azure.com/dnceng/internal/_git/dotnet-aspnetcore</Uri>
      <Sha>fa4d80b76c2431a825be026f6bbabca63e1f42ef</Sha>
    </Dependency>
    <Dependency Name="dotnet-user-jwts" Version="8.0.17-servicing.25266.9">
      <Uri>https://dev.azure.com/dnceng/internal/_git/dotnet-aspnetcore</Uri>
      <Sha>fa4d80b76c2431a825be026f6bbabca63e1f42ef</Sha>
    </Dependency>
    <Dependency Name="dotnet-user-secrets" Version="8.0.17-servicing.25266.9">
      <Uri>https://dev.azure.com/dnceng/internal/_git/dotnet-aspnetcore</Uri>
      <Sha>fa4d80b76c2431a825be026f6bbabca63e1f42ef</Sha>
    </Dependency>
    <Dependency Name="Microsoft.AspNetCore.Analyzers" Version="8.0.17-servicing.25266.9">
      <Uri>https://dev.azure.com/dnceng/internal/_git/dotnet-aspnetcore</Uri>
      <Sha>fa4d80b76c2431a825be026f6bbabca63e1f42ef</Sha>
    </Dependency>
    <Dependency Name="Microsoft.AspNetCore.Components.SdkAnalyzers" Version="8.0.17-servicing.25266.9">
      <Uri>https://dev.azure.com/dnceng/internal/_git/dotnet-aspnetcore</Uri>
      <Sha>fa4d80b76c2431a825be026f6bbabca63e1f42ef</Sha>
    </Dependency>
    <Dependency Name="Microsoft.AspNetCore.Mvc.Analyzers" Version="8.0.17-servicing.25266.9">
      <Uri>https://dev.azure.com/dnceng/internal/_git/dotnet-aspnetcore</Uri>
      <Sha>fa4d80b76c2431a825be026f6bbabca63e1f42ef</Sha>
    </Dependency>
    <Dependency Name="Microsoft.AspNetCore.Mvc.Api.Analyzers" Version="8.0.17-servicing.25266.9">
      <Uri>https://dev.azure.com/dnceng/internal/_git/dotnet-aspnetcore</Uri>
      <Sha>fa4d80b76c2431a825be026f6bbabca63e1f42ef</Sha>
    </Dependency>
    <Dependency Name="Microsoft.CodeAnalysis.Razor.Tooling.Internal" Version="7.0.0-preview.25275.6">
      <Uri>https://github.com/dotnet/razor</Uri>
      <Sha>09ca88197916e545aefea53f16ed1b266644cde9</Sha>
      <SourceBuild RepoName="razor" ManagedOnly="true" />
    </Dependency>
    <Dependency Name="Microsoft.AspNetCore.Mvc.Razor.Extensions.Tooling.Internal" Version="7.0.0-preview.25275.6">
      <Uri>https://github.com/dotnet/razor</Uri>
      <Sha>09ca88197916e545aefea53f16ed1b266644cde9</Sha>
    </Dependency>
    <Dependency Name="Microsoft.NET.Sdk.Razor.SourceGenerators.Transport" Version="7.0.0-preview.25275.6">
      <Uri>https://github.com/dotnet/razor</Uri>
      <Sha>09ca88197916e545aefea53f16ed1b266644cde9</Sha>
    </Dependency>
    <Dependency Name="Microsoft.Extensions.FileProviders.Embedded" Version="8.0.17">
      <Uri>https://dev.azure.com/dnceng/internal/_git/dotnet-aspnetcore</Uri>
      <Sha>fa4d80b76c2431a825be026f6bbabca63e1f42ef</Sha>
    </Dependency>
    <Dependency Name="Microsoft.AspNetCore.Authorization" Version="8.0.17">
      <Uri>https://dev.azure.com/dnceng/internal/_git/dotnet-aspnetcore</Uri>
      <Sha>fa4d80b76c2431a825be026f6bbabca63e1f42ef</Sha>
    </Dependency>
    <Dependency Name="Microsoft.AspNetCore.Components.Web" Version="8.0.17">
      <Uri>https://dev.azure.com/dnceng/internal/_git/dotnet-aspnetcore</Uri>
      <Sha>fa4d80b76c2431a825be026f6bbabca63e1f42ef</Sha>
    </Dependency>
    <Dependency Name="Microsoft.JSInterop" Version="8.0.17">
      <Uri>https://dev.azure.com/dnceng/internal/_git/dotnet-aspnetcore</Uri>
      <Sha>fa4d80b76c2431a825be026f6bbabca63e1f42ef</Sha>
    </Dependency>
    <Dependency Name="Microsoft.Web.Xdt" Version="7.0.0-preview.22423.2" Pinned="true">
      <Uri>https://github.com/dotnet/xdt</Uri>
      <Sha>9a1c3e1b7f0c8763d4c96e593961a61a72679a7b</Sha>
      <SourceBuild RepoName="xdt" ManagedOnly="true" />
    </Dependency>
    <Dependency Name="Microsoft.CodeAnalysis.NetAnalyzers" Version="8.0.0-preview.23614.1">
      <Uri>https://github.com/dotnet/roslyn-analyzers</Uri>
      <Sha>abef8ced132657943b7150f01a308e2199a17d5d</Sha>
    </Dependency>
    <Dependency Name="Microsoft.CodeAnalysis.PublicApiAnalyzers" Version="3.11.0-beta1.23614.1">
      <Uri>https://github.com/dotnet/roslyn-analyzers</Uri>
      <Sha>abef8ced132657943b7150f01a308e2199a17d5d</Sha>
    </Dependency>
    <Dependency Name="Microsoft.SourceBuild.Intermediate.roslyn-analyzers" Version="3.11.0-beta1.23614.1">
      <Uri>https://github.com/dotnet/roslyn-analyzers</Uri>
      <Sha>abef8ced132657943b7150f01a308e2199a17d5d</Sha>
      <SourceBuild RepoName="roslyn-analyzers" ManagedOnly="true" />
    </Dependency>
    <Dependency Name="System.CommandLine" Version="2.0.0-beta4.23307.1">
      <Uri>https://github.com/dotnet/command-line-api</Uri>
      <Sha>02fe27cd6a9b001c8feb7938e6ef4b3799745759</Sha>
    </Dependency>
    <Dependency Name="Microsoft.SourceBuild.Intermediate.command-line-api" Version="0.1.430701">
      <Uri>https://github.com/dotnet/command-line-api</Uri>
      <Sha>02fe27cd6a9b001c8feb7938e6ef4b3799745759</Sha>
      <SourceBuild RepoName="command-line-api" ManagedOnly="true" />
    </Dependency>
    <Dependency Name="Microsoft.SourceBuild.Intermediate.source-build-externals" Version="8.0.0-alpha.1.25202.2">
      <Uri>https://github.com/dotnet/source-build-externals</Uri>
      <Sha>16bcad1c13be082bd52ce178896d1119a73081a9</Sha>
      <SourceBuild RepoName="source-build-externals" ManagedOnly="true" />
    </Dependency>
    <Dependency Name="Microsoft.SourceBuild.Intermediate.source-build-reference-packages" Version="8.0.0-alpha.1.25269.2">
      <Uri>https://github.com/dotnet/source-build-reference-packages</Uri>
      <Sha>cee2d057118e3ad3c58a72a23271ad88b87d4d4d</Sha>
      <SourceBuild RepoName="source-build-reference-packages" ManagedOnly="true" />
    </Dependency>
    <Dependency Name="Microsoft.Deployment.DotNet.Releases" Version="2.0.0-rtm.1.25064.1">
      <Uri>https://github.com/dotnet/deployment-tools</Uri>
      <Sha>5255d40e228ea1d4b624781b5b97ec16484a3b4b</Sha>
    </Dependency>
    <Dependency Name="Microsoft.Build.Tasks.Git" Version="8.0.0-beta.23615.1">
      <Uri>https://github.com/dotnet/sourcelink</Uri>
      <Sha>94eaac3385cafff41094454966e1af1d1cf60f00</Sha>
      <SourceBuild RepoName="sourcelink" ManagedOnly="true" />
    </Dependency>
    <Dependency Name="Microsoft.SourceLink.Common" Version="8.0.0-beta.23615.1">
      <Uri>https://github.com/dotnet/sourcelink</Uri>
      <Sha>94eaac3385cafff41094454966e1af1d1cf60f00</Sha>
    </Dependency>
    <Dependency Name="Microsoft.SourceLink.AzureRepos.Git" Version="8.0.0-beta.23615.1">
      <Uri>https://github.com/dotnet/sourcelink</Uri>
      <Sha>94eaac3385cafff41094454966e1af1d1cf60f00</Sha>
    </Dependency>
    <Dependency Name="Microsoft.SourceLink.GitHub" Version="8.0.0-beta.23615.1">
      <Uri>https://github.com/dotnet/sourcelink</Uri>
      <Sha>94eaac3385cafff41094454966e1af1d1cf60f00</Sha>
    </Dependency>
    <Dependency Name="Microsoft.SourceLink.GitLab" Version="8.0.0-beta.23615.1">
      <Uri>https://github.com/dotnet/sourcelink</Uri>
      <Sha>94eaac3385cafff41094454966e1af1d1cf60f00</Sha>
    </Dependency>
    <Dependency Name="Microsoft.SourceLink.Bitbucket.Git" Version="8.0.0-beta.23615.1">
      <Uri>https://github.com/dotnet/sourcelink</Uri>
      <Sha>94eaac3385cafff41094454966e1af1d1cf60f00</Sha>
    </Dependency>
    <!-- Explicit dependency because Microsoft.Deployment.DotNet.Releases has different versioning
         than the SB intermediate -->
    <Dependency Name="Microsoft.SourceBuild.Intermediate.deployment-tools" Version="8.0.0-rtm.25064.1">
      <Uri>https://github.com/dotnet/deployment-tools</Uri>
      <Sha>5255d40e228ea1d4b624781b5b97ec16484a3b4b</Sha>
      <SourceBuild RepoName="deployment-tools" ManagedOnly="true" />
    </Dependency>
    <Dependency Name="Microsoft.SourceBuild.Intermediate.symreader" Version="2.0.0-beta-23228-03">
      <Uri>https://github.com/dotnet/symreader</Uri>
      <Sha>27e584661980ee6d82c419a2a471ae505b7d122e</Sha>
      <SourceBuild RepoName="symreader" ManagedOnly="true" />
    </Dependency>
    <!-- Dependency required for flowing correct package version in source-build, using PVP flow. -->
    <Dependency Name="Microsoft.Extensions.Logging" Version="8.0.1">
      <Uri>https://dev.azure.com/dnceng/internal/_git/dotnet-runtime</Uri>
      <Sha>81cabf2857a01351e5ab578947c7403a5b128ad1</Sha>
    </Dependency>
    <!-- Dependency required for flowing correct package version in source-build, using PVP flow. -->
    <Dependency Name="Microsoft.Extensions.Logging.Abstractions" Version="8.0.3">
      <Uri>https://dev.azure.com/dnceng/internal/_git/dotnet-runtime</Uri>
      <Sha>50c4cb9fc31c47f03eac865d7bc518af173b74b7</Sha>
    </Dependency>
    <!-- Dependency required for flowing correct package version in source-build, using PVP flow. -->
    <Dependency Name="Microsoft.Extensions.Logging.Console" Version="8.0.1">
      <Uri>https://dev.azure.com/dnceng/internal/_git/dotnet-runtime</Uri>
      <Sha>81cabf2857a01351e5ab578947c7403a5b128ad1</Sha>
    </Dependency>
    <!-- Dependency required for flowing correct package version in source-build, using PVP flow. -->
    <Dependency Name="Microsoft.Extensions.FileSystemGlobbing" Version="8.0.0">
      <Uri>https://dev.azure.com/dnceng/internal/_git/dotnet-runtime</Uri>
      <Sha>5535e31a712343a63f5d7d796cd874e563e5ac14</Sha>
    </Dependency>
    <!-- Dependency required for flowing correct package version in source-build, using PVP flow. -->
    <Dependency Name="System.ServiceProcess.ServiceController" Version="8.0.1">
      <Uri>https://dev.azure.com/dnceng/internal/_git/dotnet-runtime</Uri>
      <Sha>81cabf2857a01351e5ab578947c7403a5b128ad1</Sha>
    </Dependency>
    <Dependency Name="System.Text.Json" Version="8.0.5">
      <Uri>https://dev.azure.com/dnceng/internal/_git/dotnet-runtime</Uri>
      <Sha>81cabf2857a01351e5ab578947c7403a5b128ad1</Sha>
    </Dependency>
    <Dependency Name="Microsoft.Bcl.AsyncInterfaces" Version="8.0.0">
      <Uri>https://dev.azure.com/dnceng/internal/_git/dotnet-runtime</Uri>
      <Sha>5535e31a712343a63f5d7d796cd874e563e5ac14</Sha>
    </Dependency>
    <Dependency Name="Microsoft.Extensions.FileProviders.Abstractions" Version="8.0.0">
      <Uri>https://dev.azure.com/dnceng/internal/_git/dotnet-runtime</Uri>
      <Sha>5535e31a712343a63f5d7d796cd874e563e5ac14</Sha>
    </Dependency>
    <Dependency Name="Microsoft.Extensions.ObjectPool" Version="8.0.17">
      <Uri>https://dev.azure.com/dnceng/internal/_git/dotnet-aspnetcore</Uri>
      <Sha>fa4d80b76c2431a825be026f6bbabca63e1f42ef</Sha>
    </Dependency>
    <Dependency Name="Microsoft.Win32.SystemEvents" Version="8.0.0">
      <Uri>https://dev.azure.com/dnceng/internal/_git/dotnet-runtime</Uri>
      <Sha>5535e31a712343a63f5d7d796cd874e563e5ac14</Sha>
    </Dependency>
    <Dependency Name="System.Composition.AttributedModel" Version="8.0.0">
      <Uri>https://dev.azure.com/dnceng/internal/_git/dotnet-runtime</Uri>
      <Sha>5535e31a712343a63f5d7d796cd874e563e5ac14</Sha>
    </Dependency>
    <Dependency Name="System.Composition.Convention" Version="8.0.0">
      <Uri>https://dev.azure.com/dnceng/internal/_git/dotnet-runtime</Uri>
      <Sha>5535e31a712343a63f5d7d796cd874e563e5ac14</Sha>
    </Dependency>
    <Dependency Name="System.Composition.Hosting" Version="8.0.0">
      <Uri>https://dev.azure.com/dnceng/internal/_git/dotnet-runtime</Uri>
      <Sha>5535e31a712343a63f5d7d796cd874e563e5ac14</Sha>
    </Dependency>
    <Dependency Name="System.Composition.Runtime" Version="8.0.0">
      <Uri>https://dev.azure.com/dnceng/internal/_git/dotnet-runtime</Uri>
      <Sha>5535e31a712343a63f5d7d796cd874e563e5ac14</Sha>
    </Dependency>
    <Dependency Name="System.Composition.TypedParts" Version="8.0.0">
      <Uri>https://dev.azure.com/dnceng/internal/_git/dotnet-runtime</Uri>
      <Sha>5535e31a712343a63f5d7d796cd874e563e5ac14</Sha>
    </Dependency>
    <Dependency Name="System.Configuration.ConfigurationManager" Version="8.0.1">
      <Uri>https://dev.azure.com/dnceng/internal/_git/dotnet-runtime</Uri>
      <Sha>81cabf2857a01351e5ab578947c7403a5b128ad1</Sha>
    </Dependency>
    <Dependency Name="System.Drawing.Common" Version="8.0.4">
      <Uri>https://dev.azure.com/dnceng/internal/_git/dotnet-winforms</Uri>
      <Sha>41a4bd690229661e3ec74276ce3f93863b22435b</Sha>
    </Dependency>
    <Dependency Name="System.Security.Cryptography.Pkcs" Version="8.0.1">
      <Uri>https://dev.azure.com/dnceng/internal/_git/dotnet-runtime</Uri>
      <Sha>81cabf2857a01351e5ab578947c7403a5b128ad1</Sha>
    </Dependency>
    <Dependency Name="System.Security.Cryptography.Xml" Version="8.0.2">
      <Uri>https://dev.azure.com/dnceng/internal/_git/dotnet-runtime</Uri>
      <Sha>81cabf2857a01351e5ab578947c7403a5b128ad1</Sha>
    </Dependency>
    <Dependency Name="System.Security.Permissions" Version="8.0.0">
      <Uri>https://dev.azure.com/dnceng/internal/_git/dotnet-runtime</Uri>
      <Sha>5535e31a712343a63f5d7d796cd874e563e5ac14</Sha>
    </Dependency>
    <Dependency Name="System.Windows.Extensions" Version="8.0.0">
      <Uri>https://dev.azure.com/dnceng/internal/_git/dotnet-runtime</Uri>
      <Sha>5535e31a712343a63f5d7d796cd874e563e5ac14</Sha>
    </Dependency>
  </ProductDependencies>
  <ToolsetDependencies>
    <Dependency Name="Microsoft.DotNet.Arcade.Sdk" Version="8.0.0-beta.25310.3">
      <Uri>https://github.com/dotnet/arcade</Uri>
      <Sha>2ce3f8c7b2614c2b19985b669ffcd934bc39ffd1</Sha>
      <SourceBuild RepoName="arcade" ManagedOnly="true" />
    </Dependency>
    <Dependency Name="Microsoft.DotNet.Helix.Sdk" Version="8.0.0-beta.25310.3">
      <Uri>https://github.com/dotnet/arcade</Uri>
      <Sha>2ce3f8c7b2614c2b19985b669ffcd934bc39ffd1</Sha>
    </Dependency>
    <Dependency Name="Microsoft.DotNet.SignTool" Version="8.0.0-beta.25310.3">
      <Uri>https://github.com/dotnet/arcade</Uri>
      <Sha>2ce3f8c7b2614c2b19985b669ffcd934bc39ffd1</Sha>
    </Dependency>
    <Dependency Name="Microsoft.DotNet.XUnitExtensions" Version="8.0.0-beta.25310.3">
      <Uri>https://github.com/dotnet/arcade</Uri>
      <Sha>2ce3f8c7b2614c2b19985b669ffcd934bc39ffd1</Sha>
    </Dependency>
    <Dependency Name="System.Reflection.MetadataLoadContext" Version="8.0.1">
      <Uri>https://dev.azure.com/dnceng/internal/_git/dotnet-runtime</Uri>
      <Sha>81cabf2857a01351e5ab578947c7403a5b128ad1</Sha>
    </Dependency>
    <Dependency Name="Microsoft.DotNet.XliffTasks" Version="1.0.0-beta.23475.1" CoherentParentDependency="Microsoft.DotNet.Arcade.Sdk">
      <Uri>https://github.com/dotnet/xliff-tasks</Uri>
      <Sha>73f0850939d96131c28cf6ea6ee5aacb4da0083a</Sha>
      <SourceBuild RepoName="xliff-tasks" ManagedOnly="true" />
    </Dependency>
    <Dependency Name="Microsoft.IO.Redist" Version="6.0.1">
      <Uri>https://github.com/dotnet/runtime</Uri>
      <Sha>e77011b31a3e5c47d931248a64b47f9b2d47853d</Sha>
    </Dependency>
  </ToolsetDependencies>
</Dependencies><|MERGE_RESOLUTION|>--- conflicted
+++ resolved
@@ -55,19 +55,6 @@
       <Uri>https://github.com/dotnet/emsdk</Uri>
       <Sha>2b0cca8ad3a88e02fe0878139009ffffde071f1f</Sha>
     </Dependency>
-<<<<<<< HEAD
-    <Dependency Name="Microsoft.Build" Version="17.8.31">
-      <Uri>https://github.com/dotnet/msbuild</Uri>
-      <Sha>af11d4f253ee5c813bfd4f9d5902772638014572</Sha>
-    </Dependency>
-    <Dependency Name="Microsoft.Build.Localization" Version="17.8.31-servicing-25313-13">
-      <Uri>https://github.com/dotnet/msbuild</Uri>
-      <Sha>af11d4f253ee5c813bfd4f9d5902772638014572</Sha>
-    </Dependency>
-    <Dependency Name="Microsoft.SourceBuild.Intermediate.msbuild" Version="17.8.31-servicing-25313-13">
-      <Uri>https://github.com/dotnet/msbuild</Uri>
-      <Sha>af11d4f253ee5c813bfd4f9d5902772638014572</Sha>
-=======
     <Dependency Name="Microsoft.Build" Version="17.10.29">
       <Uri>https://dev.azure.com/devdiv/DevDiv/_git/DotNet-msbuild-Trusted</Uri>
       <Sha>27f9d42f6ea83c5aa7dddcab38a17806bfa50bc3</Sha>
@@ -79,7 +66,6 @@
     <Dependency Name="Microsoft.SourceBuild.Intermediate.msbuild" Version="17.10.29-servicing-25223-08">
       <Uri>https://dev.azure.com/devdiv/DevDiv/_git/DotNet-msbuild-Trusted</Uri>
       <Sha>27f9d42f6ea83c5aa7dddcab38a17806bfa50bc3</Sha>
->>>>>>> 1f3b8ce8
       <SourceBuild RepoName="msbuild" ManagedOnly="true" />
     </Dependency>
     <Dependency Name="Microsoft.FSharp.Compiler" Version="12.8.301-beta.24271.6">
