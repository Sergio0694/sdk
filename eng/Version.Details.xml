--- conflicted
+++ resolved
@@ -2,61 +2,6 @@
 <Dependencies>
   <Source Uri="https://github.com/dotnet/dotnet" Mapping="sdk" Sha="5e6dacd4d3debda3266224b2a434811c6fa94987" BarId="267208" />
   <ProductDependencies>
-<<<<<<< HEAD
-    <Dependency Name="Microsoft.TemplateEngine.Abstractions" Version="9.0.301">
-      <Uri>https://github.com/dotnet/templating</Uri>
-      <Sha>8fec3e94610b7f1da0af3aafd5dd83baf7587adb</Sha>
-    </Dependency>
-    <Dependency Name="Microsoft.TemplateEngine.Mocks" Version="9.0.301-servicing.25257.9">
-      <Uri>https://github.com/dotnet/templating</Uri>
-      <Sha>8fec3e94610b7f1da0af3aafd5dd83baf7587adb</Sha>
-    </Dependency>
-    <!-- Intermediate is necessary for source build. -->
-    <Dependency Name="Microsoft.SourceBuild.Intermediate.templating" Version="9.0.300-preview.25209.5">
-      <Uri>https://github.com/dotnet/templating</Uri>
-      <Sha>b73682307aa0128c5edbec94c2e6a070d13ae6bb</Sha>
-      <SourceBuild RepoName="templating" ManagedOnly="true" />
-    </Dependency>
-    <Dependency Name="Microsoft.NETCore.App.Ref" Version="9.0.4">
-      <Uri>https://dev.azure.com/dnceng/internal/_git/dotnet-runtime</Uri>
-      <Sha>f57e6dc747158ab7ade4e62a75a6750d16b771e8</Sha>
-    </Dependency>
-    <Dependency Name="VS.Redist.Common.NetCore.SharedFramework.x64.9.0" Version="9.0.4-servicing.25163.5">
-      <Uri>https://dev.azure.com/dnceng/internal/_git/dotnet-runtime</Uri>
-      <Sha>f57e6dc747158ab7ade4e62a75a6750d16b771e8</Sha>
-    </Dependency>
-    <Dependency Name="VS.Redist.Common.NetCore.TargetingPack.x64.9.0" Version="9.0.4-servicing.25163.5">
-      <Uri>https://dev.azure.com/dnceng/internal/_git/dotnet-runtime</Uri>
-      <Sha>f57e6dc747158ab7ade4e62a75a6750d16b771e8</Sha>
-    </Dependency>
-    <Dependency Name="Microsoft.NETCore.App.Runtime.win-x64" Version="9.0.4">
-      <Uri>https://dev.azure.com/dnceng/internal/_git/dotnet-runtime</Uri>
-      <Sha>f57e6dc747158ab7ade4e62a75a6750d16b771e8</Sha>
-    </Dependency>
-    <Dependency Name="Microsoft.NETCore.App.Host.win-x64" Version="9.0.4">
-      <Uri>https://dev.azure.com/dnceng/internal/_git/dotnet-runtime</Uri>
-      <Sha>f57e6dc747158ab7ade4e62a75a6750d16b771e8</Sha>
-    </Dependency>
-    <Dependency Name="Microsoft.NETCore.Platforms" Version="9.0.4-servicing.25163.5">
-      <Uri>https://dev.azure.com/dnceng/internal/_git/dotnet-runtime</Uri>
-      <Sha>f57e6dc747158ab7ade4e62a75a6750d16b771e8</Sha>
-    </Dependency>
-    <Dependency Name="Microsoft.NET.HostModel" Version="9.0.4-servicing.25163.5">
-      <Uri>https://dev.azure.com/dnceng/internal/_git/dotnet-runtime</Uri>
-      <Sha>f57e6dc747158ab7ade4e62a75a6750d16b771e8</Sha>
-    </Dependency>
-    <Dependency Name="Microsoft.Extensions.DependencyModel" Version="9.0.4">
-      <Uri>https://dev.azure.com/dnceng/internal/_git/dotnet-runtime</Uri>
-      <Sha>f57e6dc747158ab7ade4e62a75a6750d16b771e8</Sha>
-    </Dependency>
-    <!-- Intermediate is necessary for source build. -->
-    <Dependency Name="Microsoft.SourceBuild.Intermediate.runtime.linux-x64" Version="9.0.4-servicing.25163.5">
-      <Uri>https://dev.azure.com/dnceng/internal/_git/dotnet-runtime</Uri>
-      <Sha>f57e6dc747158ab7ade4e62a75a6750d16b771e8</Sha>
-      <SourceBuild RepoName="runtime" ManagedOnly="false" />
-    </Dependency>
-    <!-- Change blob version in GenerateLayout.targets if this is unpinned to service targeting pack -->
-=======
     <Dependency Name="Microsoft.TemplateEngine.Abstractions" Version="10.0.100-preview.5.25257.101">
       <Uri>https://github.com/dotnet/dotnet</Uri>
       <Sha>5e6dacd4d3debda3266224b2a434811c6fa94987</Sha>
@@ -130,7 +75,6 @@
       <Sha>5e6dacd4d3debda3266224b2a434811c6fa94987</Sha>
     </Dependency>
     <!-- Change blob version in GenerateInstallerLayout.targets if this is unpinned to service targeting pack -->
->>>>>>> 87c30754
     <!-- No new netstandard.library planned for 3.1 timeframe at this time. -->
     <Dependency Name="NETStandard.Library.Ref" Version="2.1.0" Pinned="true">
       <Uri>https://github.com/dotnet/core-setup</Uri>
@@ -141,79 +85,6 @@
       <Sha>5e6dacd4d3debda3266224b2a434811c6fa94987</Sha>
       <SourceBuild RepoName="emsdk" ManagedOnly="true" />
     </Dependency>
-<<<<<<< HEAD
-    <Dependency Name="Microsoft.Build" Version="17.14.7">
-      <Uri>https://github.com/dotnet/msbuild</Uri>
-      <Sha>18a02f8a6ac183748b41466337dd15a0124b16d4</Sha>
-    </Dependency>
-    <Dependency Name="Microsoft.Build.Localization" Version="17.14.7-preview-25230-05">
-      <Uri>https://github.com/dotnet/msbuild</Uri>
-      <Sha>18a02f8a6ac183748b41466337dd15a0124b16d4</Sha>
-    </Dependency>
-    <!-- Intermediate is necessary for source build. -->
-    <Dependency Name="Microsoft.SourceBuild.Intermediate.msbuild" Version="17.14.7-preview-25230-05">
-      <Uri>https://github.com/dotnet/msbuild</Uri>
-      <Sha>18a02f8a6ac183748b41466337dd15a0124b16d4</Sha>
-      <SourceBuild RepoName="msbuild" ManagedOnly="true" />
-    </Dependency>
-    <Dependency Name="Microsoft.FSharp.Compiler" Version="13.9.300-beta.25228.3">
-      <Uri>https://github.com/dotnet/fsharp</Uri>
-      <Sha>c1ce3cebbbf5e46205dd5c60a0d379a412703eae</Sha>
-    </Dependency>
-    <!-- Intermediate is necessary for source build. -->
-    <Dependency Name="Microsoft.SourceBuild.Intermediate.fsharp" Version="9.0.300-beta.25228.3">
-      <Uri>https://github.com/dotnet/fsharp</Uri>
-      <Sha>c1ce3cebbbf5e46205dd5c60a0d379a412703eae</Sha>
-      <SourceBuild RepoName="fsharp" ManagedOnly="true" />
-    </Dependency>
-    <Dependency Name="Microsoft.Net.Compilers.Toolset" Version="4.14.0-3.25229.6">
-      <Uri>https://github.com/dotnet/roslyn</Uri>
-      <Sha>871ef6369443071681de3351d30f41ea78ab48e6</Sha>
-    </Dependency>
-    <!-- Intermediate is necessary for source build. -->
-    <Dependency Name="Microsoft.SourceBuild.Intermediate.roslyn" Version="4.14.0-3.25229.6">
-      <Uri>https://github.com/dotnet/roslyn</Uri>
-      <Sha>871ef6369443071681de3351d30f41ea78ab48e6</Sha>
-      <SourceBuild RepoName="roslyn" ManagedOnly="true" />
-    </Dependency>
-    <Dependency Name="Microsoft.Net.Compilers.Toolset.Framework" Version="4.14.0-3.25229.6">
-      <Uri>https://github.com/dotnet/roslyn</Uri>
-      <Sha>871ef6369443071681de3351d30f41ea78ab48e6</Sha>
-    </Dependency>
-    <Dependency Name="Microsoft.CodeAnalysis" Version="4.14.0-3.25229.6">
-      <Uri>https://github.com/dotnet/roslyn</Uri>
-      <Sha>871ef6369443071681de3351d30f41ea78ab48e6</Sha>
-    </Dependency>
-    <Dependency Name="Microsoft.CodeAnalysis.CSharp" Version="4.14.0-3.25229.6">
-      <Uri>https://github.com/dotnet/roslyn</Uri>
-      <Sha>871ef6369443071681de3351d30f41ea78ab48e6</Sha>
-    </Dependency>
-    <Dependency Name="Microsoft.CodeAnalysis.CSharp.CodeStyle" Version="4.14.0-3.25229.6">
-      <Uri>https://github.com/dotnet/roslyn</Uri>
-      <Sha>871ef6369443071681de3351d30f41ea78ab48e6</Sha>
-    </Dependency>
-    <Dependency Name="Microsoft.CodeAnalysis.CSharp.Features" Version="4.14.0-3.25229.6">
-      <Uri>https://github.com/dotnet/roslyn</Uri>
-      <Sha>871ef6369443071681de3351d30f41ea78ab48e6</Sha>
-    </Dependency>
-    <Dependency Name="Microsoft.CodeAnalysis.CSharp.Workspaces" Version="4.14.0-3.25229.6">
-      <Uri>https://github.com/dotnet/roslyn</Uri>
-      <Sha>871ef6369443071681de3351d30f41ea78ab48e6</Sha>
-    </Dependency>
-    <Dependency Name="Microsoft.CodeAnalysis.Workspaces.MSBuild" Version="4.14.0-3.25229.6">
-      <Uri>https://github.com/dotnet/roslyn</Uri>
-      <Sha>871ef6369443071681de3351d30f41ea78ab48e6</Sha>
-    </Dependency>
-    <Dependency Name="Microsoft.AspNetCore.DeveloperCertificates.XPlat" Version="9.0.4-servicing.25164.3">
-      <Uri>https://dev.azure.com/dnceng/internal/_git/dotnet-aspnetcore</Uri>
-      <Sha>d5dc8a13cc618b9cbdc1e5744b4806c594d49553</Sha>
-    </Dependency>
-    <Dependency Name="Microsoft.AspNetCore.TestHost" Version="9.0.4">
-      <Uri>https://dev.azure.com/dnceng/internal/_git/dotnet-aspnetcore</Uri>
-      <Sha>d5dc8a13cc618b9cbdc1e5744b4806c594d49553</Sha>
-    </Dependency>
-    <Dependency Name="Microsoft.Build.NuGetSdkResolver" Version="6.14.0-rc.116">
-=======
     <Dependency Name="Microsoft.Build" Version="17.15.0-preview-25257-101">
       <Uri>https://github.com/dotnet/dotnet</Uri>
       <Sha>5e6dacd4d3debda3266224b2a434811c6fa94987</Sha>
@@ -263,7 +134,6 @@
       <Sha>5e6dacd4d3debda3266224b2a434811c6fa94987</Sha>
     </Dependency>
     <Dependency Name="Microsoft.Build.NuGetSdkResolver" Version="6.15.0-preview.1.45">
->>>>>>> 87c30754
       <Uri>https://github.com/nuget/nuget.client</Uri>
       <Sha>ebbb676221eaa2a8aed9cf89e8719b7139251e10</Sha>
     </Dependency>
@@ -665,37 +535,6 @@
     </Dependency>
   </ProductDependencies>
   <ToolsetDependencies>
-<<<<<<< HEAD
-    <Dependency Name="Microsoft.DotNet.Arcade.Sdk" Version="9.0.0-beta.25255.5">
-      <Uri>https://github.com/dotnet/arcade</Uri>
-      <Sha>1cfa39f82d00b3659a3d367bc344241946e10681</Sha>
-    </Dependency>
-    <Dependency Name="Microsoft.DotNet.Build.Tasks.Installers" Version="9.0.0-beta.25255.5">
-      <Uri>https://github.com/dotnet/arcade</Uri>
-      <Sha>1cfa39f82d00b3659a3d367bc344241946e10681</Sha>
-    </Dependency>
-    <Dependency Name="Microsoft.DotNet.Helix.Sdk" Version="9.0.0-beta.25255.5">
-      <Uri>https://github.com/dotnet/arcade</Uri>
-      <Sha>1cfa39f82d00b3659a3d367bc344241946e10681</Sha>
-    </Dependency>
-    <Dependency Name="Microsoft.DotNet.SignTool" Version="9.0.0-beta.25255.5">
-      <Uri>https://github.com/dotnet/arcade</Uri>
-      <Sha>1cfa39f82d00b3659a3d367bc344241946e10681</Sha>
-    </Dependency>
-    <Dependency Name="Microsoft.DotNet.XUnitExtensions" Version="9.0.0-beta.25255.5">
-      <Uri>https://github.com/dotnet/arcade</Uri>
-      <Sha>1cfa39f82d00b3659a3d367bc344241946e10681</Sha>
-    </Dependency>
-    <Dependency Name="Microsoft.DotNet.XliffTasks" Version="9.0.0-beta.25255.5">
-      <Uri>https://github.com/dotnet/arcade</Uri>
-      <Sha>1cfa39f82d00b3659a3d367bc344241946e10681</Sha>
-    </Dependency>
-    <!-- Intermediate is necessary for source build. -->
-    <Dependency Name="Microsoft.SourceBuild.Intermediate.arcade" Version="9.0.0-beta.25255.5">
-      <Uri>https://github.com/dotnet/arcade</Uri>
-      <Sha>1cfa39f82d00b3659a3d367bc344241946e10681</Sha>
-      <SourceBuild RepoName="arcade" ManagedOnly="true" />
-=======
     <Dependency Name="Microsoft.DotNet.Arcade.Sdk" Version="10.0.0-beta.25257.101">
       <Uri>https://github.com/dotnet/dotnet</Uri>
       <Sha>5e6dacd4d3debda3266224b2a434811c6fa94987</Sha>
@@ -727,7 +566,6 @@
     <Dependency Name="Microsoft.DotNet.XliffTasks" Version="10.0.0-beta.25257.101">
       <Uri>https://github.com/dotnet/dotnet</Uri>
       <Sha>5e6dacd4d3debda3266224b2a434811c6fa94987</Sha>
->>>>>>> 87c30754
     </Dependency>
     <Dependency Name="System.Reflection.MetadataLoadContext" Version="10.0.0-preview.5.25257.101">
       <Uri>https://github.com/dotnet/dotnet</Uri>
