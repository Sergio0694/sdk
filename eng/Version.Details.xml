--- conflicted
+++ resolved
@@ -1,7 +1,6 @@
 <?xml version="1.0" encoding="utf-8"?>
 <Dependencies>
   <ProductDependencies>
-<<<<<<< HEAD
     <Dependency Name="Microsoft.TemplateEngine.Cli" Version="6.0.0-alpha.1.21071.2">
       <Uri>https://github.com/dotnet/templating</Uri>
       <Sha>ca19d4fb7242b664d08025779af07eadf40852a1</Sha>
@@ -30,35 +29,6 @@
     <Dependency Name="Microsoft.DotNet.Common.ItemTemplates" Version="6.0.0-alpha.1.21071.2">
       <Uri>https://github.com/dotnet/templating</Uri>
       <Sha>ca19d4fb7242b664d08025779af07eadf40852a1</Sha>
-=======
-    <Dependency Name="Microsoft.TemplateEngine.Cli" Version="5.0.200-preview.21062.2">
-      <Uri>https://github.com/dotnet/templating</Uri>
-      <Sha>7a9de3bd9680522874b2081280df3f971673cd87</Sha>
-    </Dependency>
-    <Dependency Name="Microsoft.TemplateEngine.Abstractions" Version="5.0.200-preview.21062.2">
-      <Uri>https://github.com/dotnet/templating</Uri>
-      <Sha>7a9de3bd9680522874b2081280df3f971673cd87</Sha>
-    </Dependency>
-    <Dependency Name="Microsoft.TemplateEngine.Cli.Localization" Version="5.0.200-preview.21062.2">
-      <Uri>https://github.com/dotnet/templating</Uri>
-      <Sha>7a9de3bd9680522874b2081280df3f971673cd87</Sha>
-    </Dependency>
-    <Dependency Name="Microsoft.TemplateEngine.Orchestrator.RunnableProjects" Version="5.0.200-preview.21062.2">
-      <Uri>https://github.com/dotnet/templating</Uri>
-      <Sha>7a9de3bd9680522874b2081280df3f971673cd87</Sha>
-    </Dependency>
-    <Dependency Name="Microsoft.TemplateEngine.Utils" Version="5.0.200-preview.21062.2">
-      <Uri>https://github.com/dotnet/templating</Uri>
-      <Sha>7a9de3bd9680522874b2081280df3f971673cd87</Sha>
-    </Dependency>
-    <Dependency Name="Microsoft.TemplateSearch.Common" Version="5.0.200-preview.21062.2">
-      <Uri>https://github.com/dotnet/templating</Uri>
-      <Sha>7a9de3bd9680522874b2081280df3f971673cd87</Sha>
-    </Dependency>
-    <Dependency Name="Microsoft.DotNet.Common.ItemTemplates" Version="5.0.200-preview.21062.2">
-      <Uri>https://github.com/dotnet/templating</Uri>
-      <Sha>7a9de3bd9680522874b2081280df3f971673cd87</Sha>
->>>>>>> d4f0c260
     </Dependency>
     <Dependency Name="Microsoft.NETCore.App.Ref" Version="6.0.0-alpha.1.21070.16">
       <Uri>https://github.com/dotnet/runtime</Uri>
@@ -120,15 +90,11 @@
       <Uri>https://github.com/dotnet/aspnetcore</Uri>
       <Sha>a2300a8127e33191ffd995920f1c8feaf3db87d3</Sha>
     </Dependency>
-<<<<<<< HEAD
+    <Dependency Name="Microsoft.AspNetCore.TestHost" Version="6.0.0-alpha.1.21070.18">
+      <Uri>https://github.com/dotnet/aspnetcore</Uri>
+      <Sha>a2300a8127e33191ffd995920f1c8feaf3db87d3</Sha>
+    </Dependency>
     <Dependency Name="Microsoft.NET.Sdk.Razor" Version="6.0.0-alpha.1.21070.18">
-=======
-    <Dependency Name="Microsoft.AspNetCore.TestHost" Version="5.0.1">
-      <Uri>https://github.com/dotnet/aspnetcore</Uri>
-      <Sha>fc93e595ceffbb1e3e85532bf454e92a6a80dd6b</Sha>
-    </Dependency>
-    <Dependency Name="Microsoft.NET.Sdk.Razor" Version="5.0.1-servicing.20601.7">
->>>>>>> d4f0c260
       <Uri>https://github.com/dotnet/aspnetcore</Uri>
       <Sha>a2300a8127e33191ffd995920f1c8feaf3db87d3</Sha>
     </Dependency>
@@ -234,7 +200,6 @@
     </Dependency>
   </ProductDependencies>
   <ToolsetDependencies>
-<<<<<<< HEAD
     <Dependency Name="Microsoft.DotNet.Arcade.Sdk" Version="6.0.0-beta.21069.2">
       <Uri>https://github.com/dotnet/arcade</Uri>
       <Sha>ee0a6a7d9acc6f5886ae214b935f3e3d989235e4</Sha>
@@ -250,23 +215,6 @@
     <Dependency Name="System.Reflection.MetadataLoadContext" Version="6.0.0-alpha.1.21070.16">
       <Uri>https://github.com/dotnet/runtime</Uri>
       <Sha>3c2cdacbafead228eba8af28e91b3a6168ab1b8a</Sha>
-=======
-    <Dependency Name="Microsoft.DotNet.Arcade.Sdk" Version="5.0.0-beta.21063.3">
-      <Uri>https://github.com/dotnet/arcade</Uri>
-      <Sha>f73f462f75b5fa21805f0b3c477b11277c5da556</Sha>
-    </Dependency>
-    <Dependency Name="Microsoft.DotNet.Helix.Sdk" Version="5.0.0-beta.21063.3">
-      <Uri>https://github.com/dotnet/arcade</Uri>
-      <Sha>f73f462f75b5fa21805f0b3c477b11277c5da556</Sha>
-    </Dependency>
-    <Dependency Name="Microsoft.DotNet.SignTool" Version="5.0.0-beta.21063.3">
-      <Uri>https://github.com/dotnet/arcade</Uri>
-      <Sha>f73f462f75b5fa21805f0b3c477b11277c5da556</Sha>
-    </Dependency>
-    <Dependency Name="Microsoft.DotNet.XUnitExtensions" Version="5.0.0-beta.21063.3">
-      <Uri>https://github.com/dotnet/arcade</Uri>
-      <Sha>f73f462f75b5fa21805f0b3c477b11277c5da556</Sha>
->>>>>>> d4f0c260
     </Dependency>
   </ToolsetDependencies>
 </Dependencies>