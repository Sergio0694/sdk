<?xml version="1.0" encoding="utf-8"?>
<Dependencies>
  <ProductDependencies>
    <Dependency Name="Microsoft.TemplateEngine.Abstractions" Version="8.0.300-preview.24078.2">
      <Uri>https://github.com/dotnet/templating</Uri>
      <Sha>9a7274da6e9f9de9cb2cd7a6efa2ae30d3d73f4f</Sha>
      <SourceBuild RepoName="templating" ManagedOnly="true" />
    </Dependency>
    <Dependency Name="Microsoft.TemplateEngine.Mocks" Version="8.0.300-preview.24078.2">
      <Uri>https://github.com/dotnet/templating</Uri>
      <Sha>9a7274da6e9f9de9cb2cd7a6efa2ae30d3d73f4f</Sha>
    </Dependency>
    <Dependency Name="Microsoft.NETCore.App.Ref" Version="8.0.1">
      <Uri>https://dev.azure.com/dnceng/internal/_git/dotnet-runtime</Uri>
      <Sha>bf5e279d9239bfef5bb1b8d6212f1b971c434606</Sha>
    </Dependency>
    <Dependency Name="VS.Redist.Common.NetCore.SharedFramework.x64.8.0" Version="8.0.1-servicing.23580.1">
      <Uri>https://dev.azure.com/dnceng/internal/_git/dotnet-runtime</Uri>
      <Sha>bf5e279d9239bfef5bb1b8d6212f1b971c434606</Sha>
      <SourceBuild RepoName="runtime" ManagedOnly="false" />
    </Dependency>
    <Dependency Name="VS.Redist.Common.NetCore.TargetingPack.x64.8.0" Version="8.0.1-servicing.23580.1">
      <Uri>https://dev.azure.com/dnceng/internal/_git/dotnet-runtime</Uri>
      <Sha>bf5e279d9239bfef5bb1b8d6212f1b971c434606</Sha>
    </Dependency>
    <Dependency Name="Microsoft.NETCore.App.Runtime.win-x64" Version="8.0.1">
      <Uri>https://dev.azure.com/dnceng/internal/_git/dotnet-runtime</Uri>
      <Sha>bf5e279d9239bfef5bb1b8d6212f1b971c434606</Sha>
    </Dependency>
    <Dependency Name="Microsoft.NETCore.App.Host.win-x64" Version="8.0.1">
      <Uri>https://dev.azure.com/dnceng/internal/_git/dotnet-runtime</Uri>
      <Sha>bf5e279d9239bfef5bb1b8d6212f1b971c434606</Sha>
    </Dependency>
    <Dependency Name="Microsoft.NETCore.Platforms" Version="8.0.1-servicing.23580.1">
      <Uri>https://dev.azure.com/dnceng/internal/_git/dotnet-runtime</Uri>
      <Sha>bf5e279d9239bfef5bb1b8d6212f1b971c434606</Sha>
    </Dependency>
    <Dependency Name="Microsoft.NET.HostModel" Version="8.0.1-servicing.23580.1">
      <Uri>https://dev.azure.com/dnceng/internal/_git/dotnet-runtime</Uri>
      <Sha>bf5e279d9239bfef5bb1b8d6212f1b971c434606</Sha>
    </Dependency>
    <Dependency Name="Microsoft.Extensions.DependencyModel" Version="8.0.0">
      <Uri>https://dev.azure.com/dnceng/internal/_git/dotnet-runtime</Uri>
      <Sha>5535e31a712343a63f5d7d796cd874e563e5ac14</Sha>
    </Dependency>
    <Dependency Name="Microsoft.NETCore.DotNetHostResolver" Version="8.0.1">
      <Uri>https://dev.azure.com/dnceng/internal/_git/dotnet-runtime</Uri>
      <Sha>bf5e279d9239bfef5bb1b8d6212f1b971c434606</Sha>
    </Dependency>
    <Dependency Name="Microsoft.NET.Workload.Emscripten.Current.Manifest-8.0.100" Version="8.0.1" CoherentParentDependency="Microsoft.NETCore.App.Runtime.win-x64">
      <Uri>https://github.com/dotnet/emsdk</Uri>
      <Sha>201f4dae9d1a1e105d8ba86d7ece61eed1f665e0</Sha>
    </Dependency>
<<<<<<< HEAD
    <Dependency Name="Microsoft.Build" Version="17.9.6">
      <Uri>https://github.com/dotnet/msbuild</Uri>
      <Sha>a4ecab324c0586fe69b6bdcc062264b244dd8cd0</Sha>
    </Dependency>
    <Dependency Name="Microsoft.Build.Localization" Version="17.9.6-preview-24108-05">
      <Uri>https://github.com/dotnet/msbuild</Uri>
      <Sha>a4ecab324c0586fe69b6bdcc062264b244dd8cd0</Sha>
    </Dependency>
    <Dependency Name="Microsoft.SourceBuild.Intermediate.msbuild" Version="17.9.6-preview-24108-05">
      <Uri>https://github.com/dotnet/msbuild</Uri>
      <Sha>a4ecab324c0586fe69b6bdcc062264b244dd8cd0</Sha>
      <SourceBuild RepoName="msbuild" ManagedOnly="true" />
    </Dependency>
    <Dependency Name="Microsoft.FSharp.Compiler" Version="12.8.200-beta.24108.3">
      <Uri>https://github.com/dotnet/fsharp</Uri>
      <Sha>b64141459e78b327e39bf59bd5f57737ce0a6a44</Sha>
    </Dependency>
    <Dependency Name="Microsoft.SourceBuild.Intermediate.fsharp" Version="8.0.200-beta.24108.3">
      <Uri>https://github.com/dotnet/fsharp</Uri>
      <Sha>b64141459e78b327e39bf59bd5f57737ce0a6a44</Sha>
=======
    <Dependency Name="Microsoft.Build" Version="17.10.0-preview-24109-03">
      <Uri>https://github.com/dotnet/msbuild</Uri>
      <Sha>15f7ddcaafa6622447fa69c1785ab7b3d1183719</Sha>
    </Dependency>
    <Dependency Name="Microsoft.Build.Localization" Version="17.10.0-preview-24109-03">
      <Uri>https://github.com/dotnet/msbuild</Uri>
      <Sha>15f7ddcaafa6622447fa69c1785ab7b3d1183719</Sha>
    </Dependency>
    <Dependency Name="Microsoft.SourceBuild.Intermediate.msbuild" Version="17.10.0-preview-24109-03">
      <Uri>https://github.com/dotnet/msbuild</Uri>
      <Sha>15f7ddcaafa6622447fa69c1785ab7b3d1183719</Sha>
      <SourceBuild RepoName="msbuild" ManagedOnly="true" />
    </Dependency>
    <Dependency Name="Microsoft.FSharp.Compiler" Version="12.8.300-beta.24109.4">
      <Uri>https://github.com/dotnet/fsharp</Uri>
      <Sha>099e0ae7d788bb0f53f14b5c349012c33bff3372</Sha>
    </Dependency>
    <Dependency Name="Microsoft.SourceBuild.Intermediate.fsharp" Version="8.0.300-beta.24109.4">
      <Uri>https://github.com/dotnet/fsharp</Uri>
      <Sha>099e0ae7d788bb0f53f14b5c349012c33bff3372</Sha>
>>>>>>> 455c9ba8
      <SourceBuild RepoName="fsharp" ManagedOnly="true" />
    </Dependency>
    <Dependency Name="dotnet-format" Version="8.0.510703">
      <Uri>https://github.com/dotnet/format</Uri>
      <Sha>4ffa2f1691a4ac3ebad3fe840d7a25f35feba635</Sha>
      <SourceBuild RepoName="format" ManagedOnly="true" />
    </Dependency>
    <Dependency Name="Microsoft.Net.Compilers.Toolset" Version="4.10.0-1.24067.21">
      <Uri>https://github.com/dotnet/roslyn</Uri>
      <Sha>3cd939f76803da435c20b082a5cfcc844386fcfb</Sha>
      <SourceBuild RepoName="roslyn" ManagedOnly="true" />
    </Dependency>
    <Dependency Name="Microsoft.CodeAnalysis" Version="4.10.0-1.24067.21">
      <Uri>https://github.com/dotnet/roslyn</Uri>
      <Sha>3cd939f76803da435c20b082a5cfcc844386fcfb</Sha>
    </Dependency>
    <Dependency Name="Microsoft.CodeAnalysis.CSharp" Version="4.10.0-1.24067.21">
      <Uri>https://github.com/dotnet/roslyn</Uri>
      <Sha>3cd939f76803da435c20b082a5cfcc844386fcfb</Sha>
    </Dependency>
    <Dependency Name="Microsoft.CodeAnalysis.CSharp.CodeStyle" Version="4.10.0-1.24067.21">
      <Uri>https://github.com/dotnet/roslyn</Uri>
      <Sha>3cd939f76803da435c20b082a5cfcc844386fcfb</Sha>
    </Dependency>
    <Dependency Name="Microsoft.CodeAnalysis.CSharp.Features" Version="4.10.0-1.24067.21">
      <Uri>https://github.com/dotnet/roslyn</Uri>
      <Sha>3cd939f76803da435c20b082a5cfcc844386fcfb</Sha>
    </Dependency>
    <Dependency Name="Microsoft.CodeAnalysis.CSharp.Workspaces" Version="4.10.0-1.24067.21">
      <Uri>https://github.com/dotnet/roslyn</Uri>
      <Sha>3cd939f76803da435c20b082a5cfcc844386fcfb</Sha>
    </Dependency>
    <Dependency Name="Microsoft.CodeAnalysis.Workspaces.MSBuild" Version="4.10.0-1.24067.21">
      <Uri>https://github.com/dotnet/roslyn</Uri>
      <Sha>3cd939f76803da435c20b082a5cfcc844386fcfb</Sha>
    </Dependency>
    <Dependency Name="Microsoft.AspNetCore.DeveloperCertificates.XPlat" Version="8.0.1-servicing.23580.8">
      <Uri>https://dev.azure.com/dnceng/internal/_git/dotnet-aspnetcore</Uri>
      <Sha>8e941eb42f819adb116b881195158b3887a70a1c</Sha>
    </Dependency>
    <Dependency Name="Microsoft.AspNetCore.TestHost" Version="8.0.1">
      <Uri>https://dev.azure.com/dnceng/internal/_git/dotnet-aspnetcore</Uri>
      <Sha>8e941eb42f819adb116b881195158b3887a70a1c</Sha>
    </Dependency>
    <Dependency Name="Microsoft.Build.NuGetSdkResolver" Version="6.10.0-preview.2.32">
      <Uri>https://github.com/nuget/nuget.client</Uri>
      <Sha>8b658e2eee6391936887b9fd1b39f7918d16a9cb</Sha>
    </Dependency>
    <Dependency Name="NuGet.Build.Tasks" Version="6.10.0-preview.2.32">
      <Uri>https://github.com/nuget/nuget.client</Uri>
      <Sha>8b658e2eee6391936887b9fd1b39f7918d16a9cb</Sha>
    </Dependency>
    <Dependency Name="NuGet.Build.Tasks.Console" Version="6.10.0-preview.2.32">
      <Uri>https://github.com/nuget/nuget.client</Uri>
      <Sha>8b658e2eee6391936887b9fd1b39f7918d16a9cb</Sha>
    </Dependency>
    <Dependency Name="NuGet.Build.Tasks.Pack" Version="6.10.0-preview.2.32">
      <Uri>https://github.com/nuget/nuget.client</Uri>
      <Sha>8b658e2eee6391936887b9fd1b39f7918d16a9cb</Sha>
    </Dependency>
    <Dependency Name="NuGet.Commands" Version="6.10.0-preview.2.32">
      <Uri>https://github.com/nuget/nuget.client</Uri>
      <Sha>8b658e2eee6391936887b9fd1b39f7918d16a9cb</Sha>
    </Dependency>
    <Dependency Name="NuGet.CommandLine.XPlat" Version="6.10.0-preview.2.32">
      <Uri>https://github.com/nuget/nuget.client</Uri>
      <Sha>8b658e2eee6391936887b9fd1b39f7918d16a9cb</Sha>
    </Dependency>
    <Dependency Name="NuGet.Common" Version="6.10.0-preview.2.32">
      <Uri>https://github.com/nuget/nuget.client</Uri>
      <Sha>8b658e2eee6391936887b9fd1b39f7918d16a9cb</Sha>
    </Dependency>
    <Dependency Name="NuGet.Configuration" Version="6.10.0-preview.2.32">
      <Uri>https://github.com/nuget/nuget.client</Uri>
      <Sha>8b658e2eee6391936887b9fd1b39f7918d16a9cb</Sha>
    </Dependency>
    <Dependency Name="NuGet.Credentials" Version="6.10.0-preview.2.32">
      <Uri>https://github.com/nuget/nuget.client</Uri>
      <Sha>8b658e2eee6391936887b9fd1b39f7918d16a9cb</Sha>
    </Dependency>
    <Dependency Name="NuGet.DependencyResolver.Core" Version="6.10.0-preview.2.32">
      <Uri>https://github.com/nuget/nuget.client</Uri>
      <Sha>8b658e2eee6391936887b9fd1b39f7918d16a9cb</Sha>
    </Dependency>
    <Dependency Name="NuGet.Frameworks" Version="6.10.0-preview.2.32">
      <Uri>https://github.com/nuget/nuget.client</Uri>
      <Sha>8b658e2eee6391936887b9fd1b39f7918d16a9cb</Sha>
    </Dependency>
    <Dependency Name="NuGet.LibraryModel" Version="6.10.0-preview.2.32">
      <Uri>https://github.com/nuget/nuget.client</Uri>
      <Sha>8b658e2eee6391936887b9fd1b39f7918d16a9cb</Sha>
    </Dependency>
    <Dependency Name="NuGet.ProjectModel" Version="6.10.0-preview.2.32">
      <Uri>https://github.com/nuget/nuget.client</Uri>
      <Sha>8b658e2eee6391936887b9fd1b39f7918d16a9cb</Sha>
    </Dependency>
    <Dependency Name="NuGet.Protocol" Version="6.10.0-preview.2.32">
      <Uri>https://github.com/nuget/nuget.client</Uri>
      <Sha>8b658e2eee6391936887b9fd1b39f7918d16a9cb</Sha>
    </Dependency>
    <Dependency Name="NuGet.Packaging" Version="6.10.0-preview.2.32">
      <Uri>https://github.com/nuget/nuget.client</Uri>
      <Sha>8b658e2eee6391936887b9fd1b39f7918d16a9cb</Sha>
    </Dependency>
    <Dependency Name="NuGet.Versioning" Version="6.10.0-preview.2.32">
      <Uri>https://github.com/nuget/nuget.client</Uri>
      <Sha>8b658e2eee6391936887b9fd1b39f7918d16a9cb</Sha>
    </Dependency>
    <Dependency Name="Microsoft.NET.Test.Sdk" Version="17.10.0-preview-24107-02">
      <Uri>https://github.com/microsoft/vstest</Uri>
      <Sha>f21d0dae0b91fe59e4afa92166bd721ddd2f0036</Sha>
      <SourceBuild RepoName="vstest" ManagedOnly="true" />
    </Dependency>
    <Dependency Name="Microsoft.TestPlatform.CLI" Version="17.10.0-preview-24107-02">
      <Uri>https://github.com/microsoft/vstest</Uri>
      <Sha>f21d0dae0b91fe59e4afa92166bd721ddd2f0036</Sha>
    </Dependency>
    <Dependency Name="Microsoft.TestPlatform.Build" Version="17.10.0-preview-24107-02">
      <Uri>https://github.com/microsoft/vstest</Uri>
      <Sha>f21d0dae0b91fe59e4afa92166bd721ddd2f0036</Sha>
    </Dependency>
    <Dependency Name="Microsoft.NET.ILLink.Tasks" Version="8.0.1">
      <Uri>https://dev.azure.com/dnceng/internal/_git/dotnet-runtime</Uri>
      <Sha>bf5e279d9239bfef5bb1b8d6212f1b971c434606</Sha>
    </Dependency>
    <Dependency Name="System.CodeDom" Version="8.0.0">
      <Uri>https://dev.azure.com/dnceng/internal/_git/dotnet-runtime</Uri>
      <Sha>5535e31a712343a63f5d7d796cd874e563e5ac14</Sha>
    </Dependency>
    <Dependency Name="System.Security.Cryptography.ProtectedData" Version="8.0.0">
      <Uri>https://dev.azure.com/dnceng/internal/_git/dotnet-runtime</Uri>
      <Sha>5535e31a712343a63f5d7d796cd874e563e5ac14</Sha>
    </Dependency>
    <Dependency Name="System.Text.Encoding.CodePages" Version="8.0.0">
      <Uri>https://dev.azure.com/dnceng/internal/_git/dotnet-runtime</Uri>
      <Sha>5535e31a712343a63f5d7d796cd874e563e5ac14</Sha>
    </Dependency>
    <Dependency Name="System.Resources.Extensions" Version="8.0.0">
      <Uri>https://dev.azure.com/dnceng/internal/_git/dotnet-runtime</Uri>
      <Sha>5535e31a712343a63f5d7d796cd874e563e5ac14</Sha>
    </Dependency>
    <Dependency Name="Microsoft.WindowsDesktop.App.Runtime.win-x64" Version="8.0.1">
      <Uri>https://dev.azure.com/dnceng/internal/_git/dotnet-windowsdesktop</Uri>
      <Sha>a0e7b5d8673f28c41bcac6e2001b39ba2c8fab54</Sha>
    </Dependency>
    <Dependency Name="VS.Redist.Common.WindowsDesktop.SharedFramework.x64.8.0" Version="8.0.1-servicing.23580.5">
      <Uri>https://dev.azure.com/dnceng/internal/_git/dotnet-windowsdesktop</Uri>
      <Sha>a0e7b5d8673f28c41bcac6e2001b39ba2c8fab54</Sha>
    </Dependency>
    <Dependency Name="Microsoft.WindowsDesktop.App.Ref" Version="8.0.1">
      <Uri>https://dev.azure.com/dnceng/internal/_git/dotnet-windowsdesktop</Uri>
      <Sha>a0e7b5d8673f28c41bcac6e2001b39ba2c8fab54</Sha>
    </Dependency>
    <Dependency Name="VS.Redist.Common.WindowsDesktop.TargetingPack.x64.8.0" Version="8.0.1-servicing.23580.5">
      <Uri>https://dev.azure.com/dnceng/internal/_git/dotnet-windowsdesktop</Uri>
      <Sha>a0e7b5d8673f28c41bcac6e2001b39ba2c8fab54</Sha>
    </Dependency>
    <Dependency Name="Microsoft.NET.Sdk.WindowsDesktop" Version="8.0.1-servicing.23580.5" CoherentParentDependency="Microsoft.WindowsDesktop.App.Ref">
      <Uri>https://dev.azure.com/dnceng/internal/_git/dotnet-wpf</Uri>
      <Sha>ac40bed7a33baf164d3984ca90c2aedba996a7b2</Sha>
    </Dependency>
    <Dependency Name="Microsoft.AspNetCore.App.Ref" Version="8.0.1">
      <Uri>https://dev.azure.com/dnceng/internal/_git/dotnet-aspnetcore</Uri>
      <Sha>8e941eb42f819adb116b881195158b3887a70a1c</Sha>
    </Dependency>
    <Dependency Name="Microsoft.AspNetCore.App.Ref.Internal" Version="8.0.1-servicing.23580.8">
      <Uri>https://dev.azure.com/dnceng/internal/_git/dotnet-aspnetcore</Uri>
      <Sha>8e941eb42f819adb116b881195158b3887a70a1c</Sha>
    </Dependency>
    <Dependency Name="Microsoft.AspNetCore.App.Runtime.win-x64" Version="8.0.1">
      <Uri>https://dev.azure.com/dnceng/internal/_git/dotnet-aspnetcore</Uri>
      <Sha>8e941eb42f819adb116b881195158b3887a70a1c</Sha>
    </Dependency>
    <Dependency Name="VS.Redist.Common.AspNetCore.SharedFramework.x64.8.0" Version="8.0.1-servicing.23580.8">
      <Uri>https://dev.azure.com/dnceng/internal/_git/dotnet-aspnetcore</Uri>
      <Sha>8e941eb42f819adb116b881195158b3887a70a1c</Sha>
      <SourceBuild RepoName="aspnetcore" ManagedOnly="true" />
    </Dependency>
    <Dependency Name="dotnet-dev-certs" Version="8.0.1-servicing.23580.8">
      <Uri>https://dev.azure.com/dnceng/internal/_git/dotnet-aspnetcore</Uri>
      <Sha>8e941eb42f819adb116b881195158b3887a70a1c</Sha>
    </Dependency>
    <Dependency Name="dotnet-user-jwts" Version="8.0.1-servicing.23580.8">
      <Uri>https://dev.azure.com/dnceng/internal/_git/dotnet-aspnetcore</Uri>
      <Sha>8e941eb42f819adb116b881195158b3887a70a1c</Sha>
    </Dependency>
    <Dependency Name="dotnet-user-secrets" Version="8.0.1-servicing.23580.8">
      <Uri>https://dev.azure.com/dnceng/internal/_git/dotnet-aspnetcore</Uri>
      <Sha>8e941eb42f819adb116b881195158b3887a70a1c</Sha>
    </Dependency>
    <Dependency Name="Microsoft.AspNetCore.Analyzers" Version="8.0.1-servicing.23580.8">
      <Uri>https://dev.azure.com/dnceng/internal/_git/dotnet-aspnetcore</Uri>
      <Sha>8e941eb42f819adb116b881195158b3887a70a1c</Sha>
    </Dependency>
    <Dependency Name="Microsoft.AspNetCore.Components.SdkAnalyzers" Version="8.0.1-servicing.23580.8">
      <Uri>https://dev.azure.com/dnceng/internal/_git/dotnet-aspnetcore</Uri>
      <Sha>8e941eb42f819adb116b881195158b3887a70a1c</Sha>
    </Dependency>
    <Dependency Name="Microsoft.AspNetCore.Mvc.Analyzers" Version="8.0.1-servicing.23580.8">
      <Uri>https://dev.azure.com/dnceng/internal/_git/dotnet-aspnetcore</Uri>
      <Sha>8e941eb42f819adb116b881195158b3887a70a1c</Sha>
    </Dependency>
    <Dependency Name="Microsoft.AspNetCore.Mvc.Api.Analyzers" Version="8.0.1-servicing.23580.8">
      <Uri>https://dev.azure.com/dnceng/internal/_git/dotnet-aspnetcore</Uri>
      <Sha>8e941eb42f819adb116b881195158b3887a70a1c</Sha>
    </Dependency>
    <Dependency Name="Microsoft.CodeAnalysis.Razor.Tooling.Internal" Version="7.0.0-preview.24110.1">
      <Uri>https://github.com/dotnet/razor</Uri>
      <Sha>9bd9433008944b67709b8cbe521a6838e050943e</Sha>
      <SourceBuild RepoName="razor" ManagedOnly="true" />
    </Dependency>
    <Dependency Name="Microsoft.AspNetCore.Mvc.Razor.Extensions.Tooling.Internal" Version="7.0.0-preview.24110.1">
      <Uri>https://github.com/dotnet/razor</Uri>
      <Sha>9bd9433008944b67709b8cbe521a6838e050943e</Sha>
    </Dependency>
    <Dependency Name="Microsoft.NET.Sdk.Razor.SourceGenerators.Transport" Version="7.0.0-preview.24110.1">
      <Uri>https://github.com/dotnet/razor</Uri>
      <Sha>9bd9433008944b67709b8cbe521a6838e050943e</Sha>
    </Dependency>
    <Dependency Name="Microsoft.Extensions.FileProviders.Embedded" Version="8.0.1">
      <Uri>https://dev.azure.com/dnceng/internal/_git/dotnet-aspnetcore</Uri>
      <Sha>8e941eb42f819adb116b881195158b3887a70a1c</Sha>
    </Dependency>
    <Dependency Name="Microsoft.AspNetCore.Authorization" Version="8.0.1">
      <Uri>https://dev.azure.com/dnceng/internal/_git/dotnet-aspnetcore</Uri>
      <Sha>8e941eb42f819adb116b881195158b3887a70a1c</Sha>
    </Dependency>
    <Dependency Name="Microsoft.AspNetCore.Components.Web" Version="8.0.1">
      <Uri>https://dev.azure.com/dnceng/internal/_git/dotnet-aspnetcore</Uri>
      <Sha>8e941eb42f819adb116b881195158b3887a70a1c</Sha>
    </Dependency>
    <Dependency Name="Microsoft.JSInterop" Version="8.0.1">
      <Uri>https://dev.azure.com/dnceng/internal/_git/dotnet-aspnetcore</Uri>
      <Sha>8e941eb42f819adb116b881195158b3887a70a1c</Sha>
    </Dependency>
    <Dependency Name="Microsoft.Web.Xdt" Version="7.0.0-preview.22423.2" Pinned="true">
      <Uri>https://github.com/dotnet/xdt</Uri>
      <Sha>9a1c3e1b7f0c8763d4c96e593961a61a72679a7b</Sha>
      <SourceBuild RepoName="xdt" ManagedOnly="true" />
    </Dependency>
    <Dependency Name="Microsoft.CodeAnalysis.NetAnalyzers" Version="8.0.0-preview.23614.1">
      <Uri>https://github.com/dotnet/roslyn-analyzers</Uri>
      <Sha>abef8ced132657943b7150f01a308e2199a17d5d</Sha>
    </Dependency>
    <Dependency Name="Microsoft.CodeAnalysis.PublicApiAnalyzers" Version="3.11.0-beta1.23614.1">
      <Uri>https://github.com/dotnet/roslyn-analyzers</Uri>
      <Sha>abef8ced132657943b7150f01a308e2199a17d5d</Sha>
    </Dependency>
    <Dependency Name="Microsoft.SourceBuild.Intermediate.roslyn-analyzers" Version="3.11.0-beta1.23614.1">
      <Uri>https://github.com/dotnet/roslyn-analyzers</Uri>
      <Sha>abef8ced132657943b7150f01a308e2199a17d5d</Sha>
      <SourceBuild RepoName="roslyn-analyzers" ManagedOnly="true" />
    </Dependency>
    <Dependency Name="System.CommandLine" Version="2.0.0-beta4.23307.1">
      <Uri>https://github.com/dotnet/command-line-api</Uri>
      <Sha>02fe27cd6a9b001c8feb7938e6ef4b3799745759</Sha>
    </Dependency>
    <Dependency Name="Microsoft.SourceBuild.Intermediate.command-line-api" Version="0.1.430701">
      <Uri>https://github.com/dotnet/command-line-api</Uri>
      <Sha>02fe27cd6a9b001c8feb7938e6ef4b3799745759</Sha>
      <SourceBuild RepoName="command-line-api" ManagedOnly="true" />
    </Dependency>
    <Dependency Name="Microsoft.SourceBuild.Intermediate.source-build-externals" Version="8.0.0-alpha.1.23577.6">
      <Uri>https://dev.azure.com/dnceng/internal/_git/dotnet-source-build-externals</Uri>
      <Sha>0f0f1f0f33830f27ed0ff357145d2464b96b1a3e</Sha>
      <SourceBuild RepoName="source-build-externals" ManagedOnly="true" />
    </Dependency>
    <Dependency Name="Microsoft.SourceBuild.Intermediate.source-build-reference-packages" Version="8.0.0-alpha.1.24061.1">
      <Uri>https://github.com/dotnet/source-build-reference-packages</Uri>
      <Sha>453a37ef7ae6c335cd49b3b9ab7713c87faeb265</Sha>
      <SourceBuild RepoName="source-build-reference-packages" ManagedOnly="true" />
    </Dependency>
    <Dependency Name="Microsoft.Deployment.DotNet.Releases" Version="2.0.0-preview.1.23463.1">
      <Uri>https://github.com/dotnet/deployment-tools</Uri>
      <Sha>5957c5c5f85f17c145e7fab4ece37ad6aafcded9</Sha>
    </Dependency>
    <Dependency Name="Microsoft.Build.Tasks.Git" Version="8.0.0-beta.23615.1">
      <Uri>https://github.com/dotnet/sourcelink</Uri>
      <Sha>94eaac3385cafff41094454966e1af1d1cf60f00</Sha>
      <SourceBuild RepoName="sourcelink" ManagedOnly="true" />
    </Dependency>
    <Dependency Name="Microsoft.SourceLink.Common" Version="8.0.0-beta.23615.1">
      <Uri>https://github.com/dotnet/sourcelink</Uri>
      <Sha>94eaac3385cafff41094454966e1af1d1cf60f00</Sha>
    </Dependency>
    <Dependency Name="Microsoft.SourceLink.AzureRepos.Git" Version="8.0.0-beta.23615.1">
      <Uri>https://github.com/dotnet/sourcelink</Uri>
      <Sha>94eaac3385cafff41094454966e1af1d1cf60f00</Sha>
    </Dependency>
    <Dependency Name="Microsoft.SourceLink.GitHub" Version="8.0.0-beta.23615.1">
      <Uri>https://github.com/dotnet/sourcelink</Uri>
      <Sha>94eaac3385cafff41094454966e1af1d1cf60f00</Sha>
    </Dependency>
    <Dependency Name="Microsoft.SourceLink.GitLab" Version="8.0.0-beta.23615.1">
      <Uri>https://github.com/dotnet/sourcelink</Uri>
      <Sha>94eaac3385cafff41094454966e1af1d1cf60f00</Sha>
    </Dependency>
    <Dependency Name="Microsoft.SourceLink.Bitbucket.Git" Version="8.0.0-beta.23615.1">
      <Uri>https://github.com/dotnet/sourcelink</Uri>
      <Sha>94eaac3385cafff41094454966e1af1d1cf60f00</Sha>
    </Dependency>
    <!-- Explicit dependency because Microsoft.Deployment.DotNet.Releases has different versioning
         than the SB intermediate -->
    <Dependency Name="Microsoft.SourceBuild.Intermediate.deployment-tools" Version="8.0.0-preview.6.23463.1">
      <Uri>https://github.com/dotnet/deployment-tools</Uri>
      <Sha>5957c5c5f85f17c145e7fab4ece37ad6aafcded9</Sha>
      <SourceBuild RepoName="deployment-tools" ManagedOnly="true" />
    </Dependency>
    <Dependency Name="Microsoft.SourceBuild.Intermediate.symreader" Version="2.0.0-beta-23228-03">
      <Uri>https://github.com/dotnet/symreader</Uri>
      <Sha>27e584661980ee6d82c419a2a471ae505b7d122e</Sha>
      <SourceBuild RepoName="symreader" ManagedOnly="true" />
    </Dependency>
    <!-- Dependency required for flowing correct package version in source-build, using PVP flow. -->
    <Dependency Name="Microsoft.Extensions.Logging" Version="8.0.0">
      <Uri>https://dev.azure.com/dnceng/internal/_git/dotnet-runtime</Uri>
      <Sha>5535e31a712343a63f5d7d796cd874e563e5ac14</Sha>
    </Dependency>
    <!-- Dependency required for flowing correct package version in source-build, using PVP flow. -->
    <Dependency Name="Microsoft.Extensions.Logging.Abstractions" Version="8.0.0">
      <Uri>https://dev.azure.com/dnceng/internal/_git/dotnet-runtime</Uri>
      <Sha>5535e31a712343a63f5d7d796cd874e563e5ac14</Sha>
    </Dependency>
    <!-- Dependency required for flowing correct package version in source-build, using PVP flow. -->
    <Dependency Name="Microsoft.Extensions.Logging.Console" Version="8.0.0">
      <Uri>https://dev.azure.com/dnceng/internal/_git/dotnet-runtime</Uri>
      <Sha>5535e31a712343a63f5d7d796cd874e563e5ac14</Sha>
    </Dependency>
    <!-- Dependency required for flowing correct package version in source-build, using PVP flow. -->
    <Dependency Name="Microsoft.Extensions.FileSystemGlobbing" Version="8.0.0">
      <Uri>https://dev.azure.com/dnceng/internal/_git/dotnet-runtime</Uri>
      <Sha>5535e31a712343a63f5d7d796cd874e563e5ac14</Sha>
    </Dependency>
    <!-- Dependency required for flowing correct package version in source-build, using PVP flow. -->
    <Dependency Name="System.ServiceProcess.ServiceController" Version="8.0.0">
      <Uri>https://dev.azure.com/dnceng/internal/_git/dotnet-runtime</Uri>
      <Sha>5535e31a712343a63f5d7d796cd874e563e5ac14</Sha>
    </Dependency>
    <Dependency Name="System.Text.Json" Version="8.0.1">
      <Uri>https://dev.azure.com/dnceng/internal/_git/dotnet-runtime</Uri>
      <Sha>bf5e279d9239bfef5bb1b8d6212f1b971c434606</Sha>
    </Dependency>
    <Dependency Name="Microsoft.Bcl.AsyncInterfaces" Version="8.0.0">
      <Uri>https://dev.azure.com/dnceng/internal/_git/dotnet-runtime</Uri>
      <Sha>5535e31a712343a63f5d7d796cd874e563e5ac14</Sha>
    </Dependency>
    <Dependency Name="Microsoft.Extensions.FileProviders.Abstractions" Version="8.0.0">
      <Uri>https://dev.azure.com/dnceng/internal/_git/dotnet-runtime</Uri>
      <Sha>5535e31a712343a63f5d7d796cd874e563e5ac14</Sha>
    </Dependency>
    <Dependency Name="Microsoft.Extensions.ObjectPool" Version="8.0.1">
      <Uri>https://dev.azure.com/dnceng/internal/_git/dotnet-aspnetcore</Uri>
      <Sha>8e941eb42f819adb116b881195158b3887a70a1c</Sha>
    </Dependency>
    <Dependency Name="Microsoft.Win32.SystemEvents" Version="8.0.0">
      <Uri>https://dev.azure.com/dnceng/internal/_git/dotnet-runtime</Uri>
      <Sha>5535e31a712343a63f5d7d796cd874e563e5ac14</Sha>
    </Dependency>
    <Dependency Name="System.Composition.AttributedModel" Version="8.0.0">
      <Uri>https://dev.azure.com/dnceng/internal/_git/dotnet-runtime</Uri>
      <Sha>5535e31a712343a63f5d7d796cd874e563e5ac14</Sha>
    </Dependency>
    <Dependency Name="System.Composition.Convention" Version="8.0.0">
      <Uri>https://dev.azure.com/dnceng/internal/_git/dotnet-runtime</Uri>
      <Sha>5535e31a712343a63f5d7d796cd874e563e5ac14</Sha>
    </Dependency>
    <Dependency Name="System.Composition.Hosting" Version="8.0.0">
      <Uri>https://dev.azure.com/dnceng/internal/_git/dotnet-runtime</Uri>
      <Sha>5535e31a712343a63f5d7d796cd874e563e5ac14</Sha>
    </Dependency>
    <Dependency Name="System.Composition.Runtime" Version="8.0.0">
      <Uri>https://dev.azure.com/dnceng/internal/_git/dotnet-runtime</Uri>
      <Sha>5535e31a712343a63f5d7d796cd874e563e5ac14</Sha>
    </Dependency>
    <Dependency Name="System.Composition.TypedParts" Version="8.0.0">
      <Uri>https://dev.azure.com/dnceng/internal/_git/dotnet-runtime</Uri>
      <Sha>5535e31a712343a63f5d7d796cd874e563e5ac14</Sha>
    </Dependency>
    <Dependency Name="System.Configuration.ConfigurationManager" Version="8.0.0">
      <Uri>https://dev.azure.com/dnceng/internal/_git/dotnet-runtime</Uri>
      <Sha>5535e31a712343a63f5d7d796cd874e563e5ac14</Sha>
    </Dependency>
    <Dependency Name="System.Drawing.Common" Version="8.0.1">
      <Uri>https://dev.azure.com/dnceng/internal/_git/dotnet-winforms</Uri>
      <Sha>0b4028eb507aeb222f5bd1fc421876cc5e5e3fb8</Sha>
    </Dependency>
    <Dependency Name="System.Security.Cryptography.Pkcs" Version="8.0.0">
      <Uri>https://dev.azure.com/dnceng/internal/_git/dotnet-runtime</Uri>
      <Sha>5535e31a712343a63f5d7d796cd874e563e5ac14</Sha>
    </Dependency>
    <Dependency Name="System.Security.Cryptography.Xml" Version="8.0.0">
      <Uri>https://dev.azure.com/dnceng/internal/_git/dotnet-runtime</Uri>
      <Sha>5535e31a712343a63f5d7d796cd874e563e5ac14</Sha>
    </Dependency>
    <Dependency Name="System.Security.Permissions" Version="8.0.0">
      <Uri>https://dev.azure.com/dnceng/internal/_git/dotnet-runtime</Uri>
      <Sha>5535e31a712343a63f5d7d796cd874e563e5ac14</Sha>
    </Dependency>
    <Dependency Name="System.Windows.Extensions" Version="8.0.0">
      <Uri>https://dev.azure.com/dnceng/internal/_git/dotnet-runtime</Uri>
      <Sha>5535e31a712343a63f5d7d796cd874e563e5ac14</Sha>
    </Dependency>
  </ProductDependencies>
  <ToolsetDependencies>
    <Dependency Name="Microsoft.DotNet.Arcade.Sdk" Version="8.0.0-beta.24081.5">
      <Uri>https://github.com/dotnet/arcade</Uri>
      <Sha>be88b08c41971b52ec11aec05ef31e72185d4a1f</Sha>
      <SourceBuild RepoName="arcade" ManagedOnly="true" />
    </Dependency>
    <Dependency Name="Microsoft.DotNet.Helix.Sdk" Version="8.0.0-beta.24081.5">
      <Uri>https://github.com/dotnet/arcade</Uri>
      <Sha>be88b08c41971b52ec11aec05ef31e72185d4a1f</Sha>
    </Dependency>
    <Dependency Name="Microsoft.DotNet.SignTool" Version="8.0.0-beta.24081.5">
      <Uri>https://github.com/dotnet/arcade</Uri>
      <Sha>be88b08c41971b52ec11aec05ef31e72185d4a1f</Sha>
    </Dependency>
    <Dependency Name="Microsoft.DotNet.XUnitExtensions" Version="8.0.0-beta.24081.5">
      <Uri>https://github.com/dotnet/arcade</Uri>
      <Sha>be88b08c41971b52ec11aec05ef31e72185d4a1f</Sha>
    </Dependency>
    <Dependency Name="System.Reflection.MetadataLoadContext" Version="8.0.0">
      <Uri>https://dev.azure.com/dnceng/internal/_git/dotnet-runtime</Uri>
      <Sha>5535e31a712343a63f5d7d796cd874e563e5ac14</Sha>
    </Dependency>
    <Dependency Name="Microsoft.DotNet.XliffTasks" Version="1.0.0-beta.23475.1" CoherentParentDependency="Microsoft.DotNet.Arcade.Sdk">
      <Uri>https://github.com/dotnet/xliff-tasks</Uri>
      <Sha>73f0850939d96131c28cf6ea6ee5aacb4da0083a</Sha>
      <SourceBuild RepoName="xliff-tasks" ManagedOnly="true" />
    </Dependency>
  </ToolsetDependencies>
</Dependencies><|MERGE_RESOLUTION|>--- conflicted
+++ resolved
@@ -51,28 +51,6 @@
       <Uri>https://github.com/dotnet/emsdk</Uri>
       <Sha>201f4dae9d1a1e105d8ba86d7ece61eed1f665e0</Sha>
     </Dependency>
-<<<<<<< HEAD
-    <Dependency Name="Microsoft.Build" Version="17.9.6">
-      <Uri>https://github.com/dotnet/msbuild</Uri>
-      <Sha>a4ecab324c0586fe69b6bdcc062264b244dd8cd0</Sha>
-    </Dependency>
-    <Dependency Name="Microsoft.Build.Localization" Version="17.9.6-preview-24108-05">
-      <Uri>https://github.com/dotnet/msbuild</Uri>
-      <Sha>a4ecab324c0586fe69b6bdcc062264b244dd8cd0</Sha>
-    </Dependency>
-    <Dependency Name="Microsoft.SourceBuild.Intermediate.msbuild" Version="17.9.6-preview-24108-05">
-      <Uri>https://github.com/dotnet/msbuild</Uri>
-      <Sha>a4ecab324c0586fe69b6bdcc062264b244dd8cd0</Sha>
-      <SourceBuild RepoName="msbuild" ManagedOnly="true" />
-    </Dependency>
-    <Dependency Name="Microsoft.FSharp.Compiler" Version="12.8.200-beta.24108.3">
-      <Uri>https://github.com/dotnet/fsharp</Uri>
-      <Sha>b64141459e78b327e39bf59bd5f57737ce0a6a44</Sha>
-    </Dependency>
-    <Dependency Name="Microsoft.SourceBuild.Intermediate.fsharp" Version="8.0.200-beta.24108.3">
-      <Uri>https://github.com/dotnet/fsharp</Uri>
-      <Sha>b64141459e78b327e39bf59bd5f57737ce0a6a44</Sha>
-=======
     <Dependency Name="Microsoft.Build" Version="17.10.0-preview-24109-03">
       <Uri>https://github.com/dotnet/msbuild</Uri>
       <Sha>15f7ddcaafa6622447fa69c1785ab7b3d1183719</Sha>
@@ -93,7 +71,6 @@
     <Dependency Name="Microsoft.SourceBuild.Intermediate.fsharp" Version="8.0.300-beta.24109.4">
       <Uri>https://github.com/dotnet/fsharp</Uri>
       <Sha>099e0ae7d788bb0f53f14b5c349012c33bff3372</Sha>
->>>>>>> 455c9ba8
       <SourceBuild RepoName="fsharp" ManagedOnly="true" />
     </Dependency>
     <Dependency Name="dotnet-format" Version="8.0.510703">
