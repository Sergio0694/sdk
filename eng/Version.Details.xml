<?xml version="1.0" encoding="utf-8"?>
<Dependencies>
  <ProductDependencies>
    <Dependency Name="Microsoft.TemplateEngine.Abstractions" Version="7.0.200-alpha.1.22601.9">
      <Uri>https://github.com/dotnet/templating</Uri>
      <Sha>c0aaad97317c59aadc12fdc2ddfd9c80ed40a93a</Sha>
    </Dependency>
    <Dependency Name="Microsoft.TemplateEngine.Mocks" Version="7.0.200-alpha.1.22601.9">
      <Uri>https://github.com/dotnet/templating</Uri>
      <Sha>c0aaad97317c59aadc12fdc2ddfd9c80ed40a93a</Sha>
      <SourceBuild RepoName="templating" ManagedOnly="true" />
    </Dependency>
    <Dependency Name="Microsoft.NETCore.App.Ref" Version="7.0.0">
      <Uri>https://dev.azure.com/dnceng/internal/_git/dotnet-runtime</Uri>
      <Sha>d099f075e45d2aa6007a22b71b45a08758559f80</Sha>
    </Dependency>
    <Dependency Name="VS.Redist.Common.NetCore.SharedFramework.x64.7.0" Version="7.0.0-rtm.22518.5">
      <Uri>https://dev.azure.com/dnceng/internal/_git/dotnet-runtime</Uri>
      <Sha>d099f075e45d2aa6007a22b71b45a08758559f80</Sha>
    </Dependency>
    <Dependency Name="VS.Redist.Common.NetCore.TargetingPack.x64.7.0" Version="7.0.0-rtm.22518.5">
      <Uri>https://dev.azure.com/dnceng/internal/_git/dotnet-runtime</Uri>
      <Sha>d099f075e45d2aa6007a22b71b45a08758559f80</Sha>
    </Dependency>
    <Dependency Name="Microsoft.NETCore.App.Runtime.win-x64" Version="7.0.0">
      <Uri>https://dev.azure.com/dnceng/internal/_git/dotnet-runtime</Uri>
      <Sha>d099f075e45d2aa6007a22b71b45a08758559f80</Sha>
    </Dependency>
    <Dependency Name="Microsoft.NETCore.App.Host.win-x64" Version="7.0.0">
      <Uri>https://dev.azure.com/dnceng/internal/_git/dotnet-runtime</Uri>
      <Sha>d099f075e45d2aa6007a22b71b45a08758559f80</Sha>
    </Dependency>
    <Dependency Name="Microsoft.NETCore.Platforms" Version="7.0.0">
      <Uri>https://dev.azure.com/dnceng/internal/_git/dotnet-runtime</Uri>
      <Sha>d099f075e45d2aa6007a22b71b45a08758559f80</Sha>
    </Dependency>
    <Dependency Name="Microsoft.NET.HostModel" Version="7.0.0-rtm.22518.5">
      <Uri>https://dev.azure.com/dnceng/internal/_git/dotnet-runtime</Uri>
      <Sha>d099f075e45d2aa6007a22b71b45a08758559f80</Sha>
    </Dependency>
    <Dependency Name="Microsoft.Extensions.DependencyModel" Version="7.0.0">
      <Uri>https://dev.azure.com/dnceng/internal/_git/dotnet-runtime</Uri>
      <Sha>d099f075e45d2aa6007a22b71b45a08758559f80</Sha>
    </Dependency>
    <Dependency Name="Microsoft.NETCore.DotNetHostResolver" Version="7.0.0">
      <Uri>https://dev.azure.com/dnceng/internal/_git/dotnet-runtime</Uri>
      <Sha>d099f075e45d2aa6007a22b71b45a08758559f80</Sha>
    </Dependency>
    <Dependency Name="Microsoft.Build" Version="17.5.0-preview-22601-03">
      <Uri>https://github.com/dotnet/msbuild</Uri>
      <Sha>a2490dd3f78cce4abc8f9e6f1b5268437332818f</Sha>
    </Dependency>
    <Dependency Name="Microsoft.Build.Localization" Version="17.5.0-preview-22601-03">
      <Uri>https://github.com/dotnet/msbuild</Uri>
      <Sha>a2490dd3f78cce4abc8f9e6f1b5268437332818f</Sha>
    </Dependency>
    <Dependency Name="Microsoft.FSharp.Compiler" Version="12.5.0-beta.22601.4">
      <Uri>https://github.com/dotnet/fsharp</Uri>
      <Sha>db068a6ef044a4b28ddddc9490494770287380c0</Sha>
    </Dependency>
    <Dependency Name="Microsoft.SourceBuild.Intermediate.fsharp" Version="7.0.1-beta.22601.4">
      <Uri>https://github.com/dotnet/fsharp</Uri>
      <Sha>db068a6ef044a4b28ddddc9490494770287380c0</Sha>
      <SourceBuild RepoName="fsharp" ManagedOnly="true" />
    </Dependency>
    <Dependency Name="dotnet-format" Version="7.0.357101">
      <Uri>https://github.com/dotnet/format</Uri>
      <Sha>49c2ef651359526841d13e66129b71d1bcd9cef9</Sha>
      <SourceBuildTarball RepoName="format" ManagedOnly="true" />
    </Dependency>
    <Dependency Name="Microsoft.Net.Compilers.Toolset" Version="4.5.0-2.22580.13">
      <Uri>https://github.com/dotnet/roslyn</Uri>
      <Sha>ea0b6351c129c7decd9bf76f4388239509e28e0d</Sha>
      <SourceBuild RepoName="roslyn" ManagedOnly="true" />
    </Dependency>
    <Dependency Name="Microsoft.CodeAnalysis" Version="4.5.0-2.22580.13">
      <Uri>https://github.com/dotnet/roslyn</Uri>
      <Sha>ea0b6351c129c7decd9bf76f4388239509e28e0d</Sha>
    </Dependency>
    <Dependency Name="Microsoft.CodeAnalysis.CSharp" Version="4.5.0-2.22580.13">
      <Uri>https://github.com/dotnet/roslyn</Uri>
      <Sha>ea0b6351c129c7decd9bf76f4388239509e28e0d</Sha>
    </Dependency>
    <Dependency Name="Microsoft.CodeAnalysis.CSharp.CodeStyle" Version="4.5.0-2.22580.13">
      <Uri>https://github.com/dotnet/roslyn</Uri>
      <Sha>ea0b6351c129c7decd9bf76f4388239509e28e0d</Sha>
    </Dependency>
    <Dependency Name="Microsoft.CodeAnalysis.CSharp.Features" Version="4.5.0-2.22580.13">
      <Uri>https://github.com/dotnet/roslyn</Uri>
      <Sha>ea0b6351c129c7decd9bf76f4388239509e28e0d</Sha>
    </Dependency>
    <Dependency Name="Microsoft.CodeAnalysis.CSharp.Workspaces" Version="4.5.0-2.22580.13">
      <Uri>https://github.com/dotnet/roslyn</Uri>
      <Sha>ea0b6351c129c7decd9bf76f4388239509e28e0d</Sha>
    </Dependency>
    <Dependency Name="Microsoft.CodeAnalysis.Workspaces.MSBuild" Version="4.5.0-2.22580.13">
      <Uri>https://github.com/dotnet/roslyn</Uri>
      <Sha>ea0b6351c129c7decd9bf76f4388239509e28e0d</Sha>
    </Dependency>
    <Dependency Name="Microsoft.AspNetCore.DeveloperCertificates.XPlat" Version="7.0.0-rtm.22518.19">
      <Uri>https://dev.azure.com/dnceng/internal/_git/dotnet-aspnetcore</Uri>
      <Sha>bb01bbf4433e27289b99001b7de6a582879d1835</Sha>
    </Dependency>
    <Dependency Name="Microsoft.AspNetCore.TestHost" Version="7.0.0">
      <Uri>https://dev.azure.com/dnceng/internal/_git/dotnet-aspnetcore</Uri>
      <Sha>bb01bbf4433e27289b99001b7de6a582879d1835</Sha>
    </Dependency>
    <Dependency Name="NuGet.Build.Tasks" Version="6.5.0-preview.2.108">
      <Uri>https://github.com/nuget/nuget.client</Uri>
      <Sha>be87c9ee11149780ce7de5fe35fe2653d565ccfd</Sha>
    </Dependency>
    <Dependency Name="Microsoft.NET.Test.Sdk" Version="17.5.0-preview-20221201-01">
      <Uri>https://github.com/microsoft/vstest</Uri>
      <Sha>110858a4ed4362ad8c254339ef6502d9802e1147</Sha>
    </Dependency>
    <Dependency Name="Microsoft.NET.ILLink.Tasks" Version="7.0.100-1.22579.2">
      <Uri>https://github.com/dotnet/linker</Uri>
      <Sha>8db10f44053ed4cb95a99676ac7b8ccae681b79d</Sha>
      <SourceBuild RepoName="linker" ManagedOnly="true" />
    </Dependency>
    <Dependency Name="Microsoft.DotNet.ILCompiler" Version="7.0.0">
      <Uri>https://dev.azure.com/dnceng/internal/_git/dotnet-runtime</Uri>
      <Sha>d099f075e45d2aa6007a22b71b45a08758559f80</Sha>
      <SourceBuildTarball RepoName="runtime" ManagedOnly="true" />
    </Dependency>
    <Dependency Name="Microsoft.NET.ILLink.Analyzers" Version="7.0.100-1.22579.2">
      <Uri>https://github.com/dotnet/linker</Uri>
      <Sha>8db10f44053ed4cb95a99676ac7b8ccae681b79d</Sha>
    </Dependency>
    <Dependency Name="System.CodeDom" Version="7.0.0">
      <Uri>https://dev.azure.com/dnceng/internal/_git/dotnet-runtime</Uri>
      <Sha>d099f075e45d2aa6007a22b71b45a08758559f80</Sha>
    </Dependency>
    <Dependency Name="System.Security.Cryptography.ProtectedData" Version="7.0.0">
      <Uri>https://dev.azure.com/dnceng/internal/_git/dotnet-runtime</Uri>
      <Sha>d099f075e45d2aa6007a22b71b45a08758559f80</Sha>
    </Dependency>
    <Dependency Name="System.Text.Encoding.CodePages" Version="7.0.0">
      <Uri>https://dev.azure.com/dnceng/internal/_git/dotnet-runtime</Uri>
      <Sha>d099f075e45d2aa6007a22b71b45a08758559f80</Sha>
    </Dependency>
    <Dependency Name="System.Resources.Extensions" Version="7.0.0">
      <Uri>https://dev.azure.com/dnceng/internal/_git/dotnet-runtime</Uri>
      <Sha>d099f075e45d2aa6007a22b71b45a08758559f80</Sha>
    </Dependency>
    <Dependency Name="Microsoft.WindowsDesktop.App.Runtime.win-x64" Version="7.0.0">
      <Uri>https://dev.azure.com/dnceng/internal/_git/dotnet-windowsdesktop</Uri>
      <Sha>417429fc040af552532bb07aad29e5e8639b840f</Sha>
    </Dependency>
    <Dependency Name="VS.Redist.Common.WindowsDesktop.SharedFramework.x64.7.0" Version="7.0.0-rtm.22519.1">
      <Uri>https://dev.azure.com/dnceng/internal/_git/dotnet-windowsdesktop</Uri>
      <Sha>417429fc040af552532bb07aad29e5e8639b840f</Sha>
    </Dependency>
    <Dependency Name="Microsoft.WindowsDesktop.App.Ref" Version="7.0.0">
      <Uri>https://dev.azure.com/dnceng/internal/_git/dotnet-windowsdesktop</Uri>
      <Sha>417429fc040af552532bb07aad29e5e8639b840f</Sha>
    </Dependency>
    <Dependency Name="VS.Redist.Common.WindowsDesktop.TargetingPack.x64.7.0" Version="7.0.0-rtm.22519.1">
      <Uri>https://dev.azure.com/dnceng/internal/_git/dotnet-windowsdesktop</Uri>
      <Sha>417429fc040af552532bb07aad29e5e8639b840f</Sha>
    </Dependency>
    <Dependency Name="Microsoft.NET.Sdk.WindowsDesktop" Version="7.0.0-rtm.22518.2" CoherentParentDependency="Microsoft.WindowsDesktop.App.Ref">
      <Uri>https://dev.azure.com/dnceng/internal/_git/dotnet-wpf</Uri>
      <Sha>636e2b7a00a434a354a126f510a56e16ce3c6bbc</Sha>
    </Dependency>
    <Dependency Name="Microsoft.AspNetCore.App.Ref" Version="7.0.0">
      <Uri>https://dev.azure.com/dnceng/internal/_git/dotnet-aspnetcore</Uri>
      <Sha>bb01bbf4433e27289b99001b7de6a582879d1835</Sha>
    </Dependency>
    <Dependency Name="Microsoft.AspNetCore.App.Ref.Internal" Version="7.0.0-rtm.22518.19">
      <Uri>https://dev.azure.com/dnceng/internal/_git/dotnet-aspnetcore</Uri>
      <Sha>bb01bbf4433e27289b99001b7de6a582879d1835</Sha>
    </Dependency>
    <Dependency Name="Microsoft.AspNetCore.App.Runtime.win-x64" Version="7.0.0">
      <Uri>https://dev.azure.com/dnceng/internal/_git/dotnet-aspnetcore</Uri>
      <Sha>bb01bbf4433e27289b99001b7de6a582879d1835</Sha>
    </Dependency>
    <Dependency Name="VS.Redist.Common.AspNetCore.SharedFramework.x64.7.0" Version="7.0.0-rtm.22518.19">
      <Uri>https://dev.azure.com/dnceng/internal/_git/dotnet-aspnetcore</Uri>
      <Sha>bb01bbf4433e27289b99001b7de6a582879d1835</Sha>
      <SourceBuild RepoName="aspnetcore" ManagedOnly="true" />
    </Dependency>
    <Dependency Name="dotnet-dev-certs" Version="7.0.0-rtm.22518.19">
      <Uri>https://dev.azure.com/dnceng/internal/_git/dotnet-aspnetcore</Uri>
      <Sha>bb01bbf4433e27289b99001b7de6a582879d1835</Sha>
    </Dependency>
    <Dependency Name="dotnet-user-jwts" Version="7.0.0-rtm.22518.19">
      <Uri>https://dev.azure.com/dnceng/internal/_git/dotnet-aspnetcore</Uri>
      <Sha>bb01bbf4433e27289b99001b7de6a582879d1835</Sha>
    </Dependency>
    <Dependency Name="dotnet-user-secrets" Version="7.0.0-rtm.22518.19">
      <Uri>https://dev.azure.com/dnceng/internal/_git/dotnet-aspnetcore</Uri>
      <Sha>bb01bbf4433e27289b99001b7de6a582879d1835</Sha>
    </Dependency>
    <Dependency Name="Microsoft.AspNetCore.Analyzers" Version="7.0.0-rtm.22518.19">
      <Uri>https://dev.azure.com/dnceng/internal/_git/dotnet-aspnetcore</Uri>
      <Sha>bb01bbf4433e27289b99001b7de6a582879d1835</Sha>
    </Dependency>
    <Dependency Name="Microsoft.AspNetCore.Components.SdkAnalyzers" Version="7.0.0-rtm.22518.19">
      <Uri>https://dev.azure.com/dnceng/internal/_git/dotnet-aspnetcore</Uri>
      <Sha>bb01bbf4433e27289b99001b7de6a582879d1835</Sha>
    </Dependency>
    <Dependency Name="Microsoft.AspNetCore.Mvc.Analyzers" Version="7.0.0-rtm.22518.19">
      <Uri>https://dev.azure.com/dnceng/internal/_git/dotnet-aspnetcore</Uri>
      <Sha>bb01bbf4433e27289b99001b7de6a582879d1835</Sha>
    </Dependency>
    <Dependency Name="Microsoft.AspNetCore.Mvc.Api.Analyzers" Version="7.0.0-rtm.22518.19">
      <Uri>https://dev.azure.com/dnceng/internal/_git/dotnet-aspnetcore</Uri>
      <Sha>bb01bbf4433e27289b99001b7de6a582879d1835</Sha>
    </Dependency>
<<<<<<< HEAD
    <Dependency Name="Microsoft.CodeAnalysis.Razor.Tooling.Internal" Version="7.0.0-preview.22601.12">
      <Uri>https://github.com/dotnet/razor</Uri>
      <Sha>b83534429c940756d49907d1637cbf14c7f07b2a</Sha>
      <SourceBuild RepoName="razor-compiler" ManagedOnly="true" />
    </Dependency>
    <Dependency Name="Microsoft.AspNetCore.Mvc.Razor.Extensions.Tooling.Internal" Version="7.0.0-preview.22601.12">
      <Uri>https://github.com/dotnet/razor</Uri>
      <Sha>b83534429c940756d49907d1637cbf14c7f07b2a</Sha>
    </Dependency>
    <Dependency Name="Microsoft.AspNetCore.Razor.SourceGenerator.Tooling.Internal" Version="7.0.0-preview.22601.12">
      <Uri>https://github.com/dotnet/razor</Uri>
      <Sha>b83534429c940756d49907d1637cbf14c7f07b2a</Sha>
    </Dependency>
    <Dependency Name="Microsoft.NET.Sdk.Razor.SourceGenerators.Transport" Version="7.0.0-preview.22601.12">
      <Uri>https://github.com/dotnet/razor</Uri>
      <Sha>b83534429c940756d49907d1637cbf14c7f07b2a</Sha>
=======
    <Dependency Name="Microsoft.CodeAnalysis.Razor.Tooling.Internal" Version="7.0.0-preview.5.22525.1">
      <Uri>https://github.com/dotnet/razor-compiler</Uri>
      <Sha>9ce52f1afbfb819fc8499a590385200b97b13f33</Sha>
      <SourceBuild RepoName="razor-compiler" ManagedOnly="true" />
    </Dependency>
    <Dependency Name="Microsoft.AspNetCore.Mvc.Razor.Extensions.Tooling.Internal" Version="7.0.0-preview.5.22525.1">
      <Uri>https://github.com/dotnet/razor-compiler</Uri>
      <Sha>9ce52f1afbfb819fc8499a590385200b97b13f33</Sha>
    </Dependency>
    <Dependency Name="Microsoft.AspNetCore.Razor.SourceGenerator.Tooling.Internal" Version="7.0.0-preview.5.22525.1">
      <Uri>https://github.com/dotnet/razor-compiler</Uri>
      <Sha>9ce52f1afbfb819fc8499a590385200b97b13f33</Sha>
    </Dependency>
    <Dependency Name="Microsoft.NET.Sdk.Razor.SourceGenerators.Transport" Version="7.0.0-preview.5.22525.1">
      <Uri>https://github.com/dotnet/razor-compiler</Uri>
      <Sha>9ce52f1afbfb819fc8499a590385200b97b13f33</Sha>
>>>>>>> 204fdac1
    </Dependency>
    <Dependency Name="Microsoft.Extensions.FileProviders.Embedded" Version="7.0.0">
      <Uri>https://dev.azure.com/dnceng/internal/_git/dotnet-aspnetcore</Uri>
      <Sha>bb01bbf4433e27289b99001b7de6a582879d1835</Sha>
    </Dependency>
    <Dependency Name="Microsoft.AspNetCore.Authorization" Version="7.0.0">
      <Uri>https://dev.azure.com/dnceng/internal/_git/dotnet-aspnetcore</Uri>
      <Sha>bb01bbf4433e27289b99001b7de6a582879d1835</Sha>
    </Dependency>
    <Dependency Name="Microsoft.AspNetCore.Components.Web" Version="7.0.0">
      <Uri>https://dev.azure.com/dnceng/internal/_git/dotnet-aspnetcore</Uri>
      <Sha>bb01bbf4433e27289b99001b7de6a582879d1835</Sha>
    </Dependency>
    <Dependency Name="Microsoft.JSInterop" Version="7.0.0">
      <Uri>https://dev.azure.com/dnceng/internal/_git/dotnet-aspnetcore</Uri>
      <Sha>bb01bbf4433e27289b99001b7de6a582879d1835</Sha>
    </Dependency>
    <Dependency Name="Microsoft.Web.Xdt" Version="7.0.0-preview.22423.2" Pinned="true">
      <Uri>https://github.com/dotnet/xdt</Uri>
      <Sha>9a1c3e1b7f0c8763d4c96e593961a61a72679a7b</Sha>
      <SourceBuild RepoName="xdt" ManagedOnly="true" />
    </Dependency>
    <Dependency Name="Microsoft.CodeAnalysis.NetAnalyzers" Version="7.0.0-preview1.22513.1">
      <Uri>https://github.com/dotnet/roslyn-analyzers</Uri>
      <Sha>ea9fb45000311153bfc91690f306cca2b80e6b83</Sha>
    </Dependency>
    <Dependency Name="Microsoft.SourceBuild.Intermediate.roslyn-analyzers" Version="3.3.4-beta1.22513.1">
      <Uri>https://github.com/dotnet/roslyn-analyzers</Uri>
      <Sha>ea9fb45000311153bfc91690f306cca2b80e6b83</Sha>
      <SourceBuild RepoName="roslyn-analyzers" ManagedOnly="true" />
    </Dependency>
    <Dependency Name="System.CommandLine" Version="2.0.0-beta4.22526.1">
      <Uri>https://github.com/dotnet/command-line-api</Uri>
      <Sha>605dd1d76ddfea34aa42b4337dfb3f7b467acb0d</Sha>
    </Dependency>
    <Dependency Name="Microsoft.SourceBuild.Intermediate.command-line-api" Version="0.1.352601">
      <Uri>https://github.com/dotnet/command-line-api</Uri>
      <Sha>605dd1d76ddfea34aa42b4337dfb3f7b467acb0d</Sha>
      <SourceBuild RepoName="command-line-api" ManagedOnly="true" />
    </Dependency>
    <Dependency Name="Microsoft.SourceBuild.Intermediate.source-build-externals" Version="7.0.0-alpha.1.22505.1">
      <Uri>https://github.com/dotnet/source-build-externals</Uri>
      <Sha>c47ba6c19d50081f90008da8bc61b3ac20348f20</Sha>
      <SourceBuild RepoName="source-build-externals" ManagedOnly="true" />
    </Dependency>
  </ProductDependencies>
  <ToolsetDependencies>
    <Dependency Name="Microsoft.DotNet.Arcade.Sdk" Version="7.0.0-beta.22601.3">
      <Uri>https://github.com/dotnet/arcade</Uri>
      <Sha>06f4fb81b32083ab58523f1ea0555a3bcbda6066</Sha>
      <SourceBuild RepoName="arcade" ManagedOnly="true" />
    </Dependency>
    <Dependency Name="Microsoft.DotNet.Helix.Sdk" Version="7.0.0-beta.22601.3">
      <Uri>https://github.com/dotnet/arcade</Uri>
      <Sha>06f4fb81b32083ab58523f1ea0555a3bcbda6066</Sha>
    </Dependency>
    <Dependency Name="Microsoft.DotNet.SignTool" Version="7.0.0-beta.22601.3">
      <Uri>https://github.com/dotnet/arcade</Uri>
      <Sha>06f4fb81b32083ab58523f1ea0555a3bcbda6066</Sha>
    </Dependency>
    <Dependency Name="Microsoft.DotNet.XUnitExtensions" Version="7.0.0-beta.22601.3">
      <Uri>https://github.com/dotnet/arcade</Uri>
      <Sha>06f4fb81b32083ab58523f1ea0555a3bcbda6066</Sha>
    </Dependency>
    <Dependency Name="System.Reflection.MetadataLoadContext" Version="7.0.0">
      <Uri>https://dev.azure.com/dnceng/internal/_git/dotnet-runtime</Uri>
      <Sha>d099f075e45d2aa6007a22b71b45a08758559f80</Sha>
    </Dependency>
    <Dependency Name="Microsoft.DotNet.XliffTasks" Version="1.0.0-beta.22427.1" CoherentParentDependency="Microsoft.DotNet.Arcade.Sdk">
      <Uri>https://github.com/dotnet/xliff-tasks</Uri>
      <Sha>740189d758fb3bbdc118c5b6171ef1a7351a8c44</Sha>
      <SourceBuild RepoName="xliff-tasks" ManagedOnly="true" />
    </Dependency>
  </ToolsetDependencies>
</Dependencies><|MERGE_RESOLUTION|>--- conflicted
+++ resolved
@@ -208,7 +208,6 @@
       <Uri>https://dev.azure.com/dnceng/internal/_git/dotnet-aspnetcore</Uri>
       <Sha>bb01bbf4433e27289b99001b7de6a582879d1835</Sha>
     </Dependency>
-<<<<<<< HEAD
     <Dependency Name="Microsoft.CodeAnalysis.Razor.Tooling.Internal" Version="7.0.0-preview.22601.12">
       <Uri>https://github.com/dotnet/razor</Uri>
       <Sha>b83534429c940756d49907d1637cbf14c7f07b2a</Sha>
@@ -225,24 +224,6 @@
     <Dependency Name="Microsoft.NET.Sdk.Razor.SourceGenerators.Transport" Version="7.0.0-preview.22601.12">
       <Uri>https://github.com/dotnet/razor</Uri>
       <Sha>b83534429c940756d49907d1637cbf14c7f07b2a</Sha>
-=======
-    <Dependency Name="Microsoft.CodeAnalysis.Razor.Tooling.Internal" Version="7.0.0-preview.5.22525.1">
-      <Uri>https://github.com/dotnet/razor-compiler</Uri>
-      <Sha>9ce52f1afbfb819fc8499a590385200b97b13f33</Sha>
-      <SourceBuild RepoName="razor-compiler" ManagedOnly="true" />
-    </Dependency>
-    <Dependency Name="Microsoft.AspNetCore.Mvc.Razor.Extensions.Tooling.Internal" Version="7.0.0-preview.5.22525.1">
-      <Uri>https://github.com/dotnet/razor-compiler</Uri>
-      <Sha>9ce52f1afbfb819fc8499a590385200b97b13f33</Sha>
-    </Dependency>
-    <Dependency Name="Microsoft.AspNetCore.Razor.SourceGenerator.Tooling.Internal" Version="7.0.0-preview.5.22525.1">
-      <Uri>https://github.com/dotnet/razor-compiler</Uri>
-      <Sha>9ce52f1afbfb819fc8499a590385200b97b13f33</Sha>
-    </Dependency>
-    <Dependency Name="Microsoft.NET.Sdk.Razor.SourceGenerators.Transport" Version="7.0.0-preview.5.22525.1">
-      <Uri>https://github.com/dotnet/razor-compiler</Uri>
-      <Sha>9ce52f1afbfb819fc8499a590385200b97b13f33</Sha>
->>>>>>> 204fdac1
     </Dependency>
     <Dependency Name="Microsoft.Extensions.FileProviders.Embedded" Version="7.0.0">
       <Uri>https://dev.azure.com/dnceng/internal/_git/dotnet-aspnetcore</Uri>
