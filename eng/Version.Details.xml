<?xml version="1.0" encoding="utf-8"?>
<Dependencies>
  <ProductDependencies>
    <Dependency Name="Microsoft.TemplateEngine.Abstractions" Version="10.0.100-preview.3.25153.1">
      <Uri>https://github.com/dotnet/templating</Uri>
      <Sha>5a9358bb1002edb701de1102e371a051ed017319</Sha>
    </Dependency>
    <Dependency Name="Microsoft.TemplateEngine.Edge" Version="10.0.100-preview.3.25153.1">
      <Uri>https://github.com/dotnet/templating</Uri>
      <Sha>5a9358bb1002edb701de1102e371a051ed017319</Sha>
    </Dependency>
    <Dependency Name="Microsoft.TemplateEngine.Orchestrator.RunnableProjects" Version="10.0.100-preview.3.25153.1">
      <Uri>https://github.com/dotnet/templating</Uri>
      <Sha>5a9358bb1002edb701de1102e371a051ed017319</Sha>
    </Dependency>
    <Dependency Name="Microsoft.TemplateEngine.Utils" Version="10.0.100-preview.3.25153.1">
      <Uri>https://github.com/dotnet/templating</Uri>
      <Sha>5a9358bb1002edb701de1102e371a051ed017319</Sha>
    </Dependency>
    <Dependency Name="Microsoft.TemplateSearch.Common" Version="10.0.100-preview.3.25153.1">
      <Uri>https://github.com/dotnet/templating</Uri>
      <Sha>5a9358bb1002edb701de1102e371a051ed017319</Sha>
    </Dependency>
    <Dependency Name="Microsoft.TemplateEngine.Mocks" Version="10.0.100-preview.3.25153.1">
      <Uri>https://github.com/dotnet/templating</Uri>
      <Sha>5a9358bb1002edb701de1102e371a051ed017319</Sha>
    </Dependency>
    <Dependency Name="Microsoft.TemplateEngine.TestHelper" Version="10.0.100-preview.3.25153.1">
      <Uri>https://github.com/dotnet/templating</Uri>
      <Sha>5a9358bb1002edb701de1102e371a051ed017319</Sha>
    </Dependency>
    <Dependency Name="Microsoft.TemplateEngine.Authoring.TemplateVerifier" Version="10.0.100-preview.3.25153.1">
      <Uri>https://github.com/dotnet/templating</Uri>
      <Sha>5a9358bb1002edb701de1102e371a051ed017319</Sha>
    </Dependency>
    <Dependency Name="Microsoft.TemplateSearch.TemplateDiscovery" Version="10.0.100-preview.3.25153.1">
      <Uri>https://github.com/dotnet/templating</Uri>
      <Sha>5a9358bb1002edb701de1102e371a051ed017319</Sha>
    </Dependency>
    <!-- Intermediate is necessary for source build. -->
    <Dependency Name="Microsoft.SourceBuild.Intermediate.templating" Version="10.0.100-preview.3.25153.1">
      <Uri>https://github.com/dotnet/templating</Uri>
      <Sha>5a9358bb1002edb701de1102e371a051ed017319</Sha>
      <SourceBuild RepoName="templating" ManagedOnly="true" />
    </Dependency>
    <Dependency Name="Microsoft.NETCore.App.Ref" Version="10.0.0-preview.3.25153.8">
      <Uri>https://github.com/dotnet/runtime</Uri>
      <Sha>3cf22b78d833dbac3d7e32f32406419bcb7511c0</Sha>
    </Dependency>
    <Dependency Name="VS.Redist.Common.NetCore.SharedFramework.x64.10.0" Version="10.0.0-preview.3.25153.8">
      <Uri>https://github.com/dotnet/runtime</Uri>
      <Sha>3cf22b78d833dbac3d7e32f32406419bcb7511c0</Sha>
    </Dependency>
    <Dependency Name="VS.Redist.Common.NetCore.TargetingPack.x64.10.0" Version="10.0.0-preview.3.25153.8">
      <Uri>https://github.com/dotnet/runtime</Uri>
      <Sha>3cf22b78d833dbac3d7e32f32406419bcb7511c0</Sha>
    </Dependency>
    <Dependency Name="Microsoft.NETCore.App.Runtime.win-x64" Version="10.0.0-preview.3.25153.8">
      <Uri>https://github.com/dotnet/runtime</Uri>
      <Sha>3cf22b78d833dbac3d7e32f32406419bcb7511c0</Sha>
    </Dependency>
    <Dependency Name="Microsoft.NETCore.App.Host.win-x64" Version="10.0.0-preview.3.25153.8">
      <Uri>https://github.com/dotnet/runtime</Uri>
      <Sha>3cf22b78d833dbac3d7e32f32406419bcb7511c0</Sha>
    </Dependency>
    <Dependency Name="Microsoft.NETCore.Platforms" Version="10.0.0-preview.3.25153.8">
      <Uri>https://github.com/dotnet/runtime</Uri>
      <Sha>3cf22b78d833dbac3d7e32f32406419bcb7511c0</Sha>
    </Dependency>
    <Dependency Name="Microsoft.NET.HostModel" Version="10.0.0-preview.3.25153.8">
      <Uri>https://github.com/dotnet/runtime</Uri>
      <Sha>3cf22b78d833dbac3d7e32f32406419bcb7511c0</Sha>
    </Dependency>
    <Dependency Name="System.IO.Hashing" Version="10.0.0-preview.3.25153.8">
      <Uri>https://github.com/dotnet/runtime</Uri>
      <Sha>3cf22b78d833dbac3d7e32f32406419bcb7511c0</Sha>
    </Dependency>
    <Dependency Name="Microsoft.Extensions.DependencyModel" Version="10.0.0-preview.3.25153.8">
      <Uri>https://github.com/dotnet/runtime</Uri>
      <Sha>3cf22b78d833dbac3d7e32f32406419bcb7511c0</Sha>
    </Dependency>
    <!-- Intermediate is necessary for source build. -->
    <Dependency Name="Microsoft.SourceBuild.Intermediate.runtime.linux-x64" Version="10.0.0-preview.3.25153.8">
      <Uri>https://github.com/dotnet/runtime</Uri>
      <Sha>3cf22b78d833dbac3d7e32f32406419bcb7511c0</Sha>
      <SourceBuild RepoName="runtime" ManagedOnly="false" />
    </Dependency>
    <!-- Change blob version in GenerateLayout.targets if this is unpinned to service targeting pack -->
    <!-- No new netstandard.library planned for 3.1 timeframe at this time. -->
    <Dependency Name="NETStandard.Library.Ref" Version="2.1.0" Pinned="true">
      <Uri>https://github.com/dotnet/core-setup</Uri>
      <Sha>7d57652f33493fa022125b7f63aad0d70c52d810</Sha>
    </Dependency>
    <Dependency Name="Microsoft.NET.Workload.Emscripten.Current.Manifest-10.0.100.Transport" Version="10.0.0-preview.3.25151.2" CoherentParentDependency="Microsoft.NETCore.App.Runtime.win-x64">
      <Uri>https://github.com/dotnet/emsdk</Uri>
      <Sha>e6bdd779f5037a8c296d863c77b1f800f8b36467</Sha>
    </Dependency>
    <!-- Intermediate is necessary for source build. -->
    <Dependency Name="Microsoft.SourceBuild.Intermediate.emsdk" Version="10.0.0-preview.3.25151.2" CoherentParentDependency="Microsoft.NETCore.App.Runtime.win-x64">
      <Uri>https://github.com/dotnet/emsdk</Uri>
      <Sha>e6bdd779f5037a8c296d863c77b1f800f8b36467</Sha>
      <SourceBuild RepoName="emsdk" ManagedOnly="true" />
    </Dependency>
<<<<<<< HEAD
    <Dependency Name="Microsoft.Build" Version="17.14.0-preview-25154-01">
      <Uri>https://github.com/dotnet/msbuild</Uri>
      <Sha>d0473775c2797d723bfc55ca6e33184c2bbacbff</Sha>
    </Dependency>
    <Dependency Name="Microsoft.Build.Localization" Version="17.14.0-preview-25154-01">
      <Uri>https://github.com/dotnet/msbuild</Uri>
      <Sha>d0473775c2797d723bfc55ca6e33184c2bbacbff</Sha>
    </Dependency>
    <!-- Intermediate is necessary for source build. -->
    <Dependency Name="Microsoft.SourceBuild.Intermediate.msbuild" Version="17.14.0-preview-25154-01">
      <Uri>https://github.com/dotnet/msbuild</Uri>
      <Sha>d0473775c2797d723bfc55ca6e33184c2bbacbff</Sha>
=======
    <Dependency Name="Microsoft.Build" Version="17.14.0-preview-25153-01">
      <Uri>https://github.com/dotnet/msbuild</Uri>
      <Sha>c012996cff65a416898f9bcd95de1691ec46335a</Sha>
    </Dependency>
    <Dependency Name="Microsoft.Build.Localization" Version="17.14.0-preview-25153-01">
      <Uri>https://github.com/dotnet/msbuild</Uri>
      <Sha>c012996cff65a416898f9bcd95de1691ec46335a</Sha>
    </Dependency>
    <!-- Intermediate is necessary for source build. -->
    <Dependency Name="Microsoft.SourceBuild.Intermediate.msbuild" Version="17.14.0-preview-25153-01">
      <Uri>https://github.com/dotnet/msbuild</Uri>
      <Sha>c012996cff65a416898f9bcd95de1691ec46335a</Sha>
>>>>>>> 205c19f0
      <SourceBuild RepoName="msbuild" ManagedOnly="true" />
    </Dependency>
    <Dependency Name="Microsoft.FSharp.Compiler" Version="13.9.300-beta.25124.4">
      <Uri>https://github.com/dotnet/fsharp</Uri>
      <Sha>e4889bb53328e6a75855c3f3d2122d0aacae7a4b</Sha>
    </Dependency>
    <!-- Intermediate is necessary for source build. -->
    <Dependency Name="Microsoft.SourceBuild.Intermediate.fsharp" Version="9.0.300-beta.25124.4">
      <Uri>https://github.com/dotnet/fsharp</Uri>
      <Sha>e4889bb53328e6a75855c3f3d2122d0aacae7a4b</Sha>
      <SourceBuild RepoName="fsharp" ManagedOnly="true" />
    </Dependency>
    <Dependency Name="Microsoft.Net.Compilers.Toolset" Version="4.14.0-3.25153.7">
      <Uri>https://github.com/dotnet/roslyn</Uri>
      <Sha>c57eb1c79f65a45d80b26e3e9e6de57d9ba0c3e5</Sha>
    </Dependency>
    <!-- Intermediate is necessary for source build. -->
    <Dependency Name="Microsoft.SourceBuild.Intermediate.roslyn" Version="4.14.0-3.25153.7">
      <Uri>https://github.com/dotnet/roslyn</Uri>
      <Sha>c57eb1c79f65a45d80b26e3e9e6de57d9ba0c3e5</Sha>
      <SourceBuild RepoName="roslyn" ManagedOnly="true" />
    </Dependency>
    <Dependency Name="Microsoft.Net.Compilers.Toolset.Framework" Version="4.14.0-3.25153.7">
      <Uri>https://github.com/dotnet/roslyn</Uri>
      <Sha>c57eb1c79f65a45d80b26e3e9e6de57d9ba0c3e5</Sha>
    </Dependency>
    <Dependency Name="Microsoft.CodeAnalysis" Version="4.14.0-3.25153.7">
      <Uri>https://github.com/dotnet/roslyn</Uri>
      <Sha>c57eb1c79f65a45d80b26e3e9e6de57d9ba0c3e5</Sha>
    </Dependency>
    <Dependency Name="Microsoft.CodeAnalysis.CSharp" Version="4.14.0-3.25153.7">
      <Uri>https://github.com/dotnet/roslyn</Uri>
      <Sha>c57eb1c79f65a45d80b26e3e9e6de57d9ba0c3e5</Sha>
    </Dependency>
    <Dependency Name="Microsoft.CodeAnalysis.CSharp.CodeStyle" Version="4.14.0-3.25153.7">
      <Uri>https://github.com/dotnet/roslyn</Uri>
      <Sha>c57eb1c79f65a45d80b26e3e9e6de57d9ba0c3e5</Sha>
    </Dependency>
    <Dependency Name="Microsoft.CodeAnalysis.CSharp.Features" Version="4.14.0-3.25153.7">
      <Uri>https://github.com/dotnet/roslyn</Uri>
      <Sha>c57eb1c79f65a45d80b26e3e9e6de57d9ba0c3e5</Sha>
    </Dependency>
    <Dependency Name="Microsoft.CodeAnalysis.CSharp.Workspaces" Version="4.14.0-3.25153.7">
      <Uri>https://github.com/dotnet/roslyn</Uri>
      <Sha>c57eb1c79f65a45d80b26e3e9e6de57d9ba0c3e5</Sha>
    </Dependency>
    <Dependency Name="Microsoft.CodeAnalysis.Workspaces.Common" Version="4.14.0-3.25153.7">
      <Uri>https://github.com/dotnet/roslyn</Uri>
      <Sha>c57eb1c79f65a45d80b26e3e9e6de57d9ba0c3e5</Sha>
    </Dependency>
    <Dependency Name="Microsoft.CodeAnalysis.Workspaces.MSBuild" Version="4.14.0-3.25153.7">
      <Uri>https://github.com/dotnet/roslyn</Uri>
      <Sha>c57eb1c79f65a45d80b26e3e9e6de57d9ba0c3e5</Sha>
    </Dependency>
    <Dependency Name="Microsoft.Build.NuGetSdkResolver" Version="6.14.0-preview.1.53">
      <Uri>https://github.com/nuget/nuget.client</Uri>
      <Sha>9202ddad5fabd4d7737fa0c717524fbe2455c972</Sha>
    </Dependency>
    <Dependency Name="NuGet.Build.Tasks" Version="6.14.0-preview.1.53">
      <Uri>https://github.com/nuget/nuget.client</Uri>
      <Sha>9202ddad5fabd4d7737fa0c717524fbe2455c972</Sha>
      <SourceBuildTarball RepoName="nuget-client" ManagedOnly="true" />
    </Dependency>
    <Dependency Name="NuGet.Build.Tasks.Console" Version="6.14.0-preview.1.53">
      <Uri>https://github.com/nuget/nuget.client</Uri>
      <Sha>9202ddad5fabd4d7737fa0c717524fbe2455c972</Sha>
    </Dependency>
    <Dependency Name="NuGet.Build.Tasks.Pack" Version="6.14.0-preview.1.53">
      <Uri>https://github.com/nuget/nuget.client</Uri>
      <Sha>9202ddad5fabd4d7737fa0c717524fbe2455c972</Sha>
    </Dependency>
    <Dependency Name="NuGet.Commands" Version="6.14.0-preview.1.53">
      <Uri>https://github.com/nuget/nuget.client</Uri>
      <Sha>9202ddad5fabd4d7737fa0c717524fbe2455c972</Sha>
    </Dependency>
    <Dependency Name="NuGet.CommandLine.XPlat" Version="6.14.0-preview.1.53">
      <Uri>https://github.com/nuget/nuget.client</Uri>
      <Sha>9202ddad5fabd4d7737fa0c717524fbe2455c972</Sha>
    </Dependency>
    <Dependency Name="NuGet.Common" Version="6.14.0-preview.1.53">
      <Uri>https://github.com/nuget/nuget.client</Uri>
      <Sha>9202ddad5fabd4d7737fa0c717524fbe2455c972</Sha>
    </Dependency>
    <Dependency Name="NuGet.Configuration" Version="6.14.0-preview.1.53">
      <Uri>https://github.com/nuget/nuget.client</Uri>
      <Sha>9202ddad5fabd4d7737fa0c717524fbe2455c972</Sha>
    </Dependency>
    <Dependency Name="NuGet.Credentials" Version="6.14.0-preview.1.53">
      <Uri>https://github.com/nuget/nuget.client</Uri>
      <Sha>9202ddad5fabd4d7737fa0c717524fbe2455c972</Sha>
    </Dependency>
    <Dependency Name="NuGet.DependencyResolver.Core" Version="6.14.0-preview.1.53">
      <Uri>https://github.com/nuget/nuget.client</Uri>
      <Sha>9202ddad5fabd4d7737fa0c717524fbe2455c972</Sha>
    </Dependency>
    <Dependency Name="NuGet.Frameworks" Version="6.14.0-preview.1.53">
      <Uri>https://github.com/nuget/nuget.client</Uri>
      <Sha>9202ddad5fabd4d7737fa0c717524fbe2455c972</Sha>
    </Dependency>
    <Dependency Name="NuGet.LibraryModel" Version="6.14.0-preview.1.53">
      <Uri>https://github.com/nuget/nuget.client</Uri>
      <Sha>9202ddad5fabd4d7737fa0c717524fbe2455c972</Sha>
    </Dependency>
    <Dependency Name="NuGet.ProjectModel" Version="6.14.0-preview.1.53">
      <Uri>https://github.com/nuget/nuget.client</Uri>
      <Sha>9202ddad5fabd4d7737fa0c717524fbe2455c972</Sha>
    </Dependency>
    <Dependency Name="NuGet.Protocol" Version="6.14.0-preview.1.53">
      <Uri>https://github.com/nuget/nuget.client</Uri>
      <Sha>9202ddad5fabd4d7737fa0c717524fbe2455c972</Sha>
    </Dependency>
    <Dependency Name="NuGet.Packaging" Version="6.14.0-preview.1.53">
      <Uri>https://github.com/nuget/nuget.client</Uri>
      <Sha>9202ddad5fabd4d7737fa0c717524fbe2455c972</Sha>
    </Dependency>
    <Dependency Name="NuGet.Versioning" Version="6.14.0-preview.1.53">
      <Uri>https://github.com/nuget/nuget.client</Uri>
      <Sha>9202ddad5fabd4d7737fa0c717524fbe2455c972</Sha>
    </Dependency>
    <Dependency Name="NuGet.Localization" Version="6.14.0-preview.1.53">
      <Uri>https://github.com/nuget/nuget.client</Uri>
      <Sha>9202ddad5fabd4d7737fa0c717524fbe2455c972</Sha>
    </Dependency>
    <Dependency Name="Microsoft.NET.Test.Sdk" Version="17.14.0-preview-25124-01">
      <Uri>https://github.com/microsoft/vstest</Uri>
      <Sha>ae0246012a389cd83909cedf05a9b9332c083de5</Sha>
    </Dependency>
    <Dependency Name="Microsoft.TestPlatform.CLI" Version="17.14.0-preview-25124-01">
      <Uri>https://github.com/microsoft/vstest</Uri>
      <Sha>ae0246012a389cd83909cedf05a9b9332c083de5</Sha>
    </Dependency>
    <Dependency Name="Microsoft.TestPlatform.Build" Version="17.14.0-preview-25124-01">
      <Uri>https://github.com/microsoft/vstest</Uri>
      <Sha>ae0246012a389cd83909cedf05a9b9332c083de5</Sha>
    </Dependency>
    <!-- Intermediate is necessary for source build. -->
    <Dependency Name="Microsoft.SourceBuild.Intermediate.vstest" Version="17.14.0-preview-25124-01">
      <Uri>https://github.com/microsoft/vstest</Uri>
      <Sha>ae0246012a389cd83909cedf05a9b9332c083de5</Sha>
      <SourceBuild RepoName="vstest" ManagedOnly="true" />
    </Dependency>
    <Dependency Name="Microsoft.NET.ILLink.Tasks" Version="10.0.0-preview.3.25153.8">
      <Uri>https://github.com/dotnet/runtime</Uri>
      <Sha>3cf22b78d833dbac3d7e32f32406419bcb7511c0</Sha>
    </Dependency>
    <Dependency Name="System.CodeDom" Version="10.0.0-preview.3.25153.8">
      <Uri>https://github.com/dotnet/runtime</Uri>
      <Sha>3cf22b78d833dbac3d7e32f32406419bcb7511c0</Sha>
    </Dependency>
    <Dependency Name="System.Formats.Asn1" Version="10.0.0-preview.3.25153.8">
      <Uri>https://github.com/dotnet/runtime</Uri>
      <Sha>3cf22b78d833dbac3d7e32f32406419bcb7511c0</Sha>
    </Dependency>
    <Dependency Name="System.Security.Cryptography.ProtectedData" Version="10.0.0-preview.3.25153.8">
      <Uri>https://github.com/dotnet/runtime</Uri>
      <Sha>3cf22b78d833dbac3d7e32f32406419bcb7511c0</Sha>
    </Dependency>
    <Dependency Name="System.Text.Encoding.CodePages" Version="10.0.0-preview.3.25153.8">
      <Uri>https://github.com/dotnet/runtime</Uri>
      <Sha>3cf22b78d833dbac3d7e32f32406419bcb7511c0</Sha>
    </Dependency>
    <Dependency Name="System.Resources.Extensions" Version="10.0.0-preview.3.25153.8">
      <Uri>https://github.com/dotnet/runtime</Uri>
      <Sha>3cf22b78d833dbac3d7e32f32406419bcb7511c0</Sha>
    </Dependency>
    <Dependency Name="Microsoft.WindowsDesktop.App.Runtime.win-x64" Version="10.0.0-preview.3.25126.4">
      <Uri>https://github.com/dotnet/windowsdesktop</Uri>
      <Sha>3a56fe1dfd995519adde76accdd69d26b1408c3e</Sha>
      <SourceBuildTarball RepoName="windowsdesktop" ManagedOnly="true" />
    </Dependency>
    <Dependency Name="VS.Redist.Common.WindowsDesktop.SharedFramework.x64.10.0" Version="10.0.0-preview.3.25126.4">
      <Uri>https://github.com/dotnet/windowsdesktop</Uri>
      <Sha>3a56fe1dfd995519adde76accdd69d26b1408c3e</Sha>
    </Dependency>
    <Dependency Name="Microsoft.WindowsDesktop.App.Ref" Version="10.0.0-preview.3.25126.4">
      <Uri>https://github.com/dotnet/windowsdesktop</Uri>
      <Sha>3a56fe1dfd995519adde76accdd69d26b1408c3e</Sha>
    </Dependency>
    <Dependency Name="VS.Redist.Common.WindowsDesktop.TargetingPack.x64.10.0" Version="10.0.0-preview.3.25126.4">
      <Uri>https://github.com/dotnet/windowsdesktop</Uri>
      <Sha>3a56fe1dfd995519adde76accdd69d26b1408c3e</Sha>
    </Dependency>
    <Dependency Name="Microsoft.NET.Sdk.WindowsDesktop" Version="10.0.0-preview.3.25120.2" CoherentParentDependency="Microsoft.WindowsDesktop.App.Ref">
      <Uri>https://github.com/dotnet/wpf</Uri>
      <Sha>b129327573e5f7babf24738aeda16e131a318ef5</Sha>
    </Dependency>
    <Dependency Name="Microsoft.AspNetCore.App.Ref" Version="10.0.0-preview.3.25153.4">
      <Uri>https://github.com/dotnet/aspnetcore</Uri>
      <Sha>aa5687c0aa7a2600b5652da4cec2cbfba9e83314</Sha>
    </Dependency>
    <Dependency Name="Microsoft.AspNetCore.App.Ref.Internal" Version="10.0.0-preview.3.25153.4">
      <Uri>https://github.com/dotnet/aspnetcore</Uri>
      <Sha>aa5687c0aa7a2600b5652da4cec2cbfba9e83314</Sha>
    </Dependency>
    <Dependency Name="Microsoft.AspNetCore.App.Runtime.win-x64" Version="10.0.0-preview.3.25153.4">
      <Uri>https://github.com/dotnet/aspnetcore</Uri>
      <Sha>aa5687c0aa7a2600b5652da4cec2cbfba9e83314</Sha>
    </Dependency>
    <Dependency Name="VS.Redist.Common.AspNetCore.SharedFramework.x64.10.0" Version="10.0.0-preview.3.25153.4">
      <Uri>https://github.com/dotnet/aspnetcore</Uri>
      <Sha>aa5687c0aa7a2600b5652da4cec2cbfba9e83314</Sha>
    </Dependency>
    <Dependency Name="dotnet-dev-certs" Version="10.0.0-preview.3.25153.4">
      <Uri>https://github.com/dotnet/aspnetcore</Uri>
      <Sha>aa5687c0aa7a2600b5652da4cec2cbfba9e83314</Sha>
    </Dependency>
    <Dependency Name="dotnet-user-jwts" Version="10.0.0-preview.3.25153.4">
      <Uri>https://github.com/dotnet/aspnetcore</Uri>
      <Sha>aa5687c0aa7a2600b5652da4cec2cbfba9e83314</Sha>
    </Dependency>
    <Dependency Name="dotnet-user-secrets" Version="10.0.0-preview.3.25153.4">
      <Uri>https://github.com/dotnet/aspnetcore</Uri>
      <Sha>aa5687c0aa7a2600b5652da4cec2cbfba9e83314</Sha>
    </Dependency>
    <Dependency Name="Microsoft.AspNetCore.Analyzers" Version="10.0.0-preview.3.25153.4">
      <Uri>https://github.com/dotnet/aspnetcore</Uri>
      <Sha>aa5687c0aa7a2600b5652da4cec2cbfba9e83314</Sha>
    </Dependency>
    <!-- Authentication and Components needed for dotnet/maui CoherentParentDependency -->
    <Dependency Name="Microsoft.AspNetCore.Authentication.Facebook" Version="10.0.0-preview.3.25153.4">
      <Uri>https://github.com/dotnet/aspnetcore</Uri>
      <Sha>aa5687c0aa7a2600b5652da4cec2cbfba9e83314</Sha>
    </Dependency>
    <Dependency Name="Microsoft.AspNetCore.Authentication.Google" Version="10.0.0-preview.3.25153.4">
      <Uri>https://github.com/dotnet/aspnetcore</Uri>
      <Sha>aa5687c0aa7a2600b5652da4cec2cbfba9e83314</Sha>
    </Dependency>
    <Dependency Name="Microsoft.AspNetCore.Authentication.MicrosoftAccount" Version="10.0.0-preview.3.25153.4">
      <Uri>https://github.com/dotnet/aspnetcore</Uri>
      <Sha>aa5687c0aa7a2600b5652da4cec2cbfba9e83314</Sha>
    </Dependency>
    <Dependency Name="Microsoft.AspNetCore.Components" Version="10.0.0-preview.3.25153.4">
      <Uri>https://github.com/dotnet/aspnetcore</Uri>
      <Sha>aa5687c0aa7a2600b5652da4cec2cbfba9e83314</Sha>
    </Dependency>
    <Dependency Name="Microsoft.AspNetCore.Components.Analyzers" Version="10.0.0-preview.3.25153.4">
      <Uri>https://github.com/dotnet/aspnetcore</Uri>
      <Sha>aa5687c0aa7a2600b5652da4cec2cbfba9e83314</Sha>
    </Dependency>
    <Dependency Name="Microsoft.AspNetCore.Components.Forms" Version="10.0.0-preview.3.25153.4">
      <Uri>https://github.com/dotnet/aspnetcore</Uri>
      <Sha>aa5687c0aa7a2600b5652da4cec2cbfba9e83314</Sha>
    </Dependency>
    <Dependency Name="Microsoft.AspNetCore.Components.WebAssembly" Version="10.0.0-preview.3.25153.4">
      <Uri>https://github.com/dotnet/aspnetcore</Uri>
      <Sha>aa5687c0aa7a2600b5652da4cec2cbfba9e83314</Sha>
    </Dependency>
    <Dependency Name="Microsoft.AspNetCore.Components.WebAssembly.Server" Version="10.0.0-preview.3.25153.4">
      <Uri>https://github.com/dotnet/aspnetcore</Uri>
      <Sha>aa5687c0aa7a2600b5652da4cec2cbfba9e83314</Sha>
    </Dependency>
    <Dependency Name="Microsoft.AspNetCore.Components.SdkAnalyzers" Version="10.0.0-preview.3.25153.4">
      <Uri>https://github.com/dotnet/aspnetcore</Uri>
      <Sha>aa5687c0aa7a2600b5652da4cec2cbfba9e83314</Sha>
    </Dependency>
    <Dependency Name="Microsoft.AspNetCore.Components.WebView" Version="10.0.0-preview.3.25153.4">
      <Uri>https://github.com/dotnet/aspnetcore</Uri>
      <Sha>aa5687c0aa7a2600b5652da4cec2cbfba9e83314</Sha>
    </Dependency>
    <Dependency Name="Microsoft.AspNetCore.Metadata" Version="10.0.0-preview.3.25153.4">
      <Uri>https://github.com/dotnet/aspnetcore</Uri>
      <Sha>aa5687c0aa7a2600b5652da4cec2cbfba9e83314</Sha>
    </Dependency>
    <Dependency Name="Microsoft.AspNetCore.Mvc.Analyzers" Version="10.0.0-preview.3.25153.4">
      <Uri>https://github.com/dotnet/aspnetcore</Uri>
      <Sha>aa5687c0aa7a2600b5652da4cec2cbfba9e83314</Sha>
    </Dependency>
    <Dependency Name="Microsoft.AspNetCore.Mvc.Api.Analyzers" Version="10.0.0-preview.3.25153.4">
      <Uri>https://github.com/dotnet/aspnetcore</Uri>
      <Sha>aa5687c0aa7a2600b5652da4cec2cbfba9e83314</Sha>
    </Dependency>
    <Dependency Name="Microsoft.Extensions.FileProviders.Embedded" Version="10.0.0-preview.3.25153.4">
      <Uri>https://github.com/dotnet/aspnetcore</Uri>
      <Sha>aa5687c0aa7a2600b5652da4cec2cbfba9e83314</Sha>
    </Dependency>
    <Dependency Name="Microsoft.AspNetCore.Authorization" Version="10.0.0-preview.3.25153.4">
      <Uri>https://github.com/dotnet/aspnetcore</Uri>
      <Sha>aa5687c0aa7a2600b5652da4cec2cbfba9e83314</Sha>
    </Dependency>
    <Dependency Name="Microsoft.AspNetCore.Components.Web" Version="10.0.0-preview.3.25153.4">
      <Uri>https://github.com/dotnet/aspnetcore</Uri>
      <Sha>aa5687c0aa7a2600b5652da4cec2cbfba9e83314</Sha>
    </Dependency>
    <Dependency Name="Microsoft.JSInterop" Version="10.0.0-preview.3.25153.4">
      <Uri>https://github.com/dotnet/aspnetcore</Uri>
      <Sha>aa5687c0aa7a2600b5652da4cec2cbfba9e83314</Sha>
    </Dependency>
    <Dependency Name="Microsoft.Extensions.ObjectPool" Version="10.0.0-preview.3.25153.4">
      <Uri>https://github.com/dotnet/aspnetcore</Uri>
      <Sha>aa5687c0aa7a2600b5652da4cec2cbfba9e83314</Sha>
    </Dependency>
    <Dependency Name="Microsoft.AspNetCore.DeveloperCertificates.XPlat" Version="10.0.0-preview.3.25153.4">
      <Uri>https://github.com/dotnet/aspnetcore</Uri>
      <Sha>aa5687c0aa7a2600b5652da4cec2cbfba9e83314</Sha>
    </Dependency>
    <Dependency Name="Microsoft.AspNetCore.TestHost" Version="10.0.0-preview.3.25153.4">
      <Uri>https://github.com/dotnet/aspnetcore</Uri>
      <Sha>aa5687c0aa7a2600b5652da4cec2cbfba9e83314</Sha>
    </Dependency>
    <Dependency Name="Microsoft.DotNet.Web.ItemTemplates.10.0" Version="10.0.0-preview.3.25153.4">
      <Uri>https://github.com/dotnet/aspnetcore</Uri>
      <Sha>aa5687c0aa7a2600b5652da4cec2cbfba9e83314</Sha>
    </Dependency>
    <Dependency Name="Microsoft.DotNet.Web.ProjectTemplates.10.0" Version="10.0.0-preview.3.25153.4">
      <Uri>https://github.com/dotnet/aspnetcore</Uri>
      <Sha>aa5687c0aa7a2600b5652da4cec2cbfba9e83314</Sha>
    </Dependency>
    <!-- Intermediate is necessary for source build. -->
    <Dependency Name="Microsoft.SourceBuild.Intermediate.aspnetcore" Version="10.0.0-preview.3.25153.4">
      <Uri>https://github.com/dotnet/aspnetcore</Uri>
      <Sha>aa5687c0aa7a2600b5652da4cec2cbfba9e83314</Sha>
      <SourceBuild RepoName="aspnetcore" ManagedOnly="true" />
    </Dependency>
    <Dependency Name="Microsoft.CodeAnalysis.Razor.Tooling.Internal" Version="9.0.0-preview.25153.2">
      <Uri>https://github.com/dotnet/razor</Uri>
      <Sha>dab43e16d067d310e9377f26bb690ada81bdc148</Sha>
    </Dependency>
    <Dependency Name="Microsoft.AspNetCore.Mvc.Razor.Extensions.Tooling.Internal" Version="9.0.0-preview.25153.2">
      <Uri>https://github.com/dotnet/razor</Uri>
      <Sha>dab43e16d067d310e9377f26bb690ada81bdc148</Sha>
    </Dependency>
    <Dependency Name="Microsoft.NET.Sdk.Razor.SourceGenerators.Transport" Version="9.0.0-preview.25153.2">
      <Uri>https://github.com/dotnet/razor</Uri>
      <Sha>dab43e16d067d310e9377f26bb690ada81bdc148</Sha>
    </Dependency>
    <!-- Intermediate is necessary for source build. -->
    <Dependency Name="Microsoft.SourceBuild.Intermediate.razor" Version="9.0.0-preview.25153.2">
      <Uri>https://github.com/dotnet/razor</Uri>
      <Sha>dab43e16d067d310e9377f26bb690ada81bdc148</Sha>
      <SourceBuild RepoName="razor" ManagedOnly="true" />
    </Dependency>
    <!-- For coherency purposes, these versions should be gated by the versions of winforms and wpf routed via windowsdesktop -->
    <Dependency Name="Microsoft.Dotnet.WinForms.ProjectTemplates" Version="10.0.0-preview.2.25118.5" CoherentParentDependency="Microsoft.WindowsDesktop.App.Runtime.win-x64">
      <Uri>https://github.com/dotnet/winforms</Uri>
      <Sha>4a6bc3ac0df78cf7cfaef54ad5e76a390776c8ef</Sha>
    </Dependency>
    <Dependency Name="Microsoft.DotNet.Wpf.ProjectTemplates" Version="10.0.0-preview.3.25120.2" CoherentParentDependency="Microsoft.WindowsDesktop.App.Runtime.win-x64">
      <Uri>https://github.com/dotnet/wpf</Uri>
      <Sha>b129327573e5f7babf24738aeda16e131a318ef5</Sha>
    </Dependency>
    <Dependency Name="Microsoft.Web.Xdt" Version="10.0.0-preview.25067.1">
      <Uri>https://github.com/dotnet/xdt</Uri>
      <Sha>1156b9aac00609107c21cf3458b797c76db6be7a</Sha>
    </Dependency>
    <!-- Intermediate is necessary for source build. -->
    <Dependency Name="Microsoft.SourceBuild.Intermediate.xdt" Version="10.0.0-preview.25067.1">
      <Uri>https://github.com/dotnet/xdt</Uri>
      <Sha>1156b9aac00609107c21cf3458b797c76db6be7a</Sha>
      <SourceBuild RepoName="xdt" ManagedOnly="true" />
    </Dependency>
    <Dependency Name="Microsoft.CodeAnalysis.NetAnalyzers" Version="10.0.0-preview.25127.1">
      <Uri>https://github.com/dotnet/roslyn-analyzers</Uri>
      <Sha>345816fb41f40db5463ecc9b4308d29fbc0e4eaf</Sha>
    </Dependency>
    <Dependency Name="Microsoft.CodeAnalysis.PublicApiAnalyzers" Version="3.12.0-beta1.25127.1">
      <Uri>https://github.com/dotnet/roslyn-analyzers</Uri>
      <Sha>345816fb41f40db5463ecc9b4308d29fbc0e4eaf</Sha>
    </Dependency>
    <!-- Intermediate is necessary for source build. -->
    <Dependency Name="Microsoft.SourceBuild.Intermediate.roslyn-analyzers" Version="3.12.0-beta1.25127.1">
      <Uri>https://github.com/dotnet/roslyn-analyzers</Uri>
      <Sha>345816fb41f40db5463ecc9b4308d29fbc0e4eaf</Sha>
      <SourceBuild RepoName="roslyn-analyzers" ManagedOnly="true" />
    </Dependency>
    <Dependency Name="System.CommandLine" Version="2.0.0-beta4.25071.2">
      <Uri>https://github.com/dotnet/command-line-api</Uri>
      <Sha>3bbb940ceeb3254790899d751a8d418348563d40</Sha>
    </Dependency>
    <Dependency Name="System.CommandLine.Rendering" Version="0.4.0-alpha.25071.2">
      <Uri>https://github.com/dotnet/command-line-api</Uri>
      <Sha>3bbb940ceeb3254790899d751a8d418348563d40</Sha>
    </Dependency>
    <!-- Microsoft.CodeAnalysis.Workspaces.MSBuild transitively references M.Bcl.AsyncInterfaces.
         Adding an explicit dependency to make sure the latest version is used instead of the SBRP
         one under source build. -->
    <!-- Intermediate is necessary for source build. -->
    <Dependency Name="Microsoft.DiaSymReader" Version="2.2.0-beta.25124.1">
      <Uri>https://github.com/dotnet/symreader</Uri>
      <Sha>e3d70b066e2e27c7050928e1095df9e5ae859dfd</Sha>
    </Dependency>
    <!-- Intermediate is necessary for source build. -->
    <Dependency Name="Microsoft.SourceBuild.Intermediate.command-line-api" Version="0.1.607102">
      <Uri>https://github.com/dotnet/command-line-api</Uri>
      <Sha>3bbb940ceeb3254790899d751a8d418348563d40</Sha>
      <SourceBuild RepoName="command-line-api" ManagedOnly="true" />
    </Dependency>
    <!-- Intermediate is necessary for source build. -->
    <Dependency Name="Microsoft.SourceBuild.Intermediate.source-build-externals" Version="10.0.615301">
      <Uri>https://github.com/dotnet/source-build-externals</Uri>
      <Sha>f023162b1e92e7ecf801a88733668d4021f72bdb</Sha>
      <SourceBuild RepoName="source-build-externals" ManagedOnly="true" />
    </Dependency>
    <!-- Intermediate is necessary for source build. -->
    <Dependency Name="Microsoft.SourceBuild.Intermediate.source-build-reference-packages" Version="10.0.615303">
      <Uri>https://github.com/dotnet/source-build-reference-packages</Uri>
      <Sha>964c28e59a72516a64d4c8ff06b797703c5cdbfd</Sha>
      <SourceBuild RepoName="source-build-reference-packages" ManagedOnly="true" />
    </Dependency>
    <Dependency Name="Microsoft.Deployment.DotNet.Releases" Version="2.0.0-preview.1.25124.1">
      <Uri>https://github.com/dotnet/deployment-tools</Uri>
      <Sha>3597bfe8e90ef3d99b917b84b05eaef88369d5ef</Sha>
    </Dependency>
    <Dependency Name="Microsoft.Build.Tasks.Git" Version="10.0.0-beta.25152.1">
      <Uri>https://github.com/dotnet/sourcelink</Uri>
      <Sha>772ec3af7ad13db588e53f7e776b2d448e3c7c90</Sha>
    </Dependency>
    <Dependency Name="Microsoft.SourceLink.Common" Version="10.0.0-beta.25152.1">
      <Uri>https://github.com/dotnet/sourcelink</Uri>
      <Sha>772ec3af7ad13db588e53f7e776b2d448e3c7c90</Sha>
    </Dependency>
    <Dependency Name="Microsoft.SourceLink.AzureRepos.Git" Version="10.0.0-beta.25152.1">
      <Uri>https://github.com/dotnet/sourcelink</Uri>
      <Sha>772ec3af7ad13db588e53f7e776b2d448e3c7c90</Sha>
    </Dependency>
    <Dependency Name="Microsoft.SourceLink.GitHub" Version="10.0.0-beta.25152.1">
      <Uri>https://github.com/dotnet/sourcelink</Uri>
      <Sha>772ec3af7ad13db588e53f7e776b2d448e3c7c90</Sha>
    </Dependency>
    <Dependency Name="Microsoft.SourceLink.GitLab" Version="10.0.0-beta.25152.1">
      <Uri>https://github.com/dotnet/sourcelink</Uri>
      <Sha>772ec3af7ad13db588e53f7e776b2d448e3c7c90</Sha>
    </Dependency>
    <Dependency Name="Microsoft.SourceLink.Bitbucket.Git" Version="10.0.0-beta.25152.1">
      <Uri>https://github.com/dotnet/sourcelink</Uri>
      <Sha>772ec3af7ad13db588e53f7e776b2d448e3c7c90</Sha>
    </Dependency>
    <!-- Intermediate is necessary for source build. -->
    <Dependency Name="Microsoft.SourceBuild.Intermediate.sourcelink" Version="10.0.0-beta.25152.1">
      <Uri>https://github.com/dotnet/sourcelink</Uri>
      <Sha>772ec3af7ad13db588e53f7e776b2d448e3c7c90</Sha>
      <SourceBuild RepoName="sourcelink" ManagedOnly="true" />
    </Dependency>
    <!-- Intermediate is necessary for source build. -->
    <Dependency Name="Microsoft.SourceBuild.Intermediate.deployment-tools" Version="9.0.0-preview.1.25124.1">
      <Uri>https://github.com/dotnet/deployment-tools</Uri>
      <Sha>3597bfe8e90ef3d99b917b84b05eaef88369d5ef</Sha>
      <SourceBuild RepoName="deployment-tools" ManagedOnly="true" />
    </Dependency>
    <!-- Intermediate is necessary for source build. -->
    <Dependency Name="Microsoft.SourceBuild.Intermediate.symreader" Version="2.2.0-beta.25124.1">
      <Uri>https://github.com/dotnet/symreader</Uri>
      <Sha>e3d70b066e2e27c7050928e1095df9e5ae859dfd</Sha>
      <SourceBuild RepoName="symreader" ManagedOnly="true" />
    </Dependency>
    <!-- Dependency required for flowing correct package version in source-build, using PVP flow. -->
    <Dependency Name="Microsoft.Extensions.Logging" Version="10.0.0-preview.3.25153.8">
      <Uri>https://github.com/dotnet/runtime</Uri>
      <Sha>3cf22b78d833dbac3d7e32f32406419bcb7511c0</Sha>
    </Dependency>
    <!-- Dependency required for flowing correct package version in source-build, using PVP flow. -->
    <Dependency Name="Microsoft.Extensions.Logging.Abstractions" Version="10.0.0-preview.3.25153.8">
      <Uri>https://github.com/dotnet/runtime</Uri>
      <Sha>3cf22b78d833dbac3d7e32f32406419bcb7511c0</Sha>
    </Dependency>
    <!-- Dependency required for flowing correct package version in source-build, using PVP flow. -->
    <Dependency Name="Microsoft.Extensions.Logging.Console" Version="10.0.0-preview.3.25153.8">
      <Uri>https://github.com/dotnet/runtime</Uri>
      <Sha>3cf22b78d833dbac3d7e32f32406419bcb7511c0</Sha>
    </Dependency>
    <!-- Dependency required for flowing correct package version in source-build, using PVP flow. -->
    <Dependency Name="Microsoft.Extensions.FileSystemGlobbing" Version="10.0.0-preview.3.25153.8">
      <Uri>https://github.com/dotnet/runtime</Uri>
      <Sha>3cf22b78d833dbac3d7e32f32406419bcb7511c0</Sha>
    </Dependency>
    <!-- Dependency required for flowing correct package version in source-build, using PVP flow. -->
    <Dependency Name="System.ServiceProcess.ServiceController" Version="10.0.0-preview.3.25153.8">
      <Uri>https://github.com/dotnet/runtime</Uri>
      <Sha>3cf22b78d833dbac3d7e32f32406419bcb7511c0</Sha>
    </Dependency>
    <Dependency Name="System.Text.Json" Version="10.0.0-preview.3.25153.8">
      <Uri>https://github.com/dotnet/runtime</Uri>
      <Sha>3cf22b78d833dbac3d7e32f32406419bcb7511c0</Sha>
    </Dependency>
    <Dependency Name="Microsoft.Bcl.AsyncInterfaces" Version="10.0.0-preview.3.25153.8">
      <Uri>https://github.com/dotnet/runtime</Uri>
      <Sha>3cf22b78d833dbac3d7e32f32406419bcb7511c0</Sha>
    </Dependency>
    <Dependency Name="Microsoft.Extensions.FileProviders.Abstractions" Version="10.0.0-preview.3.25153.8">
      <Uri>https://github.com/dotnet/runtime</Uri>
      <Sha>3cf22b78d833dbac3d7e32f32406419bcb7511c0</Sha>
    </Dependency>
    <Dependency Name="Microsoft.Win32.SystemEvents" Version="10.0.0-preview.3.25153.8">
      <Uri>https://github.com/dotnet/runtime</Uri>
      <Sha>3cf22b78d833dbac3d7e32f32406419bcb7511c0</Sha>
    </Dependency>
    <Dependency Name="System.Composition.AttributedModel" Version="10.0.0-preview.3.25153.8">
      <Uri>https://github.com/dotnet/runtime</Uri>
      <Sha>3cf22b78d833dbac3d7e32f32406419bcb7511c0</Sha>
    </Dependency>
    <Dependency Name="System.Composition.Convention" Version="10.0.0-preview.3.25153.8">
      <Uri>https://github.com/dotnet/runtime</Uri>
      <Sha>3cf22b78d833dbac3d7e32f32406419bcb7511c0</Sha>
    </Dependency>
    <Dependency Name="System.Composition.Hosting" Version="10.0.0-preview.3.25153.8">
      <Uri>https://github.com/dotnet/runtime</Uri>
      <Sha>3cf22b78d833dbac3d7e32f32406419bcb7511c0</Sha>
    </Dependency>
    <Dependency Name="System.Composition.Runtime" Version="10.0.0-preview.3.25153.8">
      <Uri>https://github.com/dotnet/runtime</Uri>
      <Sha>3cf22b78d833dbac3d7e32f32406419bcb7511c0</Sha>
    </Dependency>
    <Dependency Name="System.Composition.TypedParts" Version="10.0.0-preview.3.25153.8">
      <Uri>https://github.com/dotnet/runtime</Uri>
      <Sha>3cf22b78d833dbac3d7e32f32406419bcb7511c0</Sha>
    </Dependency>
    <Dependency Name="System.Configuration.ConfigurationManager" Version="10.0.0-preview.3.25153.8">
      <Uri>https://github.com/dotnet/runtime</Uri>
      <Sha>3cf22b78d833dbac3d7e32f32406419bcb7511c0</Sha>
    </Dependency>
    <Dependency Name="System.Security.Cryptography.Pkcs" Version="10.0.0-preview.3.25153.8">
      <Uri>https://github.com/dotnet/runtime</Uri>
      <Sha>3cf22b78d833dbac3d7e32f32406419bcb7511c0</Sha>
    </Dependency>
    <Dependency Name="System.Security.Cryptography.Xml" Version="10.0.0-preview.3.25153.8">
      <Uri>https://github.com/dotnet/runtime</Uri>
      <Sha>3cf22b78d833dbac3d7e32f32406419bcb7511c0</Sha>
    </Dependency>
    <Dependency Name="System.Security.Permissions" Version="10.0.0-preview.3.25153.8">
      <Uri>https://github.com/dotnet/runtime</Uri>
      <Sha>3cf22b78d833dbac3d7e32f32406419bcb7511c0</Sha>
    </Dependency>
    <Dependency Name="System.Windows.Extensions" Version="10.0.0-preview.3.25153.8">
      <Uri>https://github.com/dotnet/runtime</Uri>
      <Sha>3cf22b78d833dbac3d7e32f32406419bcb7511c0</Sha>
    </Dependency>
  </ProductDependencies>
  <ToolsetDependencies>
    <Dependency Name="Microsoft.DotNet.Arcade.Sdk" Version="10.0.0-beta.25126.4">
      <Uri>https://github.com/dotnet/arcade</Uri>
      <Sha>6d4b01bce3a29c172faff5abc0bfe2ae3d1fef3d</Sha>
    </Dependency>
    <Dependency Name="Microsoft.DotNet.Build.Tasks.Installers" Version="10.0.0-beta.25126.4">
      <Uri>https://github.com/dotnet/arcade</Uri>
      <Sha>6d4b01bce3a29c172faff5abc0bfe2ae3d1fef3d</Sha>
    </Dependency>
    <Dependency Name="Microsoft.DotNet.Helix.Sdk" Version="10.0.0-beta.25126.4">
      <Uri>https://github.com/dotnet/arcade</Uri>
      <Sha>6d4b01bce3a29c172faff5abc0bfe2ae3d1fef3d</Sha>
    </Dependency>
    <Dependency Name="Microsoft.DotNet.SignTool" Version="10.0.0-beta.25126.4">
      <Uri>https://github.com/dotnet/arcade</Uri>
      <Sha>6d4b01bce3a29c172faff5abc0bfe2ae3d1fef3d</Sha>
    </Dependency>
    <Dependency Name="Microsoft.DotNet.XUnitExtensions" Version="10.0.0-beta.25126.4">
      <Uri>https://github.com/dotnet/arcade</Uri>
      <Sha>6d4b01bce3a29c172faff5abc0bfe2ae3d1fef3d</Sha>
    </Dependency>
    <Dependency Name="Microsoft.DotNet.XliffTasks" Version="10.0.0-beta.25126.4">
      <Uri>https://github.com/dotnet/arcade</Uri>
      <Sha>6d4b01bce3a29c172faff5abc0bfe2ae3d1fef3d</Sha>
    </Dependency>
    <!-- Intermediate is necessary for source build. -->
    <Dependency Name="Microsoft.SourceBuild.Intermediate.arcade" Version="10.0.0-beta.25126.4">
      <Uri>https://github.com/dotnet/arcade</Uri>
      <Sha>6d4b01bce3a29c172faff5abc0bfe2ae3d1fef3d</Sha>
      <SourceBuild RepoName="arcade" ManagedOnly="true" />
    </Dependency>
    <Dependency Name="System.Reflection.MetadataLoadContext" Version="10.0.0-preview.3.25153.8">
      <Uri>https://github.com/dotnet/runtime</Uri>
      <Sha>3cf22b78d833dbac3d7e32f32406419bcb7511c0</Sha>
    </Dependency>
    <Dependency Name="Microsoft.DotNet.Darc" Version="1.1.0-beta.25128.5">
      <Uri>https://github.com/dotnet/arcade-services</Uri>
      <Sha>8c33f2152e5cf98f993539bfcd5dc51f4b4c1220</Sha>
    </Dependency>
    <Dependency Name="Microsoft.DotNet.DarcLib" Version="1.1.0-beta.25128.5">
      <Uri>https://github.com/dotnet/arcade-services</Uri>
      <Sha>8c33f2152e5cf98f993539bfcd5dc51f4b4c1220</Sha>
    </Dependency>
    <Dependency Name="Microsoft.DotNet.ScenarioTests.SdkTemplateTests" Version="10.0.0-preview.24602.1">
      <Uri>https://github.com/dotnet/scenario-tests</Uri>
      <Sha>61173bbe1b4ab5f60e760cca9c5fd7eae6e48546</Sha>
    </Dependency>
    <!-- Intermediate is necessary for source build. -->
    <Dependency Name="Microsoft.SourceBuild.Intermediate.scenario-tests" Version="10.0.0-preview.24602.1">
      <Uri>https://github.com/dotnet/scenario-tests</Uri>
      <Sha>61173bbe1b4ab5f60e760cca9c5fd7eae6e48546</Sha>
      <SourceBuild RepoName="scenario-tests" ManagedOnly="true" />
    </Dependency>
    <!--
      Aspire isn't really a toolset dependency. However, it only inserts a baseline manifest in sdk,
      and if you squint at it, this means we can say that its specific dependency versions don't matter to sdk.
      It also doesn't currently ship 9.0 preview versions, meaning the version is locked to the latest shipped from 8.0 era.
      Avoiding this as a product dependency avoids a long coherency path (aspnetcore->extensions->aspire->sdk).
      **It is** of course possible that an incoherent aspire means that aspire depends on versions of extensions that
      aren't shipping, or those extensions packages depend on aspnetcore packages that won't ship. However, given the cost
      of maintaining this coherency path is high. This being toolset means that aspire is responsible for its own coherency.
    -->
    <Dependency Name="Microsoft.NET.Sdk.Aspire.Manifest-8.0.100" Version="8.2.2">
      <Uri>https://github.com/dotnet/aspire</Uri>
      <Sha>5fa9337a84a52e9bd185d04d156eccbdcf592f74</Sha>
    </Dependency>
    <!-- Intermediate is necessary for source build. -->
    <Dependency Name="Microsoft.SourceBuild.Intermediate.aspire" Version="8.2.2-preview.1.24521.5">
      <Uri>https://github.com/dotnet/aspire</Uri>
      <Sha>5fa9337a84a52e9bd185d04d156eccbdcf592f74</Sha>
      <SourceBuild RepoName="aspire" ManagedOnly="true" />
    </Dependency>
    <Dependency Name="Microsoft.IO.Redist" Version="6.0.1">
      <Uri>https://github.com/dotnet/runtime</Uri>
      <Sha>e77011b31a3e5c47d931248a64b47f9b2d47853d</Sha>
    </Dependency>
    <Dependency Name="Microsoft.Testing.Platform" Version="1.7.0-preview.25127.2">
      <Uri>https://github.com/microsoft/testfx</Uri>
      <Sha>2ac54b5ae4db9210b6feebf81fe96f91a355b0c8</Sha>
    </Dependency>
    <Dependency Name="MSTest" Version="3.9.0-preview.25127.2">
      <Uri>https://github.com/microsoft/testfx</Uri>
      <Sha>2ac54b5ae4db9210b6feebf81fe96f91a355b0c8</Sha>
    </Dependency>
    <Dependency Name="Microsoft.Extensions.Configuration.Ini" Version="10.0.0-preview.3.25153.8">
      <Uri>https://github.com/dotnet/runtime</Uri>
      <Sha>3cf22b78d833dbac3d7e32f32406419bcb7511c0</Sha>
    </Dependency>
  </ToolsetDependencies>
</Dependencies><|MERGE_RESOLUTION|>--- conflicted
+++ resolved
@@ -101,20 +101,6 @@
       <Sha>e6bdd779f5037a8c296d863c77b1f800f8b36467</Sha>
       <SourceBuild RepoName="emsdk" ManagedOnly="true" />
     </Dependency>
-<<<<<<< HEAD
-    <Dependency Name="Microsoft.Build" Version="17.14.0-preview-25154-01">
-      <Uri>https://github.com/dotnet/msbuild</Uri>
-      <Sha>d0473775c2797d723bfc55ca6e33184c2bbacbff</Sha>
-    </Dependency>
-    <Dependency Name="Microsoft.Build.Localization" Version="17.14.0-preview-25154-01">
-      <Uri>https://github.com/dotnet/msbuild</Uri>
-      <Sha>d0473775c2797d723bfc55ca6e33184c2bbacbff</Sha>
-    </Dependency>
-    <!-- Intermediate is necessary for source build. -->
-    <Dependency Name="Microsoft.SourceBuild.Intermediate.msbuild" Version="17.14.0-preview-25154-01">
-      <Uri>https://github.com/dotnet/msbuild</Uri>
-      <Sha>d0473775c2797d723bfc55ca6e33184c2bbacbff</Sha>
-=======
     <Dependency Name="Microsoft.Build" Version="17.14.0-preview-25153-01">
       <Uri>https://github.com/dotnet/msbuild</Uri>
       <Sha>c012996cff65a416898f9bcd95de1691ec46335a</Sha>
@@ -127,7 +113,6 @@
     <Dependency Name="Microsoft.SourceBuild.Intermediate.msbuild" Version="17.14.0-preview-25153-01">
       <Uri>https://github.com/dotnet/msbuild</Uri>
       <Sha>c012996cff65a416898f9bcd95de1691ec46335a</Sha>
->>>>>>> 205c19f0
       <SourceBuild RepoName="msbuild" ManagedOnly="true" />
     </Dependency>
     <Dependency Name="Microsoft.FSharp.Compiler" Version="13.9.300-beta.25124.4">
