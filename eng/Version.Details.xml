<?xml version="1.0" encoding="utf-8"?>
<Dependencies>
  <ProductDependencies>
<<<<<<< HEAD
    <Dependency Name="Microsoft.TemplateEngine.Abstractions" Version="7.0.111">
      <Uri>https://dev.azure.com/dnceng/internal/_git/dotnet-templating</Uri>
      <Sha>fde2a240a4ac1f28a5e3eabd44dcba432912de8b</Sha>
    </Dependency>
    <Dependency Name="Microsoft.TemplateEngine.TestHelper" Version="7.0.111-servicing.23425.8">
      <Uri>https://dev.azure.com/dnceng/internal/_git/dotnet-templating</Uri>
      <Sha>fde2a240a4ac1f28a5e3eabd44dcba432912de8b</Sha>
    </Dependency>
    <Dependency Name="Microsoft.TemplateEngine.Mocks" Version="7.0.111-servicing.23425.8">
      <Uri>https://dev.azure.com/dnceng/internal/_git/dotnet-templating</Uri>
      <Sha>fde2a240a4ac1f28a5e3eabd44dcba432912de8b</Sha>
=======
    <Dependency Name="Microsoft.TemplateEngine.Abstractions" Version="7.0.310">
      <Uri>https://github.com/dotnet/templating</Uri>
      <Sha>322069f7d8797baeb07612974b40c9df7db19306</Sha>
    </Dependency>
    <Dependency Name="Microsoft.TemplateEngine.Mocks" Version="7.0.310-servicing.23504.2">
      <Uri>https://github.com/dotnet/templating</Uri>
      <Sha>322069f7d8797baeb07612974b40c9df7db19306</Sha>
>>>>>>> 17d11b29
      <SourceBuild RepoName="templating" ManagedOnly="true" />
    </Dependency>
    <Dependency Name="Microsoft.NETCore.App.Ref" Version="7.0.11">
      <Uri>https://dev.azure.com/dnceng/internal/_git/dotnet-runtime</Uri>
      <Sha>ecb34f85ec92e1b3c814edf7da83337e199e7f66</Sha>
    </Dependency>
    <Dependency Name="VS.Redist.Common.NetCore.SharedFramework.x64.7.0" Version="7.0.11-servicing.23424.27">
      <Uri>https://dev.azure.com/dnceng/internal/_git/dotnet-runtime</Uri>
      <Sha>ecb34f85ec92e1b3c814edf7da83337e199e7f66</Sha>
    </Dependency>
    <Dependency Name="VS.Redist.Common.NetCore.TargetingPack.x64.7.0" Version="7.0.11-servicing.23424.27">
      <Uri>https://dev.azure.com/dnceng/internal/_git/dotnet-runtime</Uri>
      <Sha>ecb34f85ec92e1b3c814edf7da83337e199e7f66</Sha>
    </Dependency>
    <Dependency Name="Microsoft.NETCore.App.Runtime.win-x64" Version="7.0.11">
      <Uri>https://dev.azure.com/dnceng/internal/_git/dotnet-runtime</Uri>
      <Sha>ecb34f85ec92e1b3c814edf7da83337e199e7f66</Sha>
    </Dependency>
    <Dependency Name="Microsoft.NETCore.App.Host.win-x64" Version="7.0.11">
      <Uri>https://dev.azure.com/dnceng/internal/_git/dotnet-runtime</Uri>
      <Sha>ecb34f85ec92e1b3c814edf7da83337e199e7f66</Sha>
    </Dependency>
    <Dependency Name="Microsoft.NETCore.Platforms" Version="7.0.4">
      <Uri>https://dev.azure.com/dnceng/internal/_git/dotnet-runtime</Uri>
      <Sha>8e9a17b2216f51a5788f8b1c467a4cf3b769e7d7</Sha>
    </Dependency>
    <Dependency Name="Microsoft.NET.HostModel" Version="7.0.11-servicing.23424.27">
      <Uri>https://dev.azure.com/dnceng/internal/_git/dotnet-runtime</Uri>
      <Sha>ecb34f85ec92e1b3c814edf7da83337e199e7f66</Sha>
    </Dependency>
    <Dependency Name="Microsoft.Extensions.DependencyModel" Version="7.0.0">
      <Uri>https://dev.azure.com/dnceng/internal/_git/dotnet-runtime</Uri>
      <Sha>d099f075e45d2aa6007a22b71b45a08758559f80</Sha>
    </Dependency>
    <Dependency Name="Microsoft.NETCore.DotNetHostResolver" Version="7.0.11">
      <Uri>https://dev.azure.com/dnceng/internal/_git/dotnet-runtime</Uri>
      <Sha>ecb34f85ec92e1b3c814edf7da83337e199e7f66</Sha>
<<<<<<< HEAD
=======
    </Dependency>
    <Dependency Name="Microsoft.Build" Version="17.6.10">
      <Uri>https://github.com/dotnet/msbuild</Uri>
      <Sha>2679cf5a9cbd13e6833ca8a59553716f3f2f2afa</Sha>
>>>>>>> 17d11b29
    </Dependency>
    <Dependency Name="Microsoft.Build.Localization" Version="17.6.10-preview-23329-03">
      <Uri>https://github.com/dotnet/msbuild</Uri>
      <Sha>2679cf5a9cbd13e6833ca8a59553716f3f2f2afa</Sha>
    </Dependency>
    <Dependency Name="Microsoft.SourceBuild.Intermediate.msbuild" Version="17.6.10-preview-23329-03">
      <Uri>https://github.com/dotnet/msbuild</Uri>
      <Sha>2679cf5a9cbd13e6833ca8a59553716f3f2f2afa</Sha>
    </Dependency>
    <Dependency Name="Microsoft.FSharp.Compiler" Version="12.5.0-beta.23203.7">
      <Uri>https://github.com/dotnet/fsharp</Uri>
      <Sha>5b37dd5fea143baefbef2bd83836188af0815a30</Sha>
    </Dependency>
    <Dependency Name="Microsoft.SourceBuild.Intermediate.fsharp" Version="7.0.300-beta.23203.7">
      <Uri>https://github.com/dotnet/fsharp</Uri>
      <Sha>5b37dd5fea143baefbef2bd83836188af0815a30</Sha>
      <SourceBuild RepoName="fsharp" ManagedOnly="true" />
    </Dependency>
<<<<<<< HEAD
    <Dependency Name="dotnet-format" Version="7.1.441802">
      <Uri>https://github.com/dotnet/format</Uri>
      <Sha>4a47c89b8c223dee2f4cab042fcb58edcdf97f54</Sha>
=======
    <Dependency Name="dotnet-format" Version="7.3.441803">
      <Uri>https://github.com/dotnet/format</Uri>
      <Sha>bcf9a5e237f9cc7263e971b5adc20ad046f89b90</Sha>
>>>>>>> 17d11b29
      <SourceBuildTarball RepoName="format" ManagedOnly="true" />
    </Dependency>
    <Dependency Name="Microsoft.Net.Compilers.Toolset" Version="4.6.0-3.23329.3">
      <Uri>https://github.com/dotnet/roslyn</Uri>
      <Sha>5db000294db8cc634e7d8fc004844338c9747dbc</Sha>
      <SourceBuild RepoName="roslyn" ManagedOnly="true" />
    </Dependency>
    <Dependency Name="Microsoft.CodeAnalysis" Version="4.6.0-3.23329.3">
      <Uri>https://github.com/dotnet/roslyn</Uri>
      <Sha>5db000294db8cc634e7d8fc004844338c9747dbc</Sha>
    </Dependency>
    <Dependency Name="Microsoft.CodeAnalysis.CSharp" Version="4.6.0-3.23329.3">
      <Uri>https://github.com/dotnet/roslyn</Uri>
      <Sha>5db000294db8cc634e7d8fc004844338c9747dbc</Sha>
    </Dependency>
    <Dependency Name="Microsoft.CodeAnalysis.CSharp.CodeStyle" Version="4.6.0-3.23329.3">
      <Uri>https://github.com/dotnet/roslyn</Uri>
      <Sha>5db000294db8cc634e7d8fc004844338c9747dbc</Sha>
    </Dependency>
    <Dependency Name="Microsoft.CodeAnalysis.CSharp.Features" Version="4.6.0-3.23329.3">
      <Uri>https://github.com/dotnet/roslyn</Uri>
      <Sha>5db000294db8cc634e7d8fc004844338c9747dbc</Sha>
    </Dependency>
    <Dependency Name="Microsoft.CodeAnalysis.CSharp.Workspaces" Version="4.6.0-3.23329.3">
      <Uri>https://github.com/dotnet/roslyn</Uri>
      <Sha>5db000294db8cc634e7d8fc004844338c9747dbc</Sha>
    </Dependency>
    <Dependency Name="Microsoft.CodeAnalysis.Workspaces.MSBuild" Version="4.6.0-3.23329.3">
      <Uri>https://github.com/dotnet/roslyn</Uri>
      <Sha>5db000294db8cc634e7d8fc004844338c9747dbc</Sha>
    </Dependency>
    <Dependency Name="Microsoft.AspNetCore.DeveloperCertificates.XPlat" Version="7.0.11-servicing.23425.2">
      <Uri>https://dev.azure.com/dnceng/internal/_git/dotnet-aspnetcore</Uri>
      <Sha>70048beee894074e9718206a0017d9b080ee66ff</Sha>
    </Dependency>
    <Dependency Name="Microsoft.AspNetCore.TestHost" Version="7.0.11">
      <Uri>https://dev.azure.com/dnceng/internal/_git/dotnet-aspnetcore</Uri>
      <Sha>70048beee894074e9718206a0017d9b080ee66ff</Sha>
    </Dependency>
    <Dependency Name="NuGet.Build.Tasks" Version="6.6.0-rc.66">
      <Uri>https://dev.azure.com/devdiv/DevDiv/_git/NuGet-NuGet.Client-Trusted</Uri>
      <Sha>a36edf3a2bf891d6aabfc83cc0b21d24a870ea1a</Sha>
    </Dependency>
    <Dependency Name="Microsoft.NET.Test.Sdk" Version="17.6.3">
      <Uri>https://github.com/microsoft/vstest</Uri>
      <Sha>e7ea853f64af5a4c240acaf9e54cdae3ae0eb7bb</Sha>
    </Dependency>
    <Dependency Name="Microsoft.NET.ILLink.Tasks" Version="7.0.100-1.23401.1">
      <Uri>https://github.com/dotnet/linker</Uri>
      <Sha>53b3303c57b3fe659500fb362a0eef12991c1197</Sha>
      <SourceBuild RepoName="linker" ManagedOnly="true" />
    </Dependency>
    <Dependency Name="Microsoft.DotNet.ILCompiler" Version="7.0.11">
      <Uri>https://dev.azure.com/dnceng/internal/_git/dotnet-runtime</Uri>
      <Sha>ecb34f85ec92e1b3c814edf7da83337e199e7f66</Sha>
      <SourceBuildTarball RepoName="runtime" ManagedOnly="true" />
    </Dependency>
    <Dependency Name="Microsoft.NET.ILLink.Analyzers" Version="7.0.100-1.23401.1">
      <Uri>https://github.com/dotnet/linker</Uri>
      <Sha>53b3303c57b3fe659500fb362a0eef12991c1197</Sha>
    </Dependency>
    <Dependency Name="System.CodeDom" Version="7.0.0">
      <Uri>https://dev.azure.com/dnceng/internal/_git/dotnet-runtime</Uri>
      <Sha>d099f075e45d2aa6007a22b71b45a08758559f80</Sha>
    </Dependency>
    <Dependency Name="System.Security.Cryptography.ProtectedData" Version="7.0.1">
      <Uri>https://dev.azure.com/dnceng/internal/_git/dotnet-runtime</Uri>
      <Sha>0a2bda10e81d901396c3cff95533529e3a93ad47</Sha>
    </Dependency>
    <Dependency Name="System.ServiceProcess.ServiceController" Version="7.0.1">
      <Uri>https://dev.azure.com/dnceng/internal/_git/dotnet-runtime</Uri>
      <Sha>5b20af47d99620150c53eaf5db8636fdf730b126</Sha>
    </Dependency>
    <Dependency Name="System.Text.Encoding.CodePages" Version="7.0.0">
      <Uri>https://dev.azure.com/dnceng/internal/_git/dotnet-runtime</Uri>
      <Sha>d099f075e45d2aa6007a22b71b45a08758559f80</Sha>
    </Dependency>
    <Dependency Name="System.Resources.Extensions" Version="7.0.0">
      <Uri>https://dev.azure.com/dnceng/internal/_git/dotnet-runtime</Uri>
      <Sha>d099f075e45d2aa6007a22b71b45a08758559f80</Sha>
    </Dependency>
    <Dependency Name="Microsoft.Extensions.FileSystemGlobbing" Version="7.0.0">
      <Uri>https://dev.azure.com/dnceng/internal/_git/dotnet-runtime</Uri>
      <Sha>d099f075e45d2aa6007a22b71b45a08758559f80</Sha>
    </Dependency>
    <Dependency Name="Microsoft.WindowsDesktop.App.Runtime.win-x64" Version="7.0.11">
      <Uri>https://dev.azure.com/dnceng/internal/_git/dotnet-windowsdesktop</Uri>
      <Sha>b193aa2e8630cef7ac1d858be3677b0c129e2faf</Sha>
    </Dependency>
    <Dependency Name="VS.Redist.Common.WindowsDesktop.SharedFramework.x64.7.0" Version="7.0.11-servicing.23425.5">
      <Uri>https://dev.azure.com/dnceng/internal/_git/dotnet-windowsdesktop</Uri>
      <Sha>b193aa2e8630cef7ac1d858be3677b0c129e2faf</Sha>
    </Dependency>
    <Dependency Name="Microsoft.WindowsDesktop.App.Ref" Version="7.0.11">
      <Uri>https://dev.azure.com/dnceng/internal/_git/dotnet-windowsdesktop</Uri>
      <Sha>b193aa2e8630cef7ac1d858be3677b0c129e2faf</Sha>
    </Dependency>
    <Dependency Name="VS.Redist.Common.WindowsDesktop.TargetingPack.x64.7.0" Version="7.0.11-servicing.23425.5">
      <Uri>https://dev.azure.com/dnceng/internal/_git/dotnet-windowsdesktop</Uri>
      <Sha>b193aa2e8630cef7ac1d858be3677b0c129e2faf</Sha>
    </Dependency>
    <Dependency Name="Microsoft.NET.Sdk.WindowsDesktop" Version="7.0.11-servicing.23425.6" CoherentParentDependency="Microsoft.WindowsDesktop.App.Ref">
      <Uri>https://dev.azure.com/dnceng/internal/_git/dotnet-wpf</Uri>
      <Sha>6432861c5a360348a9e1a6cc76cced7bd25ab3f9</Sha>
    </Dependency>
    <Dependency Name="Microsoft.AspNetCore.App.Ref" Version="7.0.11">
      <Uri>https://dev.azure.com/dnceng/internal/_git/dotnet-aspnetcore</Uri>
      <Sha>70048beee894074e9718206a0017d9b080ee66ff</Sha>
    </Dependency>
    <Dependency Name="Microsoft.AspNetCore.App.Ref.Internal" Version="7.0.11-servicing.23425.2">
      <Uri>https://dev.azure.com/dnceng/internal/_git/dotnet-aspnetcore</Uri>
      <Sha>70048beee894074e9718206a0017d9b080ee66ff</Sha>
    </Dependency>
    <Dependency Name="Microsoft.AspNetCore.App.Runtime.win-x64" Version="7.0.11">
      <Uri>https://dev.azure.com/dnceng/internal/_git/dotnet-aspnetcore</Uri>
      <Sha>70048beee894074e9718206a0017d9b080ee66ff</Sha>
    </Dependency>
    <Dependency Name="VS.Redist.Common.AspNetCore.SharedFramework.x64.7.0" Version="7.0.11-servicing.23425.2">
      <Uri>https://dev.azure.com/dnceng/internal/_git/dotnet-aspnetcore</Uri>
      <Sha>70048beee894074e9718206a0017d9b080ee66ff</Sha>
      <SourceBuild RepoName="aspnetcore" ManagedOnly="true" />
    </Dependency>
    <Dependency Name="dotnet-dev-certs" Version="7.0.11-servicing.23425.2">
      <Uri>https://dev.azure.com/dnceng/internal/_git/dotnet-aspnetcore</Uri>
      <Sha>70048beee894074e9718206a0017d9b080ee66ff</Sha>
    </Dependency>
    <Dependency Name="dotnet-user-jwts" Version="7.0.11-servicing.23425.2">
      <Uri>https://dev.azure.com/dnceng/internal/_git/dotnet-aspnetcore</Uri>
      <Sha>70048beee894074e9718206a0017d9b080ee66ff</Sha>
    </Dependency>
    <Dependency Name="dotnet-user-secrets" Version="7.0.11-servicing.23425.2">
      <Uri>https://dev.azure.com/dnceng/internal/_git/dotnet-aspnetcore</Uri>
      <Sha>70048beee894074e9718206a0017d9b080ee66ff</Sha>
    </Dependency>
    <Dependency Name="Microsoft.AspNetCore.Analyzers" Version="7.0.11-servicing.23425.2">
      <Uri>https://dev.azure.com/dnceng/internal/_git/dotnet-aspnetcore</Uri>
      <Sha>70048beee894074e9718206a0017d9b080ee66ff</Sha>
    </Dependency>
    <Dependency Name="Microsoft.AspNetCore.Components.SdkAnalyzers" Version="7.0.11-servicing.23425.2">
      <Uri>https://dev.azure.com/dnceng/internal/_git/dotnet-aspnetcore</Uri>
      <Sha>70048beee894074e9718206a0017d9b080ee66ff</Sha>
    </Dependency>
    <Dependency Name="Microsoft.AspNetCore.Mvc.Analyzers" Version="7.0.11-servicing.23425.2">
      <Uri>https://dev.azure.com/dnceng/internal/_git/dotnet-aspnetcore</Uri>
      <Sha>70048beee894074e9718206a0017d9b080ee66ff</Sha>
    </Dependency>
    <Dependency Name="Microsoft.AspNetCore.Mvc.Api.Analyzers" Version="7.0.11-servicing.23425.2">
      <Uri>https://dev.azure.com/dnceng/internal/_git/dotnet-aspnetcore</Uri>
      <Sha>70048beee894074e9718206a0017d9b080ee66ff</Sha>
    </Dependency>
    <Dependency Name="Microsoft.CodeAnalysis.Razor.Tooling.Internal" Version="7.0.0-preview.23272.1">
      <Uri>https://github.com/dotnet/razor</Uri>
      <Sha>a6a61fdfa748eaa65aab53dab583276e26af4a3e</Sha>
      <SourceBuild RepoName="razor" ManagedOnly="true" />
    </Dependency>
    <Dependency Name="Microsoft.AspNetCore.Mvc.Razor.Extensions.Tooling.Internal" Version="7.0.0-preview.23272.1">
      <Uri>https://github.com/dotnet/razor</Uri>
      <Sha>a6a61fdfa748eaa65aab53dab583276e26af4a3e</Sha>
    </Dependency>
    <Dependency Name="Microsoft.AspNetCore.Razor.SourceGenerator.Tooling.Internal" Version="7.0.0-preview.23167.3">
      <Uri>https://github.com/dotnet/razor</Uri>
      <Sha>6d470d921df7c2244786e157397efb2082b4ad9d</Sha>
    </Dependency>
    <Dependency Name="Microsoft.NET.Sdk.Razor.SourceGenerators.Transport" Version="7.0.0-preview.23272.1">
      <Uri>https://github.com/dotnet/razor</Uri>
      <Sha>a6a61fdfa748eaa65aab53dab583276e26af4a3e</Sha>
    </Dependency>
    <Dependency Name="Microsoft.Extensions.FileProviders.Embedded" Version="7.0.11">
      <Uri>https://dev.azure.com/dnceng/internal/_git/dotnet-aspnetcore</Uri>
      <Sha>70048beee894074e9718206a0017d9b080ee66ff</Sha>
    </Dependency>
    <Dependency Name="Microsoft.AspNetCore.Authorization" Version="7.0.11">
      <Uri>https://dev.azure.com/dnceng/internal/_git/dotnet-aspnetcore</Uri>
      <Sha>70048beee894074e9718206a0017d9b080ee66ff</Sha>
    </Dependency>
    <Dependency Name="Microsoft.AspNetCore.Components.Web" Version="7.0.11">
      <Uri>https://dev.azure.com/dnceng/internal/_git/dotnet-aspnetcore</Uri>
      <Sha>70048beee894074e9718206a0017d9b080ee66ff</Sha>
    </Dependency>
    <Dependency Name="Microsoft.JSInterop" Version="7.0.11">
      <Uri>https://dev.azure.com/dnceng/internal/_git/dotnet-aspnetcore</Uri>
      <Sha>70048beee894074e9718206a0017d9b080ee66ff</Sha>
    </Dependency>
    <Dependency Name="Microsoft.Web.Xdt" Version="7.0.0-preview.22423.2" Pinned="true">
      <Uri>https://github.com/dotnet/xdt</Uri>
      <Sha>9a1c3e1b7f0c8763d4c96e593961a61a72679a7b</Sha>
      <SourceBuild RepoName="xdt" ManagedOnly="true" />
    </Dependency>
    <Dependency Name="Microsoft.CodeAnalysis.NetAnalyzers" Version="7.0.3-preview1.23267.1">
      <Uri>https://github.com/dotnet/roslyn-analyzers</Uri>
      <Sha>ab98c00c751ca85a3f69816dfc1070bac3128476</Sha>
    </Dependency>
    <Dependency Name="Microsoft.SourceBuild.Intermediate.roslyn-analyzers" Version="3.3.4-beta1.23267.1">
      <Uri>https://github.com/dotnet/roslyn-analyzers</Uri>
      <Sha>ab98c00c751ca85a3f69816dfc1070bac3128476</Sha>
      <SourceBuild RepoName="roslyn-analyzers" ManagedOnly="true" />
    </Dependency>
    <Dependency Name="System.CommandLine" Version="2.0.0-beta4.22526.1">
      <Uri>https://github.com/dotnet/command-line-api</Uri>
      <Sha>605dd1d76ddfea34aa42b4337dfb3f7b467acb0d</Sha>
    </Dependency>
    <Dependency Name="Microsoft.SourceBuild.Intermediate.command-line-api" Version="0.1.352601">
      <Uri>https://github.com/dotnet/command-line-api</Uri>
      <Sha>605dd1d76ddfea34aa42b4337dfb3f7b467acb0d</Sha>
      <SourceBuild RepoName="command-line-api" ManagedOnly="true" />
    </Dependency>
    <Dependency Name="Microsoft.SourceBuild.Intermediate.source-build-externals" Version="7.0.0-alpha.1.22505.1">
      <Uri>https://github.com/dotnet/source-build-externals</Uri>
      <Sha>c47ba6c19d50081f90008da8bc61b3ac20348f20</Sha>
      <SourceBuild RepoName="source-build-externals" ManagedOnly="true" />
    </Dependency>
  </ProductDependencies>
  <ToolsetDependencies>
    <Dependency Name="Microsoft.DotNet.Arcade.Sdk" Version="7.0.0-beta.23408.3">
      <Uri>https://github.com/dotnet/arcade</Uri>
      <Sha>3b8f3de4606c338f99e8ce85cfb6f960f6a428c8</Sha>
      <SourceBuild RepoName="arcade" ManagedOnly="true" />
    </Dependency>
    <Dependency Name="Microsoft.DotNet.Helix.Sdk" Version="7.0.0-beta.23408.3">
      <Uri>https://github.com/dotnet/arcade</Uri>
      <Sha>3b8f3de4606c338f99e8ce85cfb6f960f6a428c8</Sha>
    </Dependency>
    <Dependency Name="Microsoft.DotNet.SignTool" Version="7.0.0-beta.23408.3">
      <Uri>https://github.com/dotnet/arcade</Uri>
      <Sha>3b8f3de4606c338f99e8ce85cfb6f960f6a428c8</Sha>
    </Dependency>
    <Dependency Name="Microsoft.DotNet.XUnitExtensions" Version="7.0.0-beta.23408.3">
      <Uri>https://github.com/dotnet/arcade</Uri>
      <Sha>3b8f3de4606c338f99e8ce85cfb6f960f6a428c8</Sha>
    </Dependency>
    <Dependency Name="System.Reflection.MetadataLoadContext" Version="7.0.0">
      <Uri>https://dev.azure.com/dnceng/internal/_git/dotnet-runtime</Uri>
      <Sha>d099f075e45d2aa6007a22b71b45a08758559f80</Sha>
    </Dependency>
    <Dependency Name="Microsoft.DotNet.XliffTasks" Version="1.0.0-beta.22427.1" CoherentParentDependency="Microsoft.DotNet.Arcade.Sdk">
      <Uri>https://github.com/dotnet/xliff-tasks</Uri>
      <Sha>740189d758fb3bbdc118c5b6171ef1a7351a8c44</Sha>
      <SourceBuild RepoName="xliff-tasks" ManagedOnly="true" />
    </Dependency>
    <Dependency Name="Microsoft.TemplateEngine.TestHelper" Version="7.0.310-servicing.23504.2">
      <Uri>https://github.com/dotnet/templating</Uri>
      <Sha>322069f7d8797baeb07612974b40c9df7db19306</Sha>
    </Dependency>
  </ToolsetDependencies>
</Dependencies><|MERGE_RESOLUTION|>--- conflicted
+++ resolved
@@ -1,19 +1,6 @@
 <?xml version="1.0" encoding="utf-8"?>
 <Dependencies>
   <ProductDependencies>
-<<<<<<< HEAD
-    <Dependency Name="Microsoft.TemplateEngine.Abstractions" Version="7.0.111">
-      <Uri>https://dev.azure.com/dnceng/internal/_git/dotnet-templating</Uri>
-      <Sha>fde2a240a4ac1f28a5e3eabd44dcba432912de8b</Sha>
-    </Dependency>
-    <Dependency Name="Microsoft.TemplateEngine.TestHelper" Version="7.0.111-servicing.23425.8">
-      <Uri>https://dev.azure.com/dnceng/internal/_git/dotnet-templating</Uri>
-      <Sha>fde2a240a4ac1f28a5e3eabd44dcba432912de8b</Sha>
-    </Dependency>
-    <Dependency Name="Microsoft.TemplateEngine.Mocks" Version="7.0.111-servicing.23425.8">
-      <Uri>https://dev.azure.com/dnceng/internal/_git/dotnet-templating</Uri>
-      <Sha>fde2a240a4ac1f28a5e3eabd44dcba432912de8b</Sha>
-=======
     <Dependency Name="Microsoft.TemplateEngine.Abstractions" Version="7.0.310">
       <Uri>https://github.com/dotnet/templating</Uri>
       <Sha>322069f7d8797baeb07612974b40c9df7db19306</Sha>
@@ -21,7 +8,6 @@
     <Dependency Name="Microsoft.TemplateEngine.Mocks" Version="7.0.310-servicing.23504.2">
       <Uri>https://github.com/dotnet/templating</Uri>
       <Sha>322069f7d8797baeb07612974b40c9df7db19306</Sha>
->>>>>>> 17d11b29
       <SourceBuild RepoName="templating" ManagedOnly="true" />
     </Dependency>
     <Dependency Name="Microsoft.NETCore.App.Ref" Version="7.0.11">
@@ -59,13 +45,10 @@
     <Dependency Name="Microsoft.NETCore.DotNetHostResolver" Version="7.0.11">
       <Uri>https://dev.azure.com/dnceng/internal/_git/dotnet-runtime</Uri>
       <Sha>ecb34f85ec92e1b3c814edf7da83337e199e7f66</Sha>
-<<<<<<< HEAD
-=======
     </Dependency>
     <Dependency Name="Microsoft.Build" Version="17.6.10">
       <Uri>https://github.com/dotnet/msbuild</Uri>
       <Sha>2679cf5a9cbd13e6833ca8a59553716f3f2f2afa</Sha>
->>>>>>> 17d11b29
     </Dependency>
     <Dependency Name="Microsoft.Build.Localization" Version="17.6.10-preview-23329-03">
       <Uri>https://github.com/dotnet/msbuild</Uri>
@@ -84,15 +67,9 @@
       <Sha>5b37dd5fea143baefbef2bd83836188af0815a30</Sha>
       <SourceBuild RepoName="fsharp" ManagedOnly="true" />
     </Dependency>
-<<<<<<< HEAD
-    <Dependency Name="dotnet-format" Version="7.1.441802">
-      <Uri>https://github.com/dotnet/format</Uri>
-      <Sha>4a47c89b8c223dee2f4cab042fcb58edcdf97f54</Sha>
-=======
     <Dependency Name="dotnet-format" Version="7.3.441803">
       <Uri>https://github.com/dotnet/format</Uri>
       <Sha>bcf9a5e237f9cc7263e971b5adc20ad046f89b90</Sha>
->>>>>>> 17d11b29
       <SourceBuildTarball RepoName="format" ManagedOnly="true" />
     </Dependency>
     <Dependency Name="Microsoft.Net.Compilers.Toolset" Version="4.6.0-3.23329.3">
