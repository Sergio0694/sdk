--- conflicted
+++ resolved
@@ -1,19 +1,6 @@
 <?xml version="1.0" encoding="utf-8"?>
 <Dependencies>
   <ProductDependencies>
-<<<<<<< HEAD
-    <Dependency Name="Microsoft.TemplateEngine.Abstractions" Version="8.0.111">
-      <Uri>https://github.com/dotnet/templating</Uri>
-      <Sha>3a8381bea7213a9d53e7571901edc35e1ed841a1</Sha>
-    </Dependency>
-    <Dependency Name="Microsoft.TemplateEngine.Mocks" Version="8.0.111-servicing.24502.4">
-      <Uri>https://github.com/dotnet/templating</Uri>
-      <Sha>3a8381bea7213a9d53e7571901edc35e1ed841a1</Sha>
-    </Dependency>
-    <Dependency Name="Microsoft.SourceBuild.Intermediate.templating" Version="8.0.111-servicing.24502.4">
-      <Uri>https://github.com/dotnet/templating</Uri>
-      <Sha>3a8381bea7213a9d53e7571901edc35e1ed841a1</Sha>
-=======
     <Dependency Name="Microsoft.TemplateEngine.Abstractions" Version="8.0.307">
       <Uri>https://github.com/dotnet/templating</Uri>
       <Sha>23f53d9cb98a3c2a56d6ec7473d0cd16fe8e8970</Sha>
@@ -25,7 +12,6 @@
     <Dependency Name="Microsoft.SourceBuild.Intermediate.templating" Version="8.0.307-servicing.24502.5">
       <Uri>https://github.com/dotnet/templating</Uri>
       <Sha>23f53d9cb98a3c2a56d6ec7473d0cd16fe8e8970</Sha>
->>>>>>> 2711b989
       <SourceBuild RepoName="templating" ManagedOnly="true" />
     </Dependency>
     <Dependency Name="Microsoft.NETCore.App.Ref" Version="8.0.8">
@@ -96,41 +82,11 @@
       <Sha>7bb270d0f3380ff4adcb5e917fb5a2111d50bbad</Sha>
       <SourceBuild RepoName="format" ManagedOnly="true" />
     </Dependency>
-<<<<<<< HEAD
-    <Dependency Name="Microsoft.Net.Compilers.Toolset" Version="4.8.0-7.24503.12">
-      <Uri>https://github.com/dotnet/roslyn</Uri>
-      <Sha>8903f4b17a8dabe5cba91a9d37ee458a466476ab</Sha>
+    <Dependency Name="Microsoft.Net.Compilers.Toolset" Version="4.10.0-3.24504.5">
+      <Uri>https://github.com/dotnet/roslyn</Uri>
+      <Sha>1d40dfde59b6751314defbe8ea103304b8c13342</Sha>
       <SourceBuild RepoName="roslyn" ManagedOnly="true" />
     </Dependency>
-    <Dependency Name="Microsoft.CodeAnalysis" Version="4.8.0-7.24503.12">
-      <Uri>https://github.com/dotnet/roslyn</Uri>
-      <Sha>8903f4b17a8dabe5cba91a9d37ee458a466476ab</Sha>
-    </Dependency>
-    <Dependency Name="Microsoft.CodeAnalysis.CSharp" Version="4.8.0-7.24503.12">
-      <Uri>https://github.com/dotnet/roslyn</Uri>
-      <Sha>8903f4b17a8dabe5cba91a9d37ee458a466476ab</Sha>
-    </Dependency>
-    <Dependency Name="Microsoft.CodeAnalysis.CSharp.CodeStyle" Version="4.8.0-7.24503.12">
-      <Uri>https://github.com/dotnet/roslyn</Uri>
-      <Sha>8903f4b17a8dabe5cba91a9d37ee458a466476ab</Sha>
-    </Dependency>
-    <Dependency Name="Microsoft.CodeAnalysis.CSharp.Features" Version="4.8.0-7.24503.12">
-      <Uri>https://github.com/dotnet/roslyn</Uri>
-      <Sha>8903f4b17a8dabe5cba91a9d37ee458a466476ab</Sha>
-    </Dependency>
-    <Dependency Name="Microsoft.CodeAnalysis.CSharp.Workspaces" Version="4.8.0-7.24503.12">
-      <Uri>https://github.com/dotnet/roslyn</Uri>
-      <Sha>8903f4b17a8dabe5cba91a9d37ee458a466476ab</Sha>
-    </Dependency>
-    <Dependency Name="Microsoft.CodeAnalysis.Workspaces.MSBuild" Version="4.8.0-7.24503.12">
-      <Uri>https://github.com/dotnet/roslyn</Uri>
-      <Sha>8903f4b17a8dabe5cba91a9d37ee458a466476ab</Sha>
-=======
-    <Dependency Name="Microsoft.Net.Compilers.Toolset" Version="4.10.0-3.24504.5">
-      <Uri>https://github.com/dotnet/roslyn</Uri>
-      <Sha>1d40dfde59b6751314defbe8ea103304b8c13342</Sha>
-      <SourceBuild RepoName="roslyn" ManagedOnly="true" />
-    </Dependency>
     <Dependency Name="Microsoft.CodeAnalysis" Version="4.10.0-3.24504.5">
       <Uri>https://github.com/dotnet/roslyn</Uri>
       <Sha>1d40dfde59b6751314defbe8ea103304b8c13342</Sha>
@@ -154,7 +110,6 @@
     <Dependency Name="Microsoft.CodeAnalysis.Workspaces.MSBuild" Version="4.10.0-3.24504.5">
       <Uri>https://github.com/dotnet/roslyn</Uri>
       <Sha>1d40dfde59b6751314defbe8ea103304b8c13342</Sha>
->>>>>>> 2711b989
     </Dependency>
     <Dependency Name="Microsoft.AspNetCore.DeveloperCertificates.XPlat" Version="8.0.8-servicing.24369.8">
       <Uri>https://dev.azure.com/dnceng/internal/_git/dotnet-aspnetcore</Uri>
