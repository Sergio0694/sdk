--- conflicted
+++ resolved
@@ -3,17 +3,6 @@
   <ProductDependencies>
     <Dependency Name="Microsoft.TemplateEngine.Abstractions" Version="8.0.412">
       <Uri>https://github.com/dotnet/templating</Uri>
-<<<<<<< HEAD
-      <Sha>7994f94ec4071d4803af1b4f75f4ba964d3391f2</Sha>
-    </Dependency>
-    <Dependency Name="Microsoft.TemplateEngine.Mocks" Version="8.0.315-servicing.25311.2">
-      <Uri>https://github.com/dotnet/templating</Uri>
-      <Sha>7994f94ec4071d4803af1b4f75f4ba964d3391f2</Sha>
-    </Dependency>
-    <Dependency Name="Microsoft.SourceBuild.Intermediate.templating" Version="8.0.315-servicing.25311.2">
-      <Uri>https://github.com/dotnet/templating</Uri>
-      <Sha>7994f94ec4071d4803af1b4f75f4ba964d3391f2</Sha>
-=======
       <Sha>62bbe0ac8fc5bb955e8d5f3ed0c930037edc3172</Sha>
     </Dependency>
     <Dependency Name="Microsoft.TemplateEngine.Mocks" Version="8.0.412-servicing.25311.3">
@@ -23,7 +12,6 @@
     <Dependency Name="Microsoft.SourceBuild.Intermediate.templating" Version="8.0.412-servicing.25311.3">
       <Uri>https://github.com/dotnet/templating</Uri>
       <Sha>62bbe0ac8fc5bb955e8d5f3ed0c930037edc3172</Sha>
->>>>>>> ee8cb34f
       <SourceBuild RepoName="templating" ManagedOnly="true" />
     </Dependency>
     <Dependency Name="Microsoft.NETCore.App.Ref" Version="8.0.16">
