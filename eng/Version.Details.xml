<?xml version="1.0" encoding="utf-8"?>
<Dependencies>
  <ProductDependencies>
    <Dependency Name="Microsoft.TemplateEngine.Cli" Version="6.0.425-rtm.24366.5">
      <Uri>https://dev.azure.com/dnceng/internal/_git/dotnet-templating</Uri>
      <Sha>8413a0dffce5dd2f6d53d6156e25f3bf649da60b</Sha>
      <SourceBuild RepoName="templating" ManagedOnly="true" />
    </Dependency>
    <Dependency Name="Microsoft.TemplateEngine.Abstractions" Version="6.0.425">
      <Uri>https://dev.azure.com/dnceng/internal/_git/dotnet-templating</Uri>
      <Sha>8413a0dffce5dd2f6d53d6156e25f3bf649da60b</Sha>
    </Dependency>
    <Dependency Name="Microsoft.TemplateEngine.Orchestrator.RunnableProjects" Version="6.0.425">
      <Uri>https://dev.azure.com/dnceng/internal/_git/dotnet-templating</Uri>
      <Sha>8413a0dffce5dd2f6d53d6156e25f3bf649da60b</Sha>
    </Dependency>
    <Dependency Name="Microsoft.TemplateEngine.Utils" Version="6.0.425">
      <Uri>https://dev.azure.com/dnceng/internal/_git/dotnet-templating</Uri>
      <Sha>8413a0dffce5dd2f6d53d6156e25f3bf649da60b</Sha>
    </Dependency>
    <Dependency Name="Microsoft.TemplateSearch.Common" Version="6.0.425">
      <Uri>https://dev.azure.com/dnceng/internal/_git/dotnet-templating</Uri>
      <Sha>8413a0dffce5dd2f6d53d6156e25f3bf649da60b</Sha>
    </Dependency>
    <Dependency Name="Microsoft.DotNet.Common.ItemTemplates" Version="6.0.425">
      <Uri>https://dev.azure.com/dnceng/internal/_git/dotnet-templating</Uri>
      <Sha>8413a0dffce5dd2f6d53d6156e25f3bf649da60b</Sha>
    </Dependency>
    <Dependency Name="Microsoft.DotNet.Common.ProjectTemplates.6.0" Version="6.0.425">
      <Uri>https://dev.azure.com/dnceng/internal/_git/dotnet-templating</Uri>
      <Sha>8413a0dffce5dd2f6d53d6156e25f3bf649da60b</Sha>
    </Dependency>
    <Dependency Name="Microsoft.NETCore.App.Ref" Version="6.0.33">
      <Uri>https://dev.azure.com/dnceng/internal/_git/dotnet-runtime</Uri>
      <Sha>6c636980f730a30c3f5352cff80ce035ae53f016</Sha>
    </Dependency>
    <Dependency Name="VS.Redist.Common.NetCore.SharedFramework.x64.6.0" Version="6.0.33-servicing.24366.10">
      <Uri>https://dev.azure.com/dnceng/internal/_git/dotnet-runtime</Uri>
      <Sha>6c636980f730a30c3f5352cff80ce035ae53f016</Sha>
    </Dependency>
    <Dependency Name="VS.Redist.Common.NetCore.TargetingPack.x64.6.0" Version="6.0.33-servicing.24366.10">
      <Uri>https://dev.azure.com/dnceng/internal/_git/dotnet-runtime</Uri>
      <Sha>6c636980f730a30c3f5352cff80ce035ae53f016</Sha>
    </Dependency>
    <Dependency Name="Microsoft.NETCore.App.Runtime.win-x64" Version="6.0.33">
      <Uri>https://dev.azure.com/dnceng/internal/_git/dotnet-runtime</Uri>
      <Sha>6c636980f730a30c3f5352cff80ce035ae53f016</Sha>
    </Dependency>
    <Dependency Name="Microsoft.NETCore.App.Host.win-x64" Version="6.0.33">
      <Uri>https://dev.azure.com/dnceng/internal/_git/dotnet-runtime</Uri>
      <Sha>6c636980f730a30c3f5352cff80ce035ae53f016</Sha>
    </Dependency>
    <Dependency Name="Microsoft.NETCore.Platforms" Version="6.0.13">
      <Uri>https://dev.azure.com/dnceng/internal/_git/dotnet-runtime</Uri>
      <Sha>189fbbd88d97dd6d65515ba2da05b62eab4e5039</Sha>
    </Dependency>
    <Dependency Name="Microsoft.NET.HostModel" Version="6.0.33-servicing.24366.10">
      <Uri>https://dev.azure.com/dnceng/internal/_git/dotnet-runtime</Uri>
      <Sha>6c636980f730a30c3f5352cff80ce035ae53f016</Sha>
    </Dependency>
    <Dependency Name="Microsoft.Extensions.DependencyModel" Version="6.0.0">
      <Uri>https://github.com/dotnet/runtime</Uri>
      <Sha>4822e3c3aa77eb82b2fb33c9321f923cf11ddde6</Sha>
    </Dependency>
    <Dependency Name="Microsoft.NETCore.DotNetHostResolver" Version="6.0.33">
      <Uri>https://dev.azure.com/dnceng/internal/_git/dotnet-runtime</Uri>
      <Sha>6c636980f730a30c3f5352cff80ce035ae53f016</Sha>
    </Dependency>
<<<<<<< HEAD
    <Dependency Name="Microsoft.Build" Version="17.0.4">
      <Uri>https://github.com/dotnet/msbuild</Uri>
      <Sha>85d71072f8fa22cc761d6b65954da263364bee4d</Sha>
    </Dependency>
    <Dependency Name="Microsoft.Build.Localization" Version="17.0.4-preview-24422-07">
      <Uri>https://github.com/dotnet/msbuild</Uri>
      <Sha>85d71072f8fa22cc761d6b65954da263364bee4d</Sha>
=======
    <Dependency Name="Microsoft.Build" Version="17.3.4">
      <Uri>https://github.com/dotnet/msbuild</Uri>
      <Sha>a400405ba8c43976eda92a70d4adf72f9d292a22</Sha>
    </Dependency>
    <Dependency Name="Microsoft.Build.Localization" Version="17.3.4-preview-24178-15">
      <Uri>https://github.com/dotnet/msbuild</Uri>
      <Sha>a400405ba8c43976eda92a70d4adf72f9d292a22</Sha>
>>>>>>> 590248b8
    </Dependency>
    <Dependency Name="Microsoft.FSharp.Compiler" Version="12.0.5-beta.22513.8">
      <Uri>https://github.com/dotnet/fsharp</Uri>
      <Sha>5d69143fbe992d8fa33d5b83d5fdd5f4ed7bb4fc</Sha>
    </Dependency>
    <Dependency Name="Microsoft.SourceBuild.Intermediate.fsharp" Version="6.0.7-beta.22513.8">
      <Uri>https://github.com/dotnet/fsharp</Uri>
      <Sha>5d69143fbe992d8fa33d5b83d5fdd5f4ed7bb4fc</Sha>
      <SourceBuild RepoName="fsharp" ManagedOnly="true" />
    </Dependency>
    <Dependency Name="dotnet-format" Version="6.4.525606">
      <Uri>https://github.com/dotnet/format</Uri>
      <Sha>2ba00009944d8cad8ecea5fb14cfeb319941d88f</Sha>
      <SourceBuildTarball RepoName="format" ManagedOnly="true" />
    </Dependency>
    <Dependency Name="Microsoft.Net.Compilers.Toolset" Version="4.3.1-3.22526.13">
      <Uri>https://github.com/dotnet/roslyn</Uri>
      <Sha>41a5af9d2c459a06c0795bf21a1c046200f375bf</Sha>
      <SourceBuild RepoName="roslyn" ManagedOnly="true" />
    </Dependency>
    <Dependency Name="Microsoft.CodeAnalysis" Version="4.3.1-3.22526.13">
      <Uri>https://github.com/dotnet/roslyn</Uri>
      <Sha>41a5af9d2c459a06c0795bf21a1c046200f375bf</Sha>
    </Dependency>
    <Dependency Name="Microsoft.CodeAnalysis.CSharp" Version="4.3.1-3.22526.13">
      <Uri>https://github.com/dotnet/roslyn</Uri>
      <Sha>41a5af9d2c459a06c0795bf21a1c046200f375bf</Sha>
    </Dependency>
    <Dependency Name="Microsoft.CodeAnalysis.CSharp.Features" Version="4.3.1-3.22526.13">
      <Uri>https://github.com/dotnet/roslyn</Uri>
      <Sha>41a5af9d2c459a06c0795bf21a1c046200f375bf</Sha>
    </Dependency>
    <Dependency Name="Microsoft.CodeAnalysis.CSharp.Workspaces" Version="4.3.1-3.22526.13">
      <Uri>https://github.com/dotnet/roslyn</Uri>
      <Sha>41a5af9d2c459a06c0795bf21a1c046200f375bf</Sha>
    </Dependency>
    <Dependency Name="Microsoft.CodeAnalysis.Workspaces.MSBuild" Version="4.3.1-3.22526.13">
      <Uri>https://github.com/dotnet/roslyn</Uri>
      <Sha>41a5af9d2c459a06c0795bf21a1c046200f375bf</Sha>
    </Dependency>
    <Dependency Name="Microsoft.AspNetCore.DeveloperCertificates.XPlat" Version="6.0.33-servicing.24379.5">
      <Uri>https://dev.azure.com/dnceng/internal/_git/dotnet-aspnetcore</Uri>
      <Sha>f0f9de5692adf1c0576de062f93c6ab7b176433f</Sha>
    </Dependency>
    <Dependency Name="Microsoft.AspNetCore.TestHost" Version="6.0.33">
      <Uri>https://dev.azure.com/dnceng/internal/_git/dotnet-aspnetcore</Uri>
      <Sha>f0f9de5692adf1c0576de062f93c6ab7b176433f</Sha>
    </Dependency>
    <Dependency Name="NuGet.Build.Tasks" Version="6.3.4-rc.2">
      <Uri>https://dev.azure.com/devdiv/DevDiv/_git/NuGet-NuGet.Client-Trusted</Uri>
      <Sha>5ec7c4dd0086f968a8bc5a20d5cc77b1454469f3</Sha>
    </Dependency>
    <Dependency Name="Microsoft.Build.NuGetSdkResolver" Version="6.3.4-rc.2">
      <Uri>https://dev.azure.com/devdiv/DevDiv/_git/NuGet-NuGet.Client-Trusted</Uri>
      <Sha>5ec7c4dd0086f968a8bc5a20d5cc77b1454469f3</Sha>
    </Dependency>
    <Dependency Name="NuGet.Localization" Version="6.3.4-rc.2">
      <Uri>https://dev.azure.com/devdiv/DevDiv/_git/NuGet-NuGet.Client-Trusted</Uri>
      <Sha>5ec7c4dd0086f968a8bc5a20d5cc77b1454469f3</Sha>
    </Dependency>
    <Dependency Name="Microsoft.NET.Test.Sdk" Version="17.3.3-release-20230405-02">
      <Uri>https://github.com/microsoft/vstest</Uri>
      <Sha>6e76d580fcc69954441344175bd1b0ab2e432026</Sha>
    </Dependency>
    <Dependency Name="Microsoft.NET.ILLink.Tasks" Version="6.0.200-1.24420.1">
      <Uri>https://github.com/dotnet/linker</Uri>
      <Sha>329361128940a86539ca018bd20cd93564e54501</Sha>
      <SourceBuild RepoName="linker" ManagedOnly="true" />
    </Dependency>
    <Dependency Name="Microsoft.NET.ILLink.Analyzers" Version="6.0.200-1.24420.1">
      <Uri>https://github.com/dotnet/linker</Uri>
      <Sha>329361128940a86539ca018bd20cd93564e54501</Sha>
    </Dependency>
    <Dependency Name="System.CodeDom" Version="6.0.0">
      <Uri>https://github.com/dotnet/runtime</Uri>
      <Sha>4822e3c3aa77eb82b2fb33c9321f923cf11ddde6</Sha>
    </Dependency>
    <Dependency Name="System.Security.Cryptography.ProtectedData" Version="6.0.0">
      <Uri>https://github.com/dotnet/runtime</Uri>
      <Sha>4822e3c3aa77eb82b2fb33c9321f923cf11ddde6</Sha>
    </Dependency>
    <Dependency Name="System.ServiceProcess.ServiceController" Version="6.0.1">
      <Uri>https://dev.azure.com/dnceng/internal/_git/dotnet-runtime</Uri>
      <Sha>c76ac565499f3e7c657126d46c00b67a0d74832c</Sha>
    </Dependency>
    <Dependency Name="System.Formats.Asn1" Version="6.0.1">
      <Uri>https://dev.azure.com/dnceng/internal/_git/dotnet-runtime</Uri>
      <Sha>c76ac565499f3e7c657126d46c00b67a0d74832c</Sha>
    </Dependency>
    <Dependency Name="System.Text.Encoding.CodePages" Version="6.0.0">
      <Uri>https://github.com/dotnet/runtime</Uri>
      <Sha>4822e3c3aa77eb82b2fb33c9321f923cf11ddde6</Sha>
    </Dependency>
    <Dependency Name="System.Resources.Extensions" Version="6.0.0">
      <Uri>https://github.com/dotnet/runtime</Uri>
      <Sha>4822e3c3aa77eb82b2fb33c9321f923cf11ddde6</Sha>
    </Dependency>
    <Dependency Name="System.IO.Pipelines" Version="6.0.3">
      <Uri>https://dev.azure.com/dnceng/internal/_git/dotnet-runtime</Uri>
      <Sha>70ae3df4a6f3c92fb6b315afc405edd10ff38579</Sha>
    </Dependency>
    <Dependency Name="Microsoft.WindowsDesktop.App.Runtime.win-x64" Version="6.0.33">
      <Uri>https://dev.azure.com/dnceng/internal/_git/dotnet-windowsdesktop</Uri>
      <Sha>db4e5a36567b85765753af097e878d894a3552c9</Sha>
    </Dependency>
    <Dependency Name="VS.Redist.Common.WindowsDesktop.SharedFramework.x64.6.0" Version="6.0.33-servicing.24366.6">
      <Uri>https://dev.azure.com/dnceng/internal/_git/dotnet-windowsdesktop</Uri>
      <Sha>db4e5a36567b85765753af097e878d894a3552c9</Sha>
    </Dependency>
    <Dependency Name="VS.Redist.Common.WindowsDesktop.TargetingPack.x64.6.0" Version="6.0.33-servicing.24366.6">
      <Uri>https://dev.azure.com/dnceng/internal/_git/dotnet-windowsdesktop</Uri>
      <Sha>db4e5a36567b85765753af097e878d894a3552c9</Sha>
    </Dependency>
    <Dependency Name="Microsoft.WindowsDesktop.App.Ref" Version="6.0.33">
      <Uri>https://dev.azure.com/dnceng/internal/_git/dotnet-windowsdesktop</Uri>
      <Sha>db4e5a36567b85765753af097e878d894a3552c9</Sha>
    </Dependency>
    <Dependency Name="Microsoft.NET.Sdk.WindowsDesktop" Version="6.0.33-servicing.24366.5" CoherentParentDependency="Microsoft.WindowsDesktop.App.Runtime.win-x64">
      <Uri>https://dev.azure.com/dnceng/internal/_git/dotnet-wpf</Uri>
      <Sha>b660c1e83039451abe9d9190a7aabe87c03fd7ae</Sha>
    </Dependency>
    <Dependency Name="Microsoft.AspNetCore.App.Ref" Version="6.0.33">
      <Uri>https://dev.azure.com/dnceng/internal/_git/dotnet-aspnetcore</Uri>
      <Sha>f0f9de5692adf1c0576de062f93c6ab7b176433f</Sha>
    </Dependency>
    <Dependency Name="Microsoft.AspNetCore.App.Ref.Internal" Version="6.0.33-servicing.24379.5">
      <Uri>https://dev.azure.com/dnceng/internal/_git/dotnet-aspnetcore</Uri>
      <Sha>f0f9de5692adf1c0576de062f93c6ab7b176433f</Sha>
    </Dependency>
    <Dependency Name="Microsoft.AspNetCore.App.Runtime.win-x64" Version="6.0.33">
      <Uri>https://dev.azure.com/dnceng/internal/_git/dotnet-aspnetcore</Uri>
      <Sha>f0f9de5692adf1c0576de062f93c6ab7b176433f</Sha>
    </Dependency>
    <Dependency Name="VS.Redist.Common.AspNetCore.SharedFramework.x64.6.0" Version="6.0.33-servicing.24379.5">
      <Uri>https://dev.azure.com/dnceng/internal/_git/dotnet-aspnetcore</Uri>
      <Sha>f0f9de5692adf1c0576de062f93c6ab7b176433f</Sha>
      <SourceBuild RepoName="aspnetcore" ManagedOnly="true" />
    </Dependency>
    <Dependency Name="dotnet-dev-certs" Version="6.0.33-servicing.24379.5">
      <Uri>https://dev.azure.com/dnceng/internal/_git/dotnet-aspnetcore</Uri>
      <Sha>f0f9de5692adf1c0576de062f93c6ab7b176433f</Sha>
    </Dependency>
    <Dependency Name="dotnet-user-secrets" Version="6.0.33-servicing.24379.5">
      <Uri>https://dev.azure.com/dnceng/internal/_git/dotnet-aspnetcore</Uri>
      <Sha>f0f9de5692adf1c0576de062f93c6ab7b176433f</Sha>
    </Dependency>
    <Dependency Name="Microsoft.AspNetCore.Analyzers" Version="6.0.33-servicing.24379.5">
      <Uri>https://dev.azure.com/dnceng/internal/_git/dotnet-aspnetcore</Uri>
      <Sha>f0f9de5692adf1c0576de062f93c6ab7b176433f</Sha>
    </Dependency>
    <Dependency Name="Microsoft.AspNetCore.Components.Analyzers" Version="6.0.33">
      <Uri>https://dev.azure.com/dnceng/internal/_git/dotnet-aspnetcore</Uri>
      <Sha>f0f9de5692adf1c0576de062f93c6ab7b176433f</Sha>
    </Dependency>
    <Dependency Name="Microsoft.AspNetCore.Mvc.Analyzers" Version="6.0.33-servicing.24379.5">
      <Uri>https://dev.azure.com/dnceng/internal/_git/dotnet-aspnetcore</Uri>
      <Sha>f0f9de5692adf1c0576de062f93c6ab7b176433f</Sha>
    </Dependency>
    <Dependency Name="Microsoft.AspNetCore.Mvc.Api.Analyzers" Version="6.0.33-servicing.24379.5">
      <Uri>https://dev.azure.com/dnceng/internal/_git/dotnet-aspnetcore</Uri>
      <Sha>f0f9de5692adf1c0576de062f93c6ab7b176433f</Sha>
    </Dependency>
    <Dependency Name="Microsoft.CodeAnalysis.Razor.Tooling.Internal" Version="6.0.3-1.22181.2">
      <Uri>https://github.com/dotnet/razor-compiler</Uri>
      <Sha>503deb302b09bbd0ee3cb64e46117fa2d31af442</Sha>
      <SourceBuild RepoName="razor-compiler" ManagedOnly="true" />
    </Dependency>
    <Dependency Name="Microsoft.AspNetCore.Mvc.Razor.Extensions.Tooling.Internal" Version="6.0.3-1.22181.2">
      <Uri>https://github.com/dotnet/razor-compiler</Uri>
      <Sha>503deb302b09bbd0ee3cb64e46117fa2d31af442</Sha>
      <SourceBuild RepoName="razor-compiler" ManagedOnly="true" />
    </Dependency>
    <Dependency Name="Microsoft.AspNetCore.Razor.SourceGenerator.Tooling.Internal" Version="6.0.3-1.22181.2">
      <Uri>https://github.com/dotnet/razor-compiler</Uri>
      <Sha>503deb302b09bbd0ee3cb64e46117fa2d31af442</Sha>
      <SourceBuild RepoName="razor-compiler" ManagedOnly="true" />
    </Dependency>
    <Dependency Name="Microsoft.Extensions.FileProviders.Embedded" Version="6.0.33">
      <Uri>https://dev.azure.com/dnceng/internal/_git/dotnet-aspnetcore</Uri>
      <Sha>f0f9de5692adf1c0576de062f93c6ab7b176433f</Sha>
    </Dependency>
    <Dependency Name="Microsoft.AspNetCore.Authorization" Version="6.0.33">
      <Uri>https://dev.azure.com/dnceng/internal/_git/dotnet-aspnetcore</Uri>
      <Sha>f0f9de5692adf1c0576de062f93c6ab7b176433f</Sha>
    </Dependency>
    <Dependency Name="Microsoft.AspNetCore.Components.Web" Version="6.0.33">
      <Uri>https://dev.azure.com/dnceng/internal/_git/dotnet-aspnetcore</Uri>
      <Sha>f0f9de5692adf1c0576de062f93c6ab7b176433f</Sha>
    </Dependency>
    <Dependency Name="Microsoft.JSInterop" Version="6.0.33">
      <Uri>https://dev.azure.com/dnceng/internal/_git/dotnet-aspnetcore</Uri>
      <Sha>f0f9de5692adf1c0576de062f93c6ab7b176433f</Sha>
    </Dependency>
    <Dependency Name="Microsoft.Web.Xdt" Version="3.1.0" Pinned="true">
      <Uri>https://github.com/aspnet/xdt</Uri>
      <Sha>c01a538851a8ab1a1fbeb2e6243f391fff7587b4</Sha>
    </Dependency>
    <Dependency Name="Microsoft.CodeAnalysis.NetAnalyzers" Version="6.0.0">
      <Uri>https://github.com/dotnet/roslyn-analyzers</Uri>
      <Sha>c750b5a665adb75b528a93d844f238bd1360a91a</Sha>
    </Dependency>
    <Dependency Name="Microsoft.SourceBuild.Intermediate.roslyn-analyzers" Version="3.3.3-beta1.21519.5">
      <Uri>https://github.com/dotnet/roslyn-analyzers</Uri>
      <Sha>c750b5a665adb75b528a93d844f238bd1360a91a</Sha>
      <SourceBuild RepoName="roslyn-analyzers" ManagedOnly="true" />
    </Dependency>
    <Dependency Name="System.CommandLine" Version="2.0.0-beta4.22363.1">
      <Uri>https://github.com/dotnet/command-line-api</Uri>
      <Sha>ec67fa283e6690c63731c7c51293bb21833761ec</Sha>
    </Dependency>
    <Dependency Name="Microsoft.SourceBuild.Intermediate.command-line-api" Version="0.1.336301">
      <Uri>https://github.com/dotnet/command-line-api</Uri>
      <Sha>ec67fa283e6690c63731c7c51293bb21833761ec</Sha>
      <SourceBuild RepoName="command-line-api" ManagedOnly="true" />
    </Dependency>
    <Dependency Name="Microsoft.SourceBuild.Intermediate.source-build" Version="0.1.0-alpha.1.21519.2">
      <Uri>https://github.com/dotnet/source-build</Uri>
      <Sha>10d0f7e94aa45889155c312f51cfc01bf326b853</Sha>
      <SourceBuild RepoName="source-build" ManagedOnly="true" />
    </Dependency>
    <Dependency Name="System.Security.Cryptography.Pkcs" Version="6.0.4">
      <Uri>https://github.com/dotnet/runtime</Uri>
      <Sha>e37fab9fc9f7bce120a7165491ed392a73f8ab51</Sha>
    </Dependency>
  </ProductDependencies>
  <ToolsetDependencies>
    <Dependency Name="Microsoft.DotNet.Arcade.Sdk" Version="6.0.0-beta.24360.7">
      <Uri>https://github.com/dotnet/arcade</Uri>
      <Sha>fbc993a9e8fb4926ce04c95ba2e48852c9d9df65</Sha>
      <SourceBuild RepoName="arcade" ManagedOnly="true" />
    </Dependency>
    <Dependency Name="Microsoft.DotNet.Helix.Sdk" Version="6.0.0-beta.24360.7">
      <Uri>https://github.com/dotnet/arcade</Uri>
      <Sha>fbc993a9e8fb4926ce04c95ba2e48852c9d9df65</Sha>
    </Dependency>
    <Dependency Name="Microsoft.DotNet.SignTool" Version="6.0.0-beta.24360.7">
      <Uri>https://github.com/dotnet/arcade</Uri>
      <Sha>fbc993a9e8fb4926ce04c95ba2e48852c9d9df65</Sha>
    </Dependency>
    <Dependency Name="Microsoft.DotNet.XUnitExtensions" Version="6.0.0-beta.24360.7">
      <Uri>https://github.com/dotnet/arcade</Uri>
      <Sha>fbc993a9e8fb4926ce04c95ba2e48852c9d9df65</Sha>
    </Dependency>
    <Dependency Name="System.Reflection.MetadataLoadContext" Version="6.0.0">
      <Uri>https://github.com/dotnet/runtime</Uri>
      <Sha>4822e3c3aa77eb82b2fb33c9321f923cf11ddde6</Sha>
    </Dependency>
    <Dependency Name="Microsoft.DotNet.XliffTasks" Version="1.0.0-beta.21431.1" CoherentParentDependency="Microsoft.DotNet.Arcade.Sdk">
      <Uri>https://github.com/dotnet/xliff-tasks</Uri>
      <Sha>bc3233146e1fcd393ed471d5005333c83363e0fe</Sha>
      <SourceBuild RepoName="xliff-tasks" ManagedOnly="true" />
    </Dependency>
  </ToolsetDependencies>
</Dependencies><|MERGE_RESOLUTION|>--- conflicted
+++ resolved
@@ -66,15 +66,6 @@
       <Uri>https://dev.azure.com/dnceng/internal/_git/dotnet-runtime</Uri>
       <Sha>6c636980f730a30c3f5352cff80ce035ae53f016</Sha>
     </Dependency>
-<<<<<<< HEAD
-    <Dependency Name="Microsoft.Build" Version="17.0.4">
-      <Uri>https://github.com/dotnet/msbuild</Uri>
-      <Sha>85d71072f8fa22cc761d6b65954da263364bee4d</Sha>
-    </Dependency>
-    <Dependency Name="Microsoft.Build.Localization" Version="17.0.4-preview-24422-07">
-      <Uri>https://github.com/dotnet/msbuild</Uri>
-      <Sha>85d71072f8fa22cc761d6b65954da263364bee4d</Sha>
-=======
     <Dependency Name="Microsoft.Build" Version="17.3.4">
       <Uri>https://github.com/dotnet/msbuild</Uri>
       <Sha>a400405ba8c43976eda92a70d4adf72f9d292a22</Sha>
@@ -82,7 +73,6 @@
     <Dependency Name="Microsoft.Build.Localization" Version="17.3.4-preview-24178-15">
       <Uri>https://github.com/dotnet/msbuild</Uri>
       <Sha>a400405ba8c43976eda92a70d4adf72f9d292a22</Sha>
->>>>>>> 590248b8
     </Dependency>
     <Dependency Name="Microsoft.FSharp.Compiler" Version="12.0.5-beta.22513.8">
       <Uri>https://github.com/dotnet/fsharp</Uri>
