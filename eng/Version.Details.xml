<?xml version="1.0" encoding="utf-8"?>
<Dependencies>
  <ProductDependencies>
    <Dependency Name="Microsoft.TemplateEngine.Abstractions" Version="9.0.200">
      <Uri>https://github.com/dotnet/templating</Uri>
      <Sha>44a0b49cb0ae4d3c5400360b5124d451a9c5362e</Sha>
    </Dependency>
    <Dependency Name="Microsoft.TemplateEngine.Mocks" Version="9.0.200-rtm.24523.1">
      <Uri>https://github.com/dotnet/templating</Uri>
      <Sha>44a0b49cb0ae4d3c5400360b5124d451a9c5362e</Sha>
    </Dependency>
    <!-- Intermediate is necessary for source build. -->
    <Dependency Name="Microsoft.SourceBuild.Intermediate.templating" Version="9.0.200-rtm.24523.1">
      <Uri>https://github.com/dotnet/templating</Uri>
      <Sha>44a0b49cb0ae4d3c5400360b5124d451a9c5362e</Sha>
      <SourceBuild RepoName="templating" ManagedOnly="true" />
    </Dependency>
    <Dependency Name="Microsoft.NETCore.App.Ref" Version="9.0.0">
      <Uri>https://dev.azure.com/dnceng/internal/_git/dotnet-runtime</Uri>
      <Sha>9d5a6a9aa463d6d10b0b0ba6d5982cc82f363dc3</Sha>
    </Dependency>
    <Dependency Name="VS.Redist.Common.NetCore.SharedFramework.x64.9.0" Version="9.0.0-rtm.24528.9">
      <Uri>https://dev.azure.com/dnceng/internal/_git/dotnet-runtime</Uri>
      <Sha>9d5a6a9aa463d6d10b0b0ba6d5982cc82f363dc3</Sha>
    </Dependency>
    <Dependency Name="VS.Redist.Common.NetCore.TargetingPack.x64.9.0" Version="9.0.0-rtm.24528.9">
      <Uri>https://dev.azure.com/dnceng/internal/_git/dotnet-runtime</Uri>
      <Sha>9d5a6a9aa463d6d10b0b0ba6d5982cc82f363dc3</Sha>
    </Dependency>
    <Dependency Name="Microsoft.NETCore.App.Runtime.win-x64" Version="9.0.0">
      <Uri>https://dev.azure.com/dnceng/internal/_git/dotnet-runtime</Uri>
      <Sha>9d5a6a9aa463d6d10b0b0ba6d5982cc82f363dc3</Sha>
    </Dependency>
    <Dependency Name="Microsoft.NETCore.App.Host.win-x64" Version="9.0.0">
      <Uri>https://dev.azure.com/dnceng/internal/_git/dotnet-runtime</Uri>
      <Sha>9d5a6a9aa463d6d10b0b0ba6d5982cc82f363dc3</Sha>
    </Dependency>
    <Dependency Name="Microsoft.NETCore.Platforms" Version="9.0.0-rtm.24528.9">
      <Uri>https://dev.azure.com/dnceng/internal/_git/dotnet-runtime</Uri>
      <Sha>9d5a6a9aa463d6d10b0b0ba6d5982cc82f363dc3</Sha>
    </Dependency>
    <Dependency Name="Microsoft.NET.HostModel" Version="9.0.0-rtm.24528.9">
      <Uri>https://dev.azure.com/dnceng/internal/_git/dotnet-runtime</Uri>
      <Sha>9d5a6a9aa463d6d10b0b0ba6d5982cc82f363dc3</Sha>
    </Dependency>
    <Dependency Name="Microsoft.Extensions.DependencyModel" Version="9.0.0">
      <Uri>https://dev.azure.com/dnceng/internal/_git/dotnet-runtime</Uri>
      <Sha>9d5a6a9aa463d6d10b0b0ba6d5982cc82f363dc3</Sha>
    </Dependency>
    <!-- Intermediate is necessary for source build. -->
    <Dependency Name="Microsoft.SourceBuild.Intermediate.runtime.linux-x64" Version="9.0.0-rtm.24528.9">
      <Uri>https://dev.azure.com/dnceng/internal/_git/dotnet-runtime</Uri>
      <Sha>9d5a6a9aa463d6d10b0b0ba6d5982cc82f363dc3</Sha>
      <SourceBuild RepoName="runtime" ManagedOnly="false" />
    </Dependency>
    <!-- Change blob version in GenerateLayout.targets if this is unpinned to service targeting pack -->
    <!-- No new netstandard.library planned for 3.1 timeframe at this time. -->
    <Dependency Name="NETStandard.Library.Ref" Version="2.1.0" Pinned="true">
      <Uri>https://github.com/dotnet/core-setup</Uri>
      <Sha>7d57652f33493fa022125b7f63aad0d70c52d810</Sha>
    </Dependency>
    <Dependency Name="Microsoft.NET.Workload.Emscripten.Current.Manifest-9.0.100" Version="9.0.0" CoherentParentDependency="Microsoft.NETCore.App.Runtime.win-x64">
      <Uri>https://github.com/dotnet/emsdk</Uri>
      <Sha>763d10a1a251be35337ee736832bfde3f9200672</Sha>
    </Dependency>
    <!-- Intermediate is necessary for source build. -->
    <Dependency Name="Microsoft.SourceBuild.Intermediate.emsdk" Version="9.0.0-rtm.24528.2" CoherentParentDependency="Microsoft.NETCore.App.Runtime.win-x64">
      <Uri>https://github.com/dotnet/emsdk</Uri>
      <Sha>763d10a1a251be35337ee736832bfde3f9200672</Sha>
      <SourceBuild RepoName="emsdk" ManagedOnly="true" />
    </Dependency>
    <Dependency Name="Microsoft.Build" Version="17.13.0-preview-24569-04">
      <Uri>https://github.com/dotnet/msbuild</Uri>
      <Sha>8f6b8ad0ace90c777c66711c907227fcfb6f2efe</Sha>
    </Dependency>
    <Dependency Name="Microsoft.Build.Localization" Version="17.13.0-preview-24569-04">
      <Uri>https://github.com/dotnet/msbuild</Uri>
      <Sha>8f6b8ad0ace90c777c66711c907227fcfb6f2efe</Sha>
    </Dependency>
    <!-- Intermediate is necessary for source build. -->
    <Dependency Name="Microsoft.SourceBuild.Intermediate.msbuild" Version="17.13.0-preview-24569-04">
      <Uri>https://github.com/dotnet/msbuild</Uri>
      <Sha>8f6b8ad0ace90c777c66711c907227fcfb6f2efe</Sha>
      <SourceBuild RepoName="msbuild" ManagedOnly="true" />
    </Dependency>
    <Dependency Name="Microsoft.FSharp.Compiler" Version="13.9.200-beta.24561.2">
      <Uri>https://github.com/dotnet/fsharp</Uri>
      <Sha>e9dab83bc86ec414b7288d3f8be48a2b14eabb5d</Sha>
    </Dependency>
    <!-- Intermediate is necessary for source build. -->
    <Dependency Name="Microsoft.SourceBuild.Intermediate.fsharp" Version="9.0.200-beta.24561.2">
      <Uri>https://github.com/dotnet/fsharp</Uri>
      <Sha>e9dab83bc86ec414b7288d3f8be48a2b14eabb5d</Sha>
      <SourceBuild RepoName="fsharp" ManagedOnly="true" />
    </Dependency>
    <Dependency Name="Microsoft.Net.Compilers.Toolset" Version="4.13.0-3.24576.11">
      <Uri>https://github.com/dotnet/roslyn</Uri>
      <Sha>6f2ed01d1af9429d874aca1eea60d3212167bc40</Sha>
    </Dependency>
    <!-- Intermediate is necessary for source build. -->
    <Dependency Name="Microsoft.SourceBuild.Intermediate.roslyn" Version="4.13.0-3.24576.11">
      <Uri>https://github.com/dotnet/roslyn</Uri>
      <Sha>6f2ed01d1af9429d874aca1eea60d3212167bc40</Sha>
      <SourceBuild RepoName="roslyn" ManagedOnly="true" />
    </Dependency>
    <Dependency Name="Microsoft.Net.Compilers.Toolset.Framework" Version="4.13.0-3.24576.11">
      <Uri>https://github.com/dotnet/roslyn</Uri>
      <Sha>6f2ed01d1af9429d874aca1eea60d3212167bc40</Sha>
    </Dependency>
    <Dependency Name="Microsoft.CodeAnalysis" Version="4.13.0-3.24576.11">
      <Uri>https://github.com/dotnet/roslyn</Uri>
      <Sha>6f2ed01d1af9429d874aca1eea60d3212167bc40</Sha>
    </Dependency>
    <Dependency Name="Microsoft.CodeAnalysis.CSharp" Version="4.13.0-3.24576.11">
      <Uri>https://github.com/dotnet/roslyn</Uri>
      <Sha>6f2ed01d1af9429d874aca1eea60d3212167bc40</Sha>
    </Dependency>
    <Dependency Name="Microsoft.CodeAnalysis.CSharp.CodeStyle" Version="4.13.0-3.24576.11">
      <Uri>https://github.com/dotnet/roslyn</Uri>
      <Sha>6f2ed01d1af9429d874aca1eea60d3212167bc40</Sha>
    </Dependency>
    <Dependency Name="Microsoft.CodeAnalysis.CSharp.Features" Version="4.13.0-3.24576.11">
      <Uri>https://github.com/dotnet/roslyn</Uri>
      <Sha>6f2ed01d1af9429d874aca1eea60d3212167bc40</Sha>
    </Dependency>
    <Dependency Name="Microsoft.CodeAnalysis.CSharp.Workspaces" Version="4.13.0-3.24576.11">
      <Uri>https://github.com/dotnet/roslyn</Uri>
      <Sha>6f2ed01d1af9429d874aca1eea60d3212167bc40</Sha>
    </Dependency>
    <Dependency Name="Microsoft.CodeAnalysis.Workspaces.MSBuild" Version="4.13.0-3.24576.11">
      <Uri>https://github.com/dotnet/roslyn</Uri>
      <Sha>6f2ed01d1af9429d874aca1eea60d3212167bc40</Sha>
    </Dependency>
    <Dependency Name="Microsoft.AspNetCore.DeveloperCertificates.XPlat" Version="9.0.0-rtm.24529.3">
      <Uri>https://dev.azure.com/dnceng/internal/_git/dotnet-aspnetcore</Uri>
      <Sha>af22effae4069a5dfb9b0735859de48820104f5b</Sha>
    </Dependency>
    <Dependency Name="Microsoft.AspNetCore.TestHost" Version="9.0.0">
      <Uri>https://dev.azure.com/dnceng/internal/_git/dotnet-aspnetcore</Uri>
      <Sha>af22effae4069a5dfb9b0735859de48820104f5b</Sha>
    </Dependency>
    <Dependency Name="Microsoft.Build.NuGetSdkResolver" Version="6.13.0-preview.1.73">
      <Uri>https://github.com/nuget/nuget.client</Uri>
      <Sha>cee6d943f9a6fa38daf5adba4d4dae9d230e83c6</Sha>
    </Dependency>
    <Dependency Name="NuGet.Build.Tasks" Version="6.13.0-preview.1.73">
      <Uri>https://github.com/nuget/nuget.client</Uri>
      <Sha>cee6d943f9a6fa38daf5adba4d4dae9d230e83c6</Sha>
      <SourceBuildTarball RepoName="nuget-client" ManagedOnly="true" />
    </Dependency>
    <Dependency Name="NuGet.Build.Tasks.Console" Version="6.13.0-preview.1.73">
      <Uri>https://github.com/nuget/nuget.client</Uri>
      <Sha>cee6d943f9a6fa38daf5adba4d4dae9d230e83c6</Sha>
    </Dependency>
    <Dependency Name="NuGet.Build.Tasks.Pack" Version="6.13.0-preview.1.73">
      <Uri>https://github.com/nuget/nuget.client</Uri>
      <Sha>cee6d943f9a6fa38daf5adba4d4dae9d230e83c6</Sha>
    </Dependency>
    <Dependency Name="NuGet.Commands" Version="6.13.0-preview.1.73">
      <Uri>https://github.com/nuget/nuget.client</Uri>
      <Sha>cee6d943f9a6fa38daf5adba4d4dae9d230e83c6</Sha>
    </Dependency>
    <Dependency Name="NuGet.CommandLine.XPlat" Version="6.13.0-preview.1.73">
      <Uri>https://github.com/nuget/nuget.client</Uri>
      <Sha>cee6d943f9a6fa38daf5adba4d4dae9d230e83c6</Sha>
    </Dependency>
    <Dependency Name="NuGet.Common" Version="6.13.0-preview.1.73">
      <Uri>https://github.com/nuget/nuget.client</Uri>
      <Sha>cee6d943f9a6fa38daf5adba4d4dae9d230e83c6</Sha>
    </Dependency>
    <Dependency Name="NuGet.Configuration" Version="6.13.0-preview.1.73">
      <Uri>https://github.com/nuget/nuget.client</Uri>
      <Sha>cee6d943f9a6fa38daf5adba4d4dae9d230e83c6</Sha>
    </Dependency>
    <Dependency Name="NuGet.Credentials" Version="6.13.0-preview.1.73">
      <Uri>https://github.com/nuget/nuget.client</Uri>
      <Sha>cee6d943f9a6fa38daf5adba4d4dae9d230e83c6</Sha>
    </Dependency>
    <Dependency Name="NuGet.DependencyResolver.Core" Version="6.13.0-preview.1.73">
      <Uri>https://github.com/nuget/nuget.client</Uri>
      <Sha>cee6d943f9a6fa38daf5adba4d4dae9d230e83c6</Sha>
    </Dependency>
    <Dependency Name="NuGet.Frameworks" Version="6.13.0-preview.1.73">
      <Uri>https://github.com/nuget/nuget.client</Uri>
      <Sha>cee6d943f9a6fa38daf5adba4d4dae9d230e83c6</Sha>
    </Dependency>
    <Dependency Name="NuGet.LibraryModel" Version="6.13.0-preview.1.73">
      <Uri>https://github.com/nuget/nuget.client</Uri>
      <Sha>cee6d943f9a6fa38daf5adba4d4dae9d230e83c6</Sha>
    </Dependency>
    <Dependency Name="NuGet.ProjectModel" Version="6.13.0-preview.1.73">
      <Uri>https://github.com/nuget/nuget.client</Uri>
      <Sha>cee6d943f9a6fa38daf5adba4d4dae9d230e83c6</Sha>
    </Dependency>
    <Dependency Name="NuGet.Protocol" Version="6.13.0-preview.1.73">
      <Uri>https://github.com/nuget/nuget.client</Uri>
      <Sha>cee6d943f9a6fa38daf5adba4d4dae9d230e83c6</Sha>
    </Dependency>
    <Dependency Name="NuGet.Packaging" Version="6.13.0-preview.1.73">
      <Uri>https://github.com/nuget/nuget.client</Uri>
      <Sha>cee6d943f9a6fa38daf5adba4d4dae9d230e83c6</Sha>
    </Dependency>
    <Dependency Name="NuGet.Versioning" Version="6.13.0-preview.1.73">
      <Uri>https://github.com/nuget/nuget.client</Uri>
      <Sha>cee6d943f9a6fa38daf5adba4d4dae9d230e83c6</Sha>
    </Dependency>
    <Dependency Name="NuGet.Localization" Version="6.13.0-preview.1.73">
      <Uri>https://github.com/nuget/nuget.client</Uri>
      <Sha>cee6d943f9a6fa38daf5adba4d4dae9d230e83c6</Sha>
    </Dependency>
    <Dependency Name="Microsoft.NET.Test.Sdk" Version="17.12.0-release-24508-01">
      <Uri>https://github.com/microsoft/vstest</Uri>
      <Sha>bc9161306b23641b0364b8f93d546da4d48da1eb</Sha>
    </Dependency>
    <Dependency Name="Microsoft.TestPlatform.CLI" Version="17.12.0-release-24508-01">
      <Uri>https://github.com/microsoft/vstest</Uri>
      <Sha>bc9161306b23641b0364b8f93d546da4d48da1eb</Sha>
    </Dependency>
    <Dependency Name="Microsoft.TestPlatform.Build" Version="17.12.0-release-24508-01">
      <Uri>https://github.com/microsoft/vstest</Uri>
      <Sha>bc9161306b23641b0364b8f93d546da4d48da1eb</Sha>
    </Dependency>
    <!-- Intermediate is necessary for source build. -->
    <Dependency Name="Microsoft.SourceBuild.Intermediate.vstest" Version="17.12.0-release-24508-01">
      <Uri>https://github.com/microsoft/vstest</Uri>
      <Sha>bc9161306b23641b0364b8f93d546da4d48da1eb</Sha>
      <SourceBuild RepoName="vstest" ManagedOnly="true" />
    </Dependency>
    <Dependency Name="Microsoft.NET.ILLink.Tasks" Version="9.0.0">
      <Uri>https://dev.azure.com/dnceng/internal/_git/dotnet-runtime</Uri>
      <Sha>9d5a6a9aa463d6d10b0b0ba6d5982cc82f363dc3</Sha>
    </Dependency>
    <Dependency Name="System.CodeDom" Version="9.0.0">
      <Uri>https://dev.azure.com/dnceng/internal/_git/dotnet-runtime</Uri>
      <Sha>9d5a6a9aa463d6d10b0b0ba6d5982cc82f363dc3</Sha>
    </Dependency>
    <Dependency Name="System.Formats.Asn1" Version="9.0.0">
      <Uri>https://dev.azure.com/dnceng/internal/_git/dotnet-runtime</Uri>
      <Sha>9d5a6a9aa463d6d10b0b0ba6d5982cc82f363dc3</Sha>
    </Dependency>
    <Dependency Name="System.Security.Cryptography.ProtectedData" Version="9.0.0">
      <Uri>https://dev.azure.com/dnceng/internal/_git/dotnet-runtime</Uri>
      <Sha>9d5a6a9aa463d6d10b0b0ba6d5982cc82f363dc3</Sha>
    </Dependency>
    <Dependency Name="System.Text.Encoding.CodePages" Version="9.0.0">
      <Uri>https://dev.azure.com/dnceng/internal/_git/dotnet-runtime</Uri>
      <Sha>9d5a6a9aa463d6d10b0b0ba6d5982cc82f363dc3</Sha>
    </Dependency>
    <Dependency Name="System.Resources.Extensions" Version="9.0.0">
      <Uri>https://dev.azure.com/dnceng/internal/_git/dotnet-runtime</Uri>
      <Sha>9d5a6a9aa463d6d10b0b0ba6d5982cc82f363dc3</Sha>
    </Dependency>
    <Dependency Name="Microsoft.WindowsDesktop.App.Runtime.win-x64" Version="9.0.0">
      <Uri>https://dev.azure.com/dnceng/internal/_git/dotnet-windowsdesktop</Uri>
      <Sha>308dc7955704be60afc72ec00902cc18e028c3c2</Sha>
      <SourceBuildTarball RepoName="windowsdesktop" ManagedOnly="true" />
    </Dependency>
    <Dependency Name="VS.Redist.Common.WindowsDesktop.SharedFramework.x64.9.0" Version="9.0.0-rtm.24529.2">
      <Uri>https://dev.azure.com/dnceng/internal/_git/dotnet-windowsdesktop</Uri>
      <Sha>308dc7955704be60afc72ec00902cc18e028c3c2</Sha>
    </Dependency>
    <Dependency Name="Microsoft.WindowsDesktop.App.Ref" Version="9.0.0">
      <Uri>https://dev.azure.com/dnceng/internal/_git/dotnet-windowsdesktop</Uri>
      <Sha>308dc7955704be60afc72ec00902cc18e028c3c2</Sha>
    </Dependency>
    <Dependency Name="VS.Redist.Common.WindowsDesktop.TargetingPack.x64.9.0" Version="9.0.0-rtm.24529.2">
      <Uri>https://dev.azure.com/dnceng/internal/_git/dotnet-windowsdesktop</Uri>
      <Sha>308dc7955704be60afc72ec00902cc18e028c3c2</Sha>
    </Dependency>
    <Dependency Name="Microsoft.NET.Sdk.WindowsDesktop" Version="9.0.0-rtm.24529.2" CoherentParentDependency="Microsoft.WindowsDesktop.App.Ref">
      <Uri>https://dev.azure.com/dnceng/internal/_git/dotnet-wpf</Uri>
      <Sha>a04736acb8edb533756131d3d5fc55f15cd03d6a</Sha>
    </Dependency>
    <Dependency Name="Microsoft.AspNetCore.App.Ref" Version="9.0.0">
      <Uri>https://dev.azure.com/dnceng/internal/_git/dotnet-aspnetcore</Uri>
      <Sha>af22effae4069a5dfb9b0735859de48820104f5b</Sha>
    </Dependency>
    <Dependency Name="Microsoft.AspNetCore.App.Ref.Internal" Version="9.0.0-rtm.24529.3">
      <Uri>https://dev.azure.com/dnceng/internal/_git/dotnet-aspnetcore</Uri>
      <Sha>af22effae4069a5dfb9b0735859de48820104f5b</Sha>
    </Dependency>
    <Dependency Name="Microsoft.AspNetCore.App.Runtime.win-x64" Version="9.0.0">
      <Uri>https://dev.azure.com/dnceng/internal/_git/dotnet-aspnetcore</Uri>
      <Sha>af22effae4069a5dfb9b0735859de48820104f5b</Sha>
    </Dependency>
    <Dependency Name="VS.Redist.Common.AspNetCore.SharedFramework.x64.9.0" Version="9.0.0-rtm.24529.3">
      <Uri>https://dev.azure.com/dnceng/internal/_git/dotnet-aspnetcore</Uri>
      <Sha>af22effae4069a5dfb9b0735859de48820104f5b</Sha>
    </Dependency>
    <Dependency Name="dotnet-dev-certs" Version="9.0.0-rtm.24529.3">
      <Uri>https://dev.azure.com/dnceng/internal/_git/dotnet-aspnetcore</Uri>
      <Sha>af22effae4069a5dfb9b0735859de48820104f5b</Sha>
    </Dependency>
    <Dependency Name="dotnet-user-jwts" Version="9.0.0-rtm.24529.3">
      <Uri>https://dev.azure.com/dnceng/internal/_git/dotnet-aspnetcore</Uri>
      <Sha>af22effae4069a5dfb9b0735859de48820104f5b</Sha>
    </Dependency>
    <Dependency Name="dotnet-user-secrets" Version="9.0.0-rtm.24529.3">
      <Uri>https://dev.azure.com/dnceng/internal/_git/dotnet-aspnetcore</Uri>
      <Sha>af22effae4069a5dfb9b0735859de48820104f5b</Sha>
    </Dependency>
    <Dependency Name="Microsoft.AspNetCore.Analyzers" Version="9.0.0-rtm.24529.3">
      <Uri>https://dev.azure.com/dnceng/internal/_git/dotnet-aspnetcore</Uri>
      <Sha>af22effae4069a5dfb9b0735859de48820104f5b</Sha>
    </Dependency>
    <Dependency Name="Microsoft.AspNetCore.Components.SdkAnalyzers" Version="9.0.0-rtm.24529.3">
      <Uri>https://dev.azure.com/dnceng/internal/_git/dotnet-aspnetcore</Uri>
      <Sha>af22effae4069a5dfb9b0735859de48820104f5b</Sha>
    </Dependency>
    <Dependency Name="Microsoft.AspNetCore.Mvc.Analyzers" Version="9.0.0-rtm.24529.3">
      <Uri>https://dev.azure.com/dnceng/internal/_git/dotnet-aspnetcore</Uri>
      <Sha>af22effae4069a5dfb9b0735859de48820104f5b</Sha>
    </Dependency>
    <Dependency Name="Microsoft.AspNetCore.Mvc.Api.Analyzers" Version="9.0.0-rtm.24529.3">
      <Uri>https://dev.azure.com/dnceng/internal/_git/dotnet-aspnetcore</Uri>
      <Sha>af22effae4069a5dfb9b0735859de48820104f5b</Sha>
    </Dependency>
    <!-- Intermediate is necessary for source build. -->
    <Dependency Name="Microsoft.SourceBuild.Intermediate.aspnetcore" Version="9.0.0-rtm.24529.3">
      <Uri>https://dev.azure.com/dnceng/internal/_git/dotnet-aspnetcore</Uri>
      <Sha>af22effae4069a5dfb9b0735859de48820104f5b</Sha>
      <SourceBuild RepoName="aspnetcore" ManagedOnly="true" />
    </Dependency>
    <Dependency Name="Microsoft.CodeAnalysis.Razor.Tooling.Internal" Version="9.0.0-preview.24576.4">
      <Uri>https://github.com/dotnet/razor</Uri>
      <Sha>6db4477bba491530b660bea8c98bc6709c6446f7</Sha>
    </Dependency>
    <Dependency Name="Microsoft.AspNetCore.Mvc.Razor.Extensions.Tooling.Internal" Version="9.0.0-preview.24576.4">
      <Uri>https://github.com/dotnet/razor</Uri>
      <Sha>6db4477bba491530b660bea8c98bc6709c6446f7</Sha>
    </Dependency>
    <Dependency Name="Microsoft.NET.Sdk.Razor.SourceGenerators.Transport" Version="9.0.0-preview.24576.4">
      <Uri>https://github.com/dotnet/razor</Uri>
      <Sha>6db4477bba491530b660bea8c98bc6709c6446f7</Sha>
    </Dependency>
    <!-- Intermediate is necessary for source build. -->
    <Dependency Name="Microsoft.SourceBuild.Intermediate.razor" Version="9.0.0-preview.24576.4">
      <Uri>https://github.com/dotnet/razor</Uri>
      <Sha>6db4477bba491530b660bea8c98bc6709c6446f7</Sha>
      <SourceBuild RepoName="razor" ManagedOnly="true" />
    </Dependency>
    <Dependency Name="Microsoft.Extensions.FileProviders.Embedded" Version="9.0.0">
      <Uri>https://dev.azure.com/dnceng/internal/_git/dotnet-aspnetcore</Uri>
      <Sha>af22effae4069a5dfb9b0735859de48820104f5b</Sha>
    </Dependency>
    <Dependency Name="Microsoft.AspNetCore.Authorization" Version="9.0.0">
      <Uri>https://dev.azure.com/dnceng/internal/_git/dotnet-aspnetcore</Uri>
      <Sha>af22effae4069a5dfb9b0735859de48820104f5b</Sha>
    </Dependency>
    <Dependency Name="Microsoft.AspNetCore.Components.Web" Version="9.0.0">
      <Uri>https://dev.azure.com/dnceng/internal/_git/dotnet-aspnetcore</Uri>
      <Sha>af22effae4069a5dfb9b0735859de48820104f5b</Sha>
    </Dependency>
    <Dependency Name="Microsoft.JSInterop" Version="9.0.0">
      <Uri>https://dev.azure.com/dnceng/internal/_git/dotnet-aspnetcore</Uri>
      <Sha>af22effae4069a5dfb9b0735859de48820104f5b</Sha>
    </Dependency>
<<<<<<< HEAD
=======
    <Dependency Name="Microsoft.DotNet.Test.ProjectTemplates.2.1" Version="1.0.2-beta4.22406.1">
      <Uri>https://github.com/dotnet/test-templates</Uri>
      <Sha>0385265f4d0b6413d64aea0223172366a9b9858c</Sha>
    </Dependency>
    <Dependency Name="Microsoft.DotNet.Test.ProjectTemplates.5.0" Version="1.1.0-rc.23558.1">
      <Uri>https://github.com/dotnet/test-templates</Uri>
      <Sha>307b8f538d83a955d8f6dd909eee41a5555f2f4d</Sha>
    </Dependency>
    <Dependency Name="Microsoft.DotNet.Test.ProjectTemplates.6.0" Version="1.1.0-rc.24069.1">
      <Uri>https://github.com/dotnet/test-templates</Uri>
      <Sha>becc4bd157cd6608b51a5ffe414a5d2de6330272</Sha>
    </Dependency>
    <Dependency Name="Microsoft.DotNet.Test.ProjectTemplates.7.0" Version="1.1.0-rc.24069.1">
      <Uri>https://github.com/dotnet/test-templates</Uri>
      <Sha>becc4bd157cd6608b51a5ffe414a5d2de6330272</Sha>
    </Dependency>
    <Dependency Name="Microsoft.DotNet.Test.ProjectTemplates.8.0" Version="1.1.0-rc.24202.1">
      <Uri>https://github.com/dotnet/test-templates</Uri>
      <Sha>49c9ad01f057b3c6352bbec12b117acc2224493c</Sha>
    </Dependency>
    <Dependency Name="Microsoft.DotNet.Test.ProjectTemplates.9.0" Version="1.1.0-rtm.24576.1">
      <Uri>https://github.com/dotnet/test-templates</Uri>
      <Sha>01712257e7ac9363b002637d399206fd93fc724b</Sha>
    </Dependency>
    <!-- Intermediate is necessary for source build. -->
    <Dependency Name="Microsoft.SourceBuild.Intermediate.test-templates" Version="1.1.0-rtm.24576.1">
      <Uri>https://github.com/dotnet/test-templates</Uri>
      <Sha>01712257e7ac9363b002637d399206fd93fc724b</Sha>
      <SourceBuild RepoName="test-templates" ManagedOnly="true" />
    </Dependency>
>>>>>>> 607a21eb
    <!-- For coherency purposes, these versions should be gated by the versions of winforms and wpf routed via windowsdesktop -->
    <Dependency Name="Microsoft.Dotnet.WinForms.ProjectTemplates" Version="9.0.0-rtm.24529.1" CoherentParentDependency="Microsoft.WindowsDesktop.App.Runtime.win-x64">
      <Uri>https://dev.azure.com/dnceng/internal/_git/dotnet-winforms</Uri>
      <Sha>62ebdb4b0d5cc7e163b8dc9331dc196e576bf162</Sha>
    </Dependency>
    <Dependency Name="Microsoft.DotNet.Wpf.ProjectTemplates" Version="9.0.0-rtm.24529.2" CoherentParentDependency="Microsoft.WindowsDesktop.App.Runtime.win-x64">
      <Uri>https://dev.azure.com/dnceng/internal/_git/dotnet-wpf</Uri>
      <Sha>a04736acb8edb533756131d3d5fc55f15cd03d6a</Sha>
    </Dependency>
    <Dependency Name="Microsoft.Web.Xdt" Version="9.0.0-preview.24522.2">
      <Uri>https://github.com/dotnet/xdt</Uri>
      <Sha>1a54480f52703fb45fac2a6b955247d33758383e</Sha>
    </Dependency>
    <!-- Intermediate is necessary for source build. -->
    <Dependency Name="Microsoft.SourceBuild.Intermediate.xdt" Version="9.0.0-preview.24522.2">
      <Uri>https://github.com/dotnet/xdt</Uri>
      <Sha>1a54480f52703fb45fac2a6b955247d33758383e</Sha>
      <SourceBuild RepoName="xdt" ManagedOnly="true" />
    </Dependency>
    <Dependency Name="Microsoft.CodeAnalysis.NetAnalyzers" Version="9.0.0-preview.24527.2">
      <Uri>https://github.com/dotnet/roslyn-analyzers</Uri>
      <Sha>3d61c57c73c3dd5f1f407ef9cd3414d94bf0eaf2</Sha>
    </Dependency>
    <Dependency Name="Microsoft.CodeAnalysis.PublicApiAnalyzers" Version="3.11.0-beta1.24527.2">
      <Uri>https://github.com/dotnet/roslyn-analyzers</Uri>
      <Sha>3d61c57c73c3dd5f1f407ef9cd3414d94bf0eaf2</Sha>
    </Dependency>
    <!-- Intermediate is necessary for source build. -->
    <Dependency Name="Microsoft.SourceBuild.Intermediate.roslyn-analyzers" Version="3.11.0-beta1.24527.2">
      <Uri>https://github.com/dotnet/roslyn-analyzers</Uri>
      <Sha>3d61c57c73c3dd5f1f407ef9cd3414d94bf0eaf2</Sha>
      <SourceBuild RepoName="roslyn-analyzers" ManagedOnly="true" />
    </Dependency>
    <Dependency Name="System.CommandLine" Version="2.0.0-beta4.24324.3">
      <Uri>https://github.com/dotnet/command-line-api</Uri>
      <Sha>803d8598f98fb4efd94604b32627ee9407f246db</Sha>
    </Dependency>
    <Dependency Name="System.CommandLine.Rendering" Version="0.4.0-alpha.24324.3">
      <Uri>https://github.com/dotnet/command-line-api</Uri>
      <Sha>803d8598f98fb4efd94604b32627ee9407f246db</Sha>
    </Dependency>
    <!-- Microsoft.CodeAnalysis.Workspaces.MSBuild transitively references M.Bcl.AsyncInterfaces.
         Adding an explicit dependency to make sure the latest version is used instead of the SBRP
         one under source build. -->
    <!-- Intermediate is necessary for source build. -->
    <Dependency Name="Microsoft.DiaSymReader" Version="2.2.0-beta.24327.2">
      <Uri>https://github.com/dotnet/symreader</Uri>
      <Sha>0710a7892d89999956e8808c28e9dd0512bd53f3</Sha>
    </Dependency>
    <!-- Intermediate is necessary for source build. -->
    <Dependency Name="Microsoft.SourceBuild.Intermediate.command-line-api" Version="0.1.532403">
      <Uri>https://github.com/dotnet/command-line-api</Uri>
      <Sha>803d8598f98fb4efd94604b32627ee9407f246db</Sha>
      <SourceBuild RepoName="command-line-api" ManagedOnly="true" />
    </Dependency>
    <!-- Intermediate is necessary for source build. -->
    <Dependency Name="Microsoft.SourceBuild.Intermediate.source-build-externals" Version="9.0.0-alpha.1.24510.1">
      <Uri>https://github.com/dotnet/source-build-externals</Uri>
      <Sha>b11ed370b79aa475535a5803856b7c7d0977235e</Sha>
      <SourceBuild RepoName="source-build-externals" ManagedOnly="true" />
    </Dependency>
    <!-- Intermediate is necessary for source build. -->
    <Dependency Name="Microsoft.SourceBuild.Intermediate.source-build-reference-packages" Version="9.0.0-alpha.1.24511.3">
      <Uri>https://github.com/dotnet/source-build-reference-packages</Uri>
      <Sha>c43ee853e96528e2f2eb0f6d8c151ddc07b6a844</Sha>
      <SourceBuild RepoName="source-build-reference-packages" ManagedOnly="true" />
    </Dependency>
    <Dependency Name="Microsoft.Deployment.DotNet.Releases" Version="2.0.0-preview.1.24406.1">
      <Uri>https://github.com/dotnet/deployment-tools</Uri>
      <Sha>7871ee378dce87b64d930d4f33dca9c888f4034d</Sha>
    </Dependency>
    <Dependency Name="Microsoft.Build.Tasks.Git" Version="9.0.0-beta.24576.2">
      <Uri>https://github.com/dotnet/sourcelink</Uri>
      <Sha>891854929f588c720666cb9fd0a23f498f76f7d3</Sha>
    </Dependency>
    <Dependency Name="Microsoft.SourceLink.Common" Version="9.0.0-beta.24576.2">
      <Uri>https://github.com/dotnet/sourcelink</Uri>
      <Sha>891854929f588c720666cb9fd0a23f498f76f7d3</Sha>
    </Dependency>
    <Dependency Name="Microsoft.SourceLink.AzureRepos.Git" Version="9.0.0-beta.24576.2">
      <Uri>https://github.com/dotnet/sourcelink</Uri>
      <Sha>891854929f588c720666cb9fd0a23f498f76f7d3</Sha>
    </Dependency>
    <Dependency Name="Microsoft.SourceLink.GitHub" Version="9.0.0-beta.24576.2">
      <Uri>https://github.com/dotnet/sourcelink</Uri>
      <Sha>891854929f588c720666cb9fd0a23f498f76f7d3</Sha>
    </Dependency>
    <Dependency Name="Microsoft.SourceLink.GitLab" Version="9.0.0-beta.24576.2">
      <Uri>https://github.com/dotnet/sourcelink</Uri>
      <Sha>891854929f588c720666cb9fd0a23f498f76f7d3</Sha>
    </Dependency>
    <Dependency Name="Microsoft.SourceLink.Bitbucket.Git" Version="9.0.0-beta.24576.2">
      <Uri>https://github.com/dotnet/sourcelink</Uri>
      <Sha>891854929f588c720666cb9fd0a23f498f76f7d3</Sha>
    </Dependency>
    <!-- Intermediate is necessary for source build. -->
    <Dependency Name="Microsoft.SourceBuild.Intermediate.sourcelink" Version="9.0.0-beta.24576.2">
      <Uri>https://github.com/dotnet/sourcelink</Uri>
      <Sha>891854929f588c720666cb9fd0a23f498f76f7d3</Sha>
      <SourceBuild RepoName="sourcelink" ManagedOnly="true" />
    </Dependency>
    <!-- Intermediate is necessary for source build. -->
    <Dependency Name="Microsoft.SourceBuild.Intermediate.deployment-tools" Version="9.0.0-preview.1.24406.1">
      <Uri>https://github.com/dotnet/deployment-tools</Uri>
      <Sha>7871ee378dce87b64d930d4f33dca9c888f4034d</Sha>
      <SourceBuild RepoName="deployment-tools" ManagedOnly="true" />
    </Dependency>
    <!-- Intermediate is necessary for source build. -->
    <Dependency Name="Microsoft.SourceBuild.Intermediate.symreader" Version="2.2.0-beta.24327.2">
      <Uri>https://github.com/dotnet/symreader</Uri>
      <Sha>0710a7892d89999956e8808c28e9dd0512bd53f3</Sha>
      <SourceBuild RepoName="symreader" ManagedOnly="true" />
    </Dependency>
    <!-- Dependency required for flowing correct package version in source-build, using PVP flow. -->
    <Dependency Name="Microsoft.Extensions.Logging" Version="9.0.0">
      <Uri>https://dev.azure.com/dnceng/internal/_git/dotnet-runtime</Uri>
      <Sha>9d5a6a9aa463d6d10b0b0ba6d5982cc82f363dc3</Sha>
    </Dependency>
    <!-- Dependency required for flowing correct package version in source-build, using PVP flow. -->
    <Dependency Name="Microsoft.Extensions.Logging.Abstractions" Version="9.0.0">
      <Uri>https://dev.azure.com/dnceng/internal/_git/dotnet-runtime</Uri>
      <Sha>9d5a6a9aa463d6d10b0b0ba6d5982cc82f363dc3</Sha>
    </Dependency>
    <!-- Dependency required for flowing correct package version in source-build, using PVP flow. -->
    <Dependency Name="Microsoft.Extensions.Logging.Console" Version="9.0.0">
      <Uri>https://dev.azure.com/dnceng/internal/_git/dotnet-runtime</Uri>
      <Sha>9d5a6a9aa463d6d10b0b0ba6d5982cc82f363dc3</Sha>
    </Dependency>
    <!-- Dependency required for flowing correct package version in source-build, using PVP flow. -->
    <Dependency Name="Microsoft.Extensions.FileSystemGlobbing" Version="9.0.0">
      <Uri>https://dev.azure.com/dnceng/internal/_git/dotnet-runtime</Uri>
      <Sha>9d5a6a9aa463d6d10b0b0ba6d5982cc82f363dc3</Sha>
    </Dependency>
    <!-- Dependency required for flowing correct package version in source-build, using PVP flow. -->
    <Dependency Name="System.ServiceProcess.ServiceController" Version="9.0.0">
      <Uri>https://dev.azure.com/dnceng/internal/_git/dotnet-runtime</Uri>
      <Sha>9d5a6a9aa463d6d10b0b0ba6d5982cc82f363dc3</Sha>
    </Dependency>
    <Dependency Name="System.Text.Json" Version="9.0.0">
      <Uri>https://dev.azure.com/dnceng/internal/_git/dotnet-runtime</Uri>
      <Sha>9d5a6a9aa463d6d10b0b0ba6d5982cc82f363dc3</Sha>
    </Dependency>
    <Dependency Name="Microsoft.Bcl.AsyncInterfaces" Version="9.0.0">
      <Uri>https://dev.azure.com/dnceng/internal/_git/dotnet-runtime</Uri>
      <Sha>9d5a6a9aa463d6d10b0b0ba6d5982cc82f363dc3</Sha>
    </Dependency>
    <Dependency Name="Microsoft.Extensions.FileProviders.Abstractions" Version="9.0.0">
      <Uri>https://dev.azure.com/dnceng/internal/_git/dotnet-runtime</Uri>
      <Sha>9d5a6a9aa463d6d10b0b0ba6d5982cc82f363dc3</Sha>
    </Dependency>
    <Dependency Name="Microsoft.Extensions.ObjectPool" Version="9.0.0">
      <Uri>https://dev.azure.com/dnceng/internal/_git/dotnet-aspnetcore</Uri>
      <Sha>af22effae4069a5dfb9b0735859de48820104f5b</Sha>
    </Dependency>
    <Dependency Name="Microsoft.Win32.SystemEvents" Version="9.0.0">
      <Uri>https://dev.azure.com/dnceng/internal/_git/dotnet-runtime</Uri>
      <Sha>9d5a6a9aa463d6d10b0b0ba6d5982cc82f363dc3</Sha>
    </Dependency>
    <Dependency Name="System.Composition.AttributedModel" Version="9.0.0">
      <Uri>https://dev.azure.com/dnceng/internal/_git/dotnet-runtime</Uri>
      <Sha>9d5a6a9aa463d6d10b0b0ba6d5982cc82f363dc3</Sha>
    </Dependency>
    <Dependency Name="System.Composition.Convention" Version="9.0.0">
      <Uri>https://dev.azure.com/dnceng/internal/_git/dotnet-runtime</Uri>
      <Sha>9d5a6a9aa463d6d10b0b0ba6d5982cc82f363dc3</Sha>
    </Dependency>
    <Dependency Name="System.Composition.Hosting" Version="9.0.0">
      <Uri>https://dev.azure.com/dnceng/internal/_git/dotnet-runtime</Uri>
      <Sha>9d5a6a9aa463d6d10b0b0ba6d5982cc82f363dc3</Sha>
    </Dependency>
    <Dependency Name="System.Composition.Runtime" Version="9.0.0">
      <Uri>https://dev.azure.com/dnceng/internal/_git/dotnet-runtime</Uri>
      <Sha>9d5a6a9aa463d6d10b0b0ba6d5982cc82f363dc3</Sha>
    </Dependency>
    <Dependency Name="System.Composition.TypedParts" Version="9.0.0">
      <Uri>https://dev.azure.com/dnceng/internal/_git/dotnet-runtime</Uri>
      <Sha>9d5a6a9aa463d6d10b0b0ba6d5982cc82f363dc3</Sha>
    </Dependency>
    <Dependency Name="System.Configuration.ConfigurationManager" Version="9.0.0">
      <Uri>https://dev.azure.com/dnceng/internal/_git/dotnet-runtime</Uri>
      <Sha>9d5a6a9aa463d6d10b0b0ba6d5982cc82f363dc3</Sha>
    </Dependency>
    <Dependency Name="System.Security.Cryptography.Pkcs" Version="9.0.0">
      <Uri>https://dev.azure.com/dnceng/internal/_git/dotnet-runtime</Uri>
      <Sha>9d5a6a9aa463d6d10b0b0ba6d5982cc82f363dc3</Sha>
    </Dependency>
    <Dependency Name="System.Security.Cryptography.Xml" Version="9.0.0">
      <Uri>https://dev.azure.com/dnceng/internal/_git/dotnet-runtime</Uri>
      <Sha>9d5a6a9aa463d6d10b0b0ba6d5982cc82f363dc3</Sha>
    </Dependency>
    <Dependency Name="System.Security.Permissions" Version="9.0.0">
      <Uri>https://dev.azure.com/dnceng/internal/_git/dotnet-runtime</Uri>
      <Sha>9d5a6a9aa463d6d10b0b0ba6d5982cc82f363dc3</Sha>
    </Dependency>
    <Dependency Name="System.Windows.Extensions" Version="9.0.0">
      <Uri>https://dev.azure.com/dnceng/internal/_git/dotnet-runtime</Uri>
      <Sha>9d5a6a9aa463d6d10b0b0ba6d5982cc82f363dc3</Sha>
    </Dependency>
  </ProductDependencies>
  <ToolsetDependencies>
    <Dependency Name="Microsoft.DotNet.Arcade.Sdk" Version="9.0.0-beta.24572.2">
      <Uri>https://github.com/dotnet/arcade</Uri>
      <Sha>b41381d5cd633471265e9cd72e933a7048e03062</Sha>
    </Dependency>
    <Dependency Name="Microsoft.DotNet.Build.Tasks.Installers" Version="9.0.0-beta.24572.2">
      <Uri>https://github.com/dotnet/arcade</Uri>
      <Sha>b41381d5cd633471265e9cd72e933a7048e03062</Sha>
    </Dependency>
    <Dependency Name="Microsoft.DotNet.Helix.Sdk" Version="9.0.0-beta.24572.2">
      <Uri>https://github.com/dotnet/arcade</Uri>
      <Sha>b41381d5cd633471265e9cd72e933a7048e03062</Sha>
    </Dependency>
    <Dependency Name="Microsoft.DotNet.SignTool" Version="9.0.0-beta.24572.2">
      <Uri>https://github.com/dotnet/arcade</Uri>
      <Sha>b41381d5cd633471265e9cd72e933a7048e03062</Sha>
    </Dependency>
    <Dependency Name="Microsoft.DotNet.XUnitExtensions" Version="9.0.0-beta.24572.2">
      <Uri>https://github.com/dotnet/arcade</Uri>
      <Sha>b41381d5cd633471265e9cd72e933a7048e03062</Sha>
    </Dependency>
    <Dependency Name="Microsoft.DotNet.XliffTasks" Version="9.0.0-beta.24572.2">
      <Uri>https://github.com/dotnet/arcade</Uri>
      <Sha>b41381d5cd633471265e9cd72e933a7048e03062</Sha>
    </Dependency>
    <!-- Intermediate is necessary for source build. -->
    <Dependency Name="Microsoft.SourceBuild.Intermediate.arcade" Version="9.0.0-beta.24572.2">
      <Uri>https://github.com/dotnet/arcade</Uri>
      <Sha>b41381d5cd633471265e9cd72e933a7048e03062</Sha>
      <SourceBuild RepoName="arcade" ManagedOnly="true" />
    </Dependency>
    <Dependency Name="System.Reflection.MetadataLoadContext" Version="9.0.0">
      <Uri>https://dev.azure.com/dnceng/internal/_git/dotnet-runtime</Uri>
      <Sha>9d5a6a9aa463d6d10b0b0ba6d5982cc82f363dc3</Sha>
    </Dependency>
    <Dependency Name="Microsoft.DotNet.Darc" Version="1.1.0-beta.24367.3">
      <Uri>https://github.com/dotnet/arcade-services</Uri>
      <Sha>47e3672c762970073e4282bd563233da86bcca3e</Sha>
    </Dependency>
    <Dependency Name="Microsoft.DotNet.DarcLib" Version="1.1.0-beta.24367.3">
      <Uri>https://github.com/dotnet/arcade-services</Uri>
      <Sha>47e3672c762970073e4282bd563233da86bcca3e</Sha>
    </Dependency>
    <Dependency Name="Microsoft.DotNet.ScenarioTests.SdkTemplateTests" Version="9.0.0-preview.24514.1">
      <Uri>https://github.com/dotnet/scenario-tests</Uri>
      <Sha>1009e3b6d23e049de56b91de82fe975fe84444f8</Sha>
    </Dependency>
    <!-- Intermediate is necessary for source build. -->
    <Dependency Name="Microsoft.SourceBuild.Intermediate.scenario-tests" Version="9.0.0-preview.24514.1">
      <Uri>https://github.com/dotnet/scenario-tests</Uri>
      <Sha>1009e3b6d23e049de56b91de82fe975fe84444f8</Sha>
      <SourceBuild RepoName="scenario-tests" ManagedOnly="true" />
    </Dependency>
    <!--
      Aspire isn't really a toolset dependency. However, it only inserts a baseline manifest in sdk,
      and if you squint at it, this means we can say that its specific dependency versions don't matter to sdk.
      It also doesn't currently ship 9.0 preview versions, meaning the version is locked to the latest shipped from 8.0 era.
      Avoiding this as a product dependency avoids a long coherency path (aspnetcore->extensions->aspire->sdk).
      **It is** of course possible that an incoherent aspire means that aspire depends on versions of extensions that
      aren't shipping, or those extensions packages depend on aspnetcore packages that won't ship. However, given the cost
      of maintaining this coherency path is high. This being toolset means that aspire is responsible for its own coherency.
    -->
    <Dependency Name="Microsoft.NET.Sdk.Aspire.Manifest-8.0.100" Version="8.2.2">
      <Uri>https://github.com/dotnet/aspire</Uri>
      <Sha>5fa9337a84a52e9bd185d04d156eccbdcf592f74</Sha>
    </Dependency>
    <!-- Intermediate is necessary for source build. -->
    <Dependency Name="Microsoft.SourceBuild.Intermediate.aspire" Version="8.2.2-preview.1.24521.5">
      <Uri>https://github.com/dotnet/aspire</Uri>
      <Sha>5fa9337a84a52e9bd185d04d156eccbdcf592f74</Sha>
      <SourceBuild RepoName="aspire" ManagedOnly="true" />
    </Dependency>
    <Dependency Name="Microsoft.IO.Redist" Version="6.0.1">
      <Uri>https://github.com/dotnet/runtime</Uri>
      <Sha>e77011b31a3e5c47d931248a64b47f9b2d47853d</Sha>
    </Dependency>
  </ToolsetDependencies>
</Dependencies><|MERGE_RESOLUTION|>--- conflicted
+++ resolved
@@ -355,39 +355,6 @@
       <Uri>https://dev.azure.com/dnceng/internal/_git/dotnet-aspnetcore</Uri>
       <Sha>af22effae4069a5dfb9b0735859de48820104f5b</Sha>
     </Dependency>
-<<<<<<< HEAD
-=======
-    <Dependency Name="Microsoft.DotNet.Test.ProjectTemplates.2.1" Version="1.0.2-beta4.22406.1">
-      <Uri>https://github.com/dotnet/test-templates</Uri>
-      <Sha>0385265f4d0b6413d64aea0223172366a9b9858c</Sha>
-    </Dependency>
-    <Dependency Name="Microsoft.DotNet.Test.ProjectTemplates.5.0" Version="1.1.0-rc.23558.1">
-      <Uri>https://github.com/dotnet/test-templates</Uri>
-      <Sha>307b8f538d83a955d8f6dd909eee41a5555f2f4d</Sha>
-    </Dependency>
-    <Dependency Name="Microsoft.DotNet.Test.ProjectTemplates.6.0" Version="1.1.0-rc.24069.1">
-      <Uri>https://github.com/dotnet/test-templates</Uri>
-      <Sha>becc4bd157cd6608b51a5ffe414a5d2de6330272</Sha>
-    </Dependency>
-    <Dependency Name="Microsoft.DotNet.Test.ProjectTemplates.7.0" Version="1.1.0-rc.24069.1">
-      <Uri>https://github.com/dotnet/test-templates</Uri>
-      <Sha>becc4bd157cd6608b51a5ffe414a5d2de6330272</Sha>
-    </Dependency>
-    <Dependency Name="Microsoft.DotNet.Test.ProjectTemplates.8.0" Version="1.1.0-rc.24202.1">
-      <Uri>https://github.com/dotnet/test-templates</Uri>
-      <Sha>49c9ad01f057b3c6352bbec12b117acc2224493c</Sha>
-    </Dependency>
-    <Dependency Name="Microsoft.DotNet.Test.ProjectTemplates.9.0" Version="1.1.0-rtm.24576.1">
-      <Uri>https://github.com/dotnet/test-templates</Uri>
-      <Sha>01712257e7ac9363b002637d399206fd93fc724b</Sha>
-    </Dependency>
-    <!-- Intermediate is necessary for source build. -->
-    <Dependency Name="Microsoft.SourceBuild.Intermediate.test-templates" Version="1.1.0-rtm.24576.1">
-      <Uri>https://github.com/dotnet/test-templates</Uri>
-      <Sha>01712257e7ac9363b002637d399206fd93fc724b</Sha>
-      <SourceBuild RepoName="test-templates" ManagedOnly="true" />
-    </Dependency>
->>>>>>> 607a21eb
     <!-- For coherency purposes, these versions should be gated by the versions of winforms and wpf routed via windowsdesktop -->
     <Dependency Name="Microsoft.Dotnet.WinForms.ProjectTemplates" Version="9.0.0-rtm.24529.1" CoherentParentDependency="Microsoft.WindowsDesktop.App.Runtime.win-x64">
       <Uri>https://dev.azure.com/dnceng/internal/_git/dotnet-winforms</Uri>
