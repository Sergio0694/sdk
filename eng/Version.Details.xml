--- conflicted
+++ resolved
@@ -1,19 +1,6 @@
 <?xml version="1.0" encoding="utf-8"?>
 <Dependencies>
   <ProductDependencies>
-<<<<<<< HEAD
-    <Dependency Name="Microsoft.TemplateEngine.Abstractions" Version="8.0.406">
-      <Uri>https://github.com/dotnet/templating</Uri>
-      <Sha>ead9b254a3b43c2d150dfee019fec94a4dff3cdd</Sha>
-    </Dependency>
-    <Dependency Name="Microsoft.TemplateEngine.Mocks" Version="8.0.406-servicing.25058.1">
-      <Uri>https://github.com/dotnet/templating</Uri>
-      <Sha>ead9b254a3b43c2d150dfee019fec94a4dff3cdd</Sha>
-    </Dependency>
-    <Dependency Name="Microsoft.SourceBuild.Intermediate.templating" Version="8.0.406-servicing.25058.1">
-      <Uri>https://github.com/dotnet/templating</Uri>
-      <Sha>ead9b254a3b43c2d150dfee019fec94a4dff3cdd</Sha>
-=======
     <Dependency Name="Microsoft.TemplateEngine.Abstractions" Version="9.0.103">
       <Uri>https://github.com/dotnet/templating</Uri>
       <Sha>5f2c1e54e9c76ad0c1f65888b121a90eab1cc617</Sha>
@@ -26,7 +13,6 @@
     <Dependency Name="Microsoft.SourceBuild.Intermediate.templating" Version="9.0.103-servicing.25058.2">
       <Uri>https://github.com/dotnet/templating</Uri>
       <Sha>5f2c1e54e9c76ad0c1f65888b121a90eab1cc617</Sha>
->>>>>>> e4443935
       <SourceBuild RepoName="templating" ManagedOnly="true" />
     </Dependency>
     <Dependency Name="Microsoft.NETCore.App.Ref" Version="9.0.0">
@@ -603,24 +589,6 @@
     </Dependency>
   </ProductDependencies>
   <ToolsetDependencies>
-<<<<<<< HEAD
-    <Dependency Name="Microsoft.DotNet.Arcade.Sdk" Version="8.0.0-beta.24623.2">
-      <Uri>https://github.com/dotnet/arcade</Uri>
-      <Sha>278b1dda181ab18a9fbed73da998e50d128eae21</Sha>
-      <SourceBuild RepoName="arcade" ManagedOnly="true" />
-    </Dependency>
-    <Dependency Name="Microsoft.DotNet.Helix.Sdk" Version="8.0.0-beta.24623.2">
-      <Uri>https://github.com/dotnet/arcade</Uri>
-      <Sha>278b1dda181ab18a9fbed73da998e50d128eae21</Sha>
-    </Dependency>
-    <Dependency Name="Microsoft.DotNet.SignTool" Version="8.0.0-beta.24623.2">
-      <Uri>https://github.com/dotnet/arcade</Uri>
-      <Sha>278b1dda181ab18a9fbed73da998e50d128eae21</Sha>
-    </Dependency>
-    <Dependency Name="Microsoft.DotNet.XUnitExtensions" Version="8.0.0-beta.24623.2">
-      <Uri>https://github.com/dotnet/arcade</Uri>
-      <Sha>278b1dda181ab18a9fbed73da998e50d128eae21</Sha>
-=======
     <Dependency Name="Microsoft.DotNet.Arcade.Sdk" Version="9.0.0-beta.24623.3">
       <Uri>https://github.com/dotnet/arcade</Uri>
       <Sha>e0e05154656254a735ebf19ffa5a37a8b915039b</Sha>
@@ -636,7 +604,6 @@
     <Dependency Name="Microsoft.DotNet.SignTool" Version="9.0.0-beta.24623.3">
       <Uri>https://github.com/dotnet/arcade</Uri>
       <Sha>e0e05154656254a735ebf19ffa5a37a8b915039b</Sha>
->>>>>>> e4443935
     </Dependency>
     <Dependency Name="Microsoft.DotNet.XUnitExtensions" Version="9.0.0-beta.24623.3">
       <Uri>https://github.com/dotnet/arcade</Uri>
