<?xml version="1.0" encoding="utf-8"?>
<Dependencies>
  <ProductDependencies>
<<<<<<< HEAD
    <Dependency Name="Microsoft.TemplateEngine.Abstractions" Version="9.0.109">
      <Uri>https://github.com/dotnet/templating</Uri>
      <Sha>861f0ec3ba5ef218964c95949818e9f33eacf8f0</Sha>
    </Dependency>
    <Dependency Name="Microsoft.TemplateEngine.Mocks" Version="9.0.109-servicing.25353.8">
      <Uri>https://github.com/dotnet/templating</Uri>
      <Sha>861f0ec3ba5ef218964c95949818e9f33eacf8f0</Sha>
    </Dependency>
    <!-- Intermediate is necessary for source build. -->
    <Dependency Name="Microsoft.SourceBuild.Intermediate.templating" Version="9.0.109-servicing.25353.8">
      <Uri>https://github.com/dotnet/templating</Uri>
      <Sha>861f0ec3ba5ef218964c95949818e9f33eacf8f0</Sha>
=======
    <Dependency Name="Microsoft.TemplateEngine.Abstractions" Version="9.0.305">
      <Uri>https://github.com/dotnet/templating</Uri>
      <Sha>1b303bd6aa2dcae0b6442e1e68b24e41a6abc861</Sha>
    </Dependency>
    <Dependency Name="Microsoft.TemplateEngine.Mocks" Version="9.0.305-servicing.25405.4">
      <Uri>https://github.com/dotnet/templating</Uri>
      <Sha>1b303bd6aa2dcae0b6442e1e68b24e41a6abc861</Sha>
    </Dependency>
    <!-- Intermediate is necessary for source build. -->
    <Dependency Name="Microsoft.SourceBuild.Intermediate.templating" Version="9.0.300-preview.25209.5">
      <Uri>https://github.com/dotnet/templating</Uri>
      <Sha>b73682307aa0128c5edbec94c2e6a070d13ae6bb</Sha>
>>>>>>> 65fd998e
      <SourceBuild RepoName="templating" ManagedOnly="true" />
    </Dependency>
    <Dependency Name="Microsoft.NETCore.App.Ref" Version="9.0.7">
      <Uri>https://dev.azure.com/dnceng/internal/_git/dotnet-runtime</Uri>
      <Sha>3c298d9f00936d651cc47d221762474e25277672</Sha>
    </Dependency>
    <Dependency Name="VS.Redist.Common.NetCore.SharedFramework.x64.9.0" Version="9.0.7-servicing.25316.16">
      <Uri>https://dev.azure.com/dnceng/internal/_git/dotnet-runtime</Uri>
      <Sha>3c298d9f00936d651cc47d221762474e25277672</Sha>
    </Dependency>
    <Dependency Name="VS.Redist.Common.NetCore.TargetingPack.x64.9.0" Version="9.0.7-servicing.25316.16">
      <Uri>https://dev.azure.com/dnceng/internal/_git/dotnet-runtime</Uri>
      <Sha>3c298d9f00936d651cc47d221762474e25277672</Sha>
    </Dependency>
    <Dependency Name="Microsoft.NETCore.App.Runtime.win-x64" Version="9.0.7">
      <Uri>https://dev.azure.com/dnceng/internal/_git/dotnet-runtime</Uri>
      <Sha>3c298d9f00936d651cc47d221762474e25277672</Sha>
    </Dependency>
    <Dependency Name="Microsoft.NETCore.App.Host.win-x64" Version="9.0.7">
      <Uri>https://dev.azure.com/dnceng/internal/_git/dotnet-runtime</Uri>
      <Sha>3c298d9f00936d651cc47d221762474e25277672</Sha>
    </Dependency>
    <Dependency Name="Microsoft.NETCore.Platforms" Version="9.0.7-servicing.25316.16">
      <Uri>https://dev.azure.com/dnceng/internal/_git/dotnet-runtime</Uri>
      <Sha>3c298d9f00936d651cc47d221762474e25277672</Sha>
    </Dependency>
    <Dependency Name="Microsoft.NET.HostModel" Version="9.0.7-servicing.25316.16">
      <Uri>https://dev.azure.com/dnceng/internal/_git/dotnet-runtime</Uri>
      <Sha>3c298d9f00936d651cc47d221762474e25277672</Sha>
    </Dependency>
    <Dependency Name="Microsoft.Extensions.DependencyModel" Version="9.0.7">
      <Uri>https://dev.azure.com/dnceng/internal/_git/dotnet-runtime</Uri>
      <Sha>3c298d9f00936d651cc47d221762474e25277672</Sha>
    </Dependency>
    <!-- Intermediate is necessary for source build. -->
    <Dependency Name="Microsoft.SourceBuild.Intermediate.runtime.linux-x64" Version="9.0.7-servicing.25316.16">
      <Uri>https://dev.azure.com/dnceng/internal/_git/dotnet-runtime</Uri>
      <Sha>3c298d9f00936d651cc47d221762474e25277672</Sha>
      <SourceBuild RepoName="runtime" ManagedOnly="false" />
    </Dependency>
    <!-- Change blob version in GenerateLayout.targets if this is unpinned to service targeting pack -->
    <!-- No new netstandard.library planned for 3.1 timeframe at this time. -->
    <Dependency Name="NETStandard.Library.Ref" Version="2.1.0" Pinned="true">
      <Uri>https://github.com/dotnet/core-setup</Uri>
      <Sha>7d57652f33493fa022125b7f63aad0d70c52d810</Sha>
    </Dependency>
    <Dependency Name="Microsoft.NET.Workload.Emscripten.Current.Manifest-9.0.100" Version="9.0.7" CoherentParentDependency="Microsoft.NETCore.App.Runtime.win-x64">
      <Uri>https://github.com/dotnet/emsdk</Uri>
      <Sha>b567cdb6b8b461de79f2a2536a22ca3a67f2f33e</Sha>
    </Dependency>
    <!-- Intermediate is necessary for source build. -->
    <Dependency Name="Microsoft.SourceBuild.Intermediate.emsdk" Version="9.0.7-servicing.25304.2" CoherentParentDependency="Microsoft.NETCore.App.Runtime.win-x64">
      <Uri>https://github.com/dotnet/emsdk</Uri>
      <Sha>b567cdb6b8b461de79f2a2536a22ca3a67f2f33e</Sha>
      <SourceBuild RepoName="emsdk" ManagedOnly="true" />
    </Dependency>
<<<<<<< HEAD
    <Dependency Name="Microsoft.Build" Version="17.12.43">
      <Uri>https://github.com/dotnet/msbuild</Uri>
      <Sha>481b855f7315f967f9c14b83d4391ae05b7be1af</Sha>
    </Dependency>
    <Dependency Name="Microsoft.Build.Localization" Version="17.12.43-preview-25404-04">
      <Uri>https://github.com/dotnet/msbuild</Uri>
      <Sha>481b855f7315f967f9c14b83d4391ae05b7be1af</Sha>
    </Dependency>
    <!-- Intermediate is necessary for source build. -->
    <Dependency Name="Microsoft.SourceBuild.Intermediate.msbuild" Version="17.12.43-preview-25404-04">
      <Uri>https://github.com/dotnet/msbuild</Uri>
      <Sha>481b855f7315f967f9c14b83d4391ae05b7be1af</Sha>
=======
    <Dependency Name="Microsoft.Build" Version="17.14.20">
      <Uri>https://github.com/dotnet/msbuild</Uri>
      <Sha>3e6a44deac638c77abe57022eab4ae9db4cf442c</Sha>
    </Dependency>
    <Dependency Name="Microsoft.Build.Localization" Version="17.14.20-servicing-25404-05">
      <Uri>https://github.com/dotnet/msbuild</Uri>
      <Sha>3e6a44deac638c77abe57022eab4ae9db4cf442c</Sha>
    </Dependency>
    <!-- Intermediate is necessary for source build. -->
    <Dependency Name="Microsoft.SourceBuild.Intermediate.msbuild" Version="17.14.20-servicing-25404-05">
      <Uri>https://github.com/dotnet/msbuild</Uri>
      <Sha>3e6a44deac638c77abe57022eab4ae9db4cf442c</Sha>
>>>>>>> 65fd998e
      <SourceBuild RepoName="msbuild" ManagedOnly="true" />
    </Dependency>
    <Dependency Name="Microsoft.FSharp.Compiler" Version="13.9.303-beta.25361.1">
      <Uri>https://github.com/dotnet/fsharp</Uri>
      <Sha>14987c804f33917bf15f4c25e0cd16ecd01807f4</Sha>
    </Dependency>
    <!-- Intermediate is necessary for source build. -->
    <Dependency Name="Microsoft.SourceBuild.Intermediate.fsharp" Version="9.0.303-beta.25361.1">
      <Uri>https://github.com/dotnet/fsharp</Uri>
      <Sha>14987c804f33917bf15f4c25e0cd16ecd01807f4</Sha>
      <SourceBuild RepoName="fsharp" ManagedOnly="true" />
    </Dependency>
<<<<<<< HEAD
    <Dependency Name="Microsoft.Net.Compilers.Toolset" Version="4.12.0-3.25404.5">
      <Uri>https://github.com/dotnet/roslyn</Uri>
      <Sha>4d68ef53bf037528cbe2066696b872aaa8b4fe36</Sha>
    </Dependency>
    <!-- Intermediate is necessary for source build. -->
    <Dependency Name="Microsoft.SourceBuild.Intermediate.roslyn" Version="4.12.0-3.25404.5">
      <Uri>https://github.com/dotnet/roslyn</Uri>
      <Sha>4d68ef53bf037528cbe2066696b872aaa8b4fe36</Sha>
      <SourceBuild RepoName="roslyn" ManagedOnly="true" />
    </Dependency>
    <Dependency Name="Microsoft.Net.Compilers.Toolset.Framework" Version="4.12.0-3.25404.5">
      <Uri>https://github.com/dotnet/roslyn</Uri>
      <Sha>4d68ef53bf037528cbe2066696b872aaa8b4fe36</Sha>
    </Dependency>
    <Dependency Name="Microsoft.CodeAnalysis" Version="4.12.0-3.25404.5">
      <Uri>https://github.com/dotnet/roslyn</Uri>
      <Sha>4d68ef53bf037528cbe2066696b872aaa8b4fe36</Sha>
    </Dependency>
    <Dependency Name="Microsoft.CodeAnalysis.CSharp" Version="4.12.0-3.25404.5">
      <Uri>https://github.com/dotnet/roslyn</Uri>
      <Sha>4d68ef53bf037528cbe2066696b872aaa8b4fe36</Sha>
    </Dependency>
    <Dependency Name="Microsoft.CodeAnalysis.CSharp.CodeStyle" Version="4.12.0-3.25404.5">
      <Uri>https://github.com/dotnet/roslyn</Uri>
      <Sha>4d68ef53bf037528cbe2066696b872aaa8b4fe36</Sha>
    </Dependency>
    <Dependency Name="Microsoft.CodeAnalysis.CSharp.Features" Version="4.12.0-3.25404.5">
      <Uri>https://github.com/dotnet/roslyn</Uri>
      <Sha>4d68ef53bf037528cbe2066696b872aaa8b4fe36</Sha>
    </Dependency>
    <Dependency Name="Microsoft.CodeAnalysis.CSharp.Workspaces" Version="4.12.0-3.25404.5">
      <Uri>https://github.com/dotnet/roslyn</Uri>
      <Sha>4d68ef53bf037528cbe2066696b872aaa8b4fe36</Sha>
    </Dependency>
    <Dependency Name="Microsoft.CodeAnalysis.Workspaces.MSBuild" Version="4.12.0-3.25404.5">
      <Uri>https://github.com/dotnet/roslyn</Uri>
      <Sha>4d68ef53bf037528cbe2066696b872aaa8b4fe36</Sha>
=======
    <Dependency Name="Microsoft.Net.Compilers.Toolset" Version="4.14.0-3.25404.3">
      <Uri>https://github.com/dotnet/roslyn</Uri>
      <Sha>22348b23fcd770362ca1ed60c5ec3db22c9cabc7</Sha>
    </Dependency>
    <!-- Intermediate is necessary for source build. -->
    <Dependency Name="Microsoft.SourceBuild.Intermediate.roslyn" Version="4.14.0-3.25404.3">
      <Uri>https://github.com/dotnet/roslyn</Uri>
      <Sha>22348b23fcd770362ca1ed60c5ec3db22c9cabc7</Sha>
      <SourceBuild RepoName="roslyn" ManagedOnly="true" />
    </Dependency>
    <Dependency Name="Microsoft.Net.Compilers.Toolset.Framework" Version="4.14.0-3.25404.3">
      <Uri>https://github.com/dotnet/roslyn</Uri>
      <Sha>22348b23fcd770362ca1ed60c5ec3db22c9cabc7</Sha>
    </Dependency>
    <Dependency Name="Microsoft.CodeAnalysis" Version="4.14.0-3.25404.3">
      <Uri>https://github.com/dotnet/roslyn</Uri>
      <Sha>22348b23fcd770362ca1ed60c5ec3db22c9cabc7</Sha>
    </Dependency>
    <Dependency Name="Microsoft.CodeAnalysis.CSharp" Version="4.14.0-3.25404.3">
      <Uri>https://github.com/dotnet/roslyn</Uri>
      <Sha>22348b23fcd770362ca1ed60c5ec3db22c9cabc7</Sha>
    </Dependency>
    <Dependency Name="Microsoft.CodeAnalysis.CSharp.CodeStyle" Version="4.14.0-3.25404.3">
      <Uri>https://github.com/dotnet/roslyn</Uri>
      <Sha>22348b23fcd770362ca1ed60c5ec3db22c9cabc7</Sha>
    </Dependency>
    <Dependency Name="Microsoft.CodeAnalysis.CSharp.Features" Version="4.14.0-3.25404.3">
      <Uri>https://github.com/dotnet/roslyn</Uri>
      <Sha>22348b23fcd770362ca1ed60c5ec3db22c9cabc7</Sha>
    </Dependency>
    <Dependency Name="Microsoft.CodeAnalysis.CSharp.Workspaces" Version="4.14.0-3.25404.3">
      <Uri>https://github.com/dotnet/roslyn</Uri>
      <Sha>22348b23fcd770362ca1ed60c5ec3db22c9cabc7</Sha>
    </Dependency>
    <Dependency Name="Microsoft.CodeAnalysis.Workspaces.MSBuild" Version="4.14.0-3.25404.3">
      <Uri>https://github.com/dotnet/roslyn</Uri>
      <Sha>22348b23fcd770362ca1ed60c5ec3db22c9cabc7</Sha>
>>>>>>> 65fd998e
    </Dependency>
    <Dependency Name="Microsoft.AspNetCore.DeveloperCertificates.XPlat" Version="9.0.7-servicing.25317.2">
      <Uri>https://dev.azure.com/dnceng/internal/_git/dotnet-aspnetcore</Uri>
      <Sha>f6b3a5da75eb405046889a5447ec9b14cc29d285</Sha>
    </Dependency>
    <Dependency Name="Microsoft.AspNetCore.TestHost" Version="9.0.7">
      <Uri>https://dev.azure.com/dnceng/internal/_git/dotnet-aspnetcore</Uri>
      <Sha>f6b3a5da75eb405046889a5447ec9b14cc29d285</Sha>
    </Dependency>
    <Dependency Name="Microsoft.Build.NuGetSdkResolver" Version="6.14.0-rc.116">
      <Uri>https://github.com/nuget/nuget.client</Uri>
      <Sha>0da03caba83448ee887f0f1846dd05e1f1705d45</Sha>
    </Dependency>
    <Dependency Name="NuGet.Build.Tasks" Version="6.14.0-rc.116">
      <Uri>https://github.com/nuget/nuget.client</Uri>
      <Sha>0da03caba83448ee887f0f1846dd05e1f1705d45</Sha>
      <SourceBuildTarball RepoName="nuget-client" ManagedOnly="true" />
    </Dependency>
    <Dependency Name="NuGet.Build.Tasks.Console" Version="6.14.0-rc.116">
      <Uri>https://github.com/nuget/nuget.client</Uri>
      <Sha>0da03caba83448ee887f0f1846dd05e1f1705d45</Sha>
    </Dependency>
    <Dependency Name="NuGet.Build.Tasks.Pack" Version="6.14.0-rc.116">
      <Uri>https://github.com/nuget/nuget.client</Uri>
      <Sha>0da03caba83448ee887f0f1846dd05e1f1705d45</Sha>
    </Dependency>
    <Dependency Name="NuGet.Commands" Version="6.14.0-rc.116">
      <Uri>https://github.com/nuget/nuget.client</Uri>
      <Sha>0da03caba83448ee887f0f1846dd05e1f1705d45</Sha>
    </Dependency>
    <Dependency Name="NuGet.CommandLine.XPlat" Version="6.14.0-rc.116">
      <Uri>https://github.com/nuget/nuget.client</Uri>
      <Sha>0da03caba83448ee887f0f1846dd05e1f1705d45</Sha>
    </Dependency>
    <Dependency Name="NuGet.Common" Version="6.14.0-rc.116">
      <Uri>https://github.com/nuget/nuget.client</Uri>
      <Sha>0da03caba83448ee887f0f1846dd05e1f1705d45</Sha>
    </Dependency>
    <Dependency Name="NuGet.Configuration" Version="6.14.0-rc.116">
      <Uri>https://github.com/nuget/nuget.client</Uri>
      <Sha>0da03caba83448ee887f0f1846dd05e1f1705d45</Sha>
    </Dependency>
    <Dependency Name="NuGet.Credentials" Version="6.14.0-rc.116">
      <Uri>https://github.com/nuget/nuget.client</Uri>
      <Sha>0da03caba83448ee887f0f1846dd05e1f1705d45</Sha>
    </Dependency>
    <Dependency Name="NuGet.DependencyResolver.Core" Version="6.14.0-rc.116">
      <Uri>https://github.com/nuget/nuget.client</Uri>
      <Sha>0da03caba83448ee887f0f1846dd05e1f1705d45</Sha>
    </Dependency>
    <Dependency Name="NuGet.Frameworks" Version="6.14.0-rc.116">
      <Uri>https://github.com/nuget/nuget.client</Uri>
      <Sha>0da03caba83448ee887f0f1846dd05e1f1705d45</Sha>
    </Dependency>
    <Dependency Name="NuGet.LibraryModel" Version="6.14.0-rc.116">
      <Uri>https://github.com/nuget/nuget.client</Uri>
      <Sha>0da03caba83448ee887f0f1846dd05e1f1705d45</Sha>
    </Dependency>
    <Dependency Name="NuGet.ProjectModel" Version="6.14.0-rc.116">
      <Uri>https://github.com/nuget/nuget.client</Uri>
      <Sha>0da03caba83448ee887f0f1846dd05e1f1705d45</Sha>
    </Dependency>
    <Dependency Name="NuGet.Protocol" Version="6.14.0-rc.116">
      <Uri>https://github.com/nuget/nuget.client</Uri>
      <Sha>0da03caba83448ee887f0f1846dd05e1f1705d45</Sha>
    </Dependency>
    <Dependency Name="NuGet.Packaging" Version="6.14.0-rc.116">
      <Uri>https://github.com/nuget/nuget.client</Uri>
      <Sha>0da03caba83448ee887f0f1846dd05e1f1705d45</Sha>
    </Dependency>
    <Dependency Name="NuGet.Versioning" Version="6.14.0-rc.116">
      <Uri>https://github.com/nuget/nuget.client</Uri>
      <Sha>0da03caba83448ee887f0f1846dd05e1f1705d45</Sha>
    </Dependency>
    <Dependency Name="NuGet.Localization" Version="6.14.0-rc.116">
      <Uri>https://github.com/nuget/nuget.client</Uri>
      <Sha>0da03caba83448ee887f0f1846dd05e1f1705d45</Sha>
    </Dependency>
    <Dependency Name="Microsoft.NET.Test.Sdk" Version="17.14.1-release-25302-01">
      <Uri>https://github.com/microsoft/vstest</Uri>
      <Sha>490850ae3fdc1b470e3804ceab4f6a41cf89ae51</Sha>
    </Dependency>
    <Dependency Name="Microsoft.TestPlatform.CLI" Version="17.14.1-release-25302-01">
      <Uri>https://github.com/microsoft/vstest</Uri>
      <Sha>490850ae3fdc1b470e3804ceab4f6a41cf89ae51</Sha>
    </Dependency>
    <Dependency Name="Microsoft.TestPlatform.Build" Version="17.14.1-release-25302-01">
      <Uri>https://github.com/microsoft/vstest</Uri>
      <Sha>490850ae3fdc1b470e3804ceab4f6a41cf89ae51</Sha>
    </Dependency>
    <!-- Intermediate is necessary for source build. -->
    <Dependency Name="Microsoft.SourceBuild.Intermediate.vstest" Version="17.14.1-release-25302-01">
      <Uri>https://github.com/microsoft/vstest</Uri>
      <Sha>490850ae3fdc1b470e3804ceab4f6a41cf89ae51</Sha>
      <SourceBuild RepoName="vstest" ManagedOnly="true" />
    </Dependency>
    <Dependency Name="Microsoft.NET.ILLink.Tasks" Version="9.0.7">
      <Uri>https://dev.azure.com/dnceng/internal/_git/dotnet-runtime</Uri>
      <Sha>3c298d9f00936d651cc47d221762474e25277672</Sha>
    </Dependency>
    <Dependency Name="System.CodeDom" Version="9.0.7">
      <Uri>https://dev.azure.com/dnceng/internal/_git/dotnet-runtime</Uri>
      <Sha>3c298d9f00936d651cc47d221762474e25277672</Sha>
    </Dependency>
    <Dependency Name="System.Formats.Asn1" Version="9.0.7">
      <Uri>https://dev.azure.com/dnceng/internal/_git/dotnet-runtime</Uri>
      <Sha>3c298d9f00936d651cc47d221762474e25277672</Sha>
    </Dependency>
    <Dependency Name="System.Security.Cryptography.ProtectedData" Version="9.0.7">
      <Uri>https://dev.azure.com/dnceng/internal/_git/dotnet-runtime</Uri>
      <Sha>3c298d9f00936d651cc47d221762474e25277672</Sha>
    </Dependency>
    <Dependency Name="System.Text.Encoding.CodePages" Version="9.0.7">
      <Uri>https://dev.azure.com/dnceng/internal/_git/dotnet-runtime</Uri>
      <Sha>3c298d9f00936d651cc47d221762474e25277672</Sha>
    </Dependency>
    <Dependency Name="System.Resources.Extensions" Version="9.0.7">
      <Uri>https://dev.azure.com/dnceng/internal/_git/dotnet-runtime</Uri>
      <Sha>3c298d9f00936d651cc47d221762474e25277672</Sha>
    </Dependency>
    <Dependency Name="Microsoft.WindowsDesktop.App.Runtime.win-x64" Version="9.0.7">
      <Uri>https://dev.azure.com/dnceng/internal/_git/dotnet-windowsdesktop</Uri>
      <Sha>bd9e6e960b9e9f00df0462574638f54e80734b7c</Sha>
      <SourceBuildTarball RepoName="windowsdesktop" ManagedOnly="true" />
    </Dependency>
    <Dependency Name="VS.Redist.Common.WindowsDesktop.SharedFramework.x64.9.0" Version="9.0.7-servicing.25317.1">
      <Uri>https://dev.azure.com/dnceng/internal/_git/dotnet-windowsdesktop</Uri>
      <Sha>bd9e6e960b9e9f00df0462574638f54e80734b7c</Sha>
    </Dependency>
    <Dependency Name="Microsoft.WindowsDesktop.App.Ref" Version="9.0.7">
      <Uri>https://dev.azure.com/dnceng/internal/_git/dotnet-windowsdesktop</Uri>
      <Sha>bd9e6e960b9e9f00df0462574638f54e80734b7c</Sha>
    </Dependency>
    <Dependency Name="VS.Redist.Common.WindowsDesktop.TargetingPack.x64.9.0" Version="9.0.7-servicing.25317.1">
      <Uri>https://dev.azure.com/dnceng/internal/_git/dotnet-windowsdesktop</Uri>
      <Sha>bd9e6e960b9e9f00df0462574638f54e80734b7c</Sha>
    </Dependency>
    <Dependency Name="Microsoft.NET.Sdk.WindowsDesktop" Version="9.0.7-rtm.25317.1" CoherentParentDependency="Microsoft.WindowsDesktop.App.Ref">
      <Uri>https://dev.azure.com/dnceng/internal/_git/dotnet-wpf</Uri>
      <Sha>7ac13333cf0a6ba33b4be231673080313e752e6a</Sha>
    </Dependency>
    <Dependency Name="Microsoft.AspNetCore.App.Ref" Version="9.0.7">
      <Uri>https://dev.azure.com/dnceng/internal/_git/dotnet-aspnetcore</Uri>
      <Sha>f6b3a5da75eb405046889a5447ec9b14cc29d285</Sha>
    </Dependency>
    <Dependency Name="Microsoft.AspNetCore.App.Ref.Internal" Version="9.0.7-servicing.25317.2">
      <Uri>https://dev.azure.com/dnceng/internal/_git/dotnet-aspnetcore</Uri>
      <Sha>f6b3a5da75eb405046889a5447ec9b14cc29d285</Sha>
    </Dependency>
    <Dependency Name="Microsoft.AspNetCore.App.Runtime.win-x64" Version="9.0.7">
      <Uri>https://dev.azure.com/dnceng/internal/_git/dotnet-aspnetcore</Uri>
      <Sha>f6b3a5da75eb405046889a5447ec9b14cc29d285</Sha>
    </Dependency>
    <Dependency Name="VS.Redist.Common.AspNetCore.SharedFramework.x64.9.0" Version="9.0.7-servicing.25317.2">
      <Uri>https://dev.azure.com/dnceng/internal/_git/dotnet-aspnetcore</Uri>
      <Sha>f6b3a5da75eb405046889a5447ec9b14cc29d285</Sha>
    </Dependency>
    <Dependency Name="dotnet-dev-certs" Version="9.0.7-servicing.25317.2">
      <Uri>https://dev.azure.com/dnceng/internal/_git/dotnet-aspnetcore</Uri>
      <Sha>f6b3a5da75eb405046889a5447ec9b14cc29d285</Sha>
    </Dependency>
    <Dependency Name="dotnet-user-jwts" Version="9.0.7-servicing.25317.2">
      <Uri>https://dev.azure.com/dnceng/internal/_git/dotnet-aspnetcore</Uri>
      <Sha>f6b3a5da75eb405046889a5447ec9b14cc29d285</Sha>
    </Dependency>
    <Dependency Name="dotnet-user-secrets" Version="9.0.7-servicing.25317.2">
      <Uri>https://dev.azure.com/dnceng/internal/_git/dotnet-aspnetcore</Uri>
      <Sha>f6b3a5da75eb405046889a5447ec9b14cc29d285</Sha>
    </Dependency>
    <Dependency Name="Microsoft.AspNetCore.Analyzers" Version="9.0.7-servicing.25317.2">
      <Uri>https://dev.azure.com/dnceng/internal/_git/dotnet-aspnetcore</Uri>
      <Sha>f6b3a5da75eb405046889a5447ec9b14cc29d285</Sha>
    </Dependency>
    <Dependency Name="Microsoft.AspNetCore.Components.SdkAnalyzers" Version="9.0.7-servicing.25317.2">
      <Uri>https://dev.azure.com/dnceng/internal/_git/dotnet-aspnetcore</Uri>
      <Sha>f6b3a5da75eb405046889a5447ec9b14cc29d285</Sha>
    </Dependency>
    <Dependency Name="Microsoft.AspNetCore.Mvc.Analyzers" Version="9.0.7-servicing.25317.2">
      <Uri>https://dev.azure.com/dnceng/internal/_git/dotnet-aspnetcore</Uri>
      <Sha>f6b3a5da75eb405046889a5447ec9b14cc29d285</Sha>
    </Dependency>
    <Dependency Name="Microsoft.AspNetCore.Mvc.Api.Analyzers" Version="9.0.7-servicing.25317.2">
      <Uri>https://dev.azure.com/dnceng/internal/_git/dotnet-aspnetcore</Uri>
      <Sha>f6b3a5da75eb405046889a5447ec9b14cc29d285</Sha>
    </Dependency>
    <!-- Intermediate is necessary for source build. -->
    <Dependency Name="Microsoft.SourceBuild.Intermediate.aspnetcore" Version="9.0.7-servicing.25317.2">
      <Uri>https://dev.azure.com/dnceng/internal/_git/dotnet-aspnetcore</Uri>
      <Sha>f6b3a5da75eb405046889a5447ec9b14cc29d285</Sha>
      <SourceBuild RepoName="aspnetcore" ManagedOnly="true" />
    </Dependency>
<<<<<<< HEAD
    <Dependency Name="Microsoft.CodeAnalysis.Razor.Tooling.Internal" Version="9.0.0-preview.25329.4">
=======
    <Dependency Name="Microsoft.CodeAnalysis.Razor.Tooling.Internal" Version="9.0.0-preview.25377.2">
>>>>>>> 65fd998e
      <Uri>https://github.com/dotnet/razor</Uri>
      <Sha>3372435431977e91904a23ceb1eab689badc1bd9</Sha>
    </Dependency>
<<<<<<< HEAD
    <Dependency Name="Microsoft.AspNetCore.Mvc.Razor.Extensions.Tooling.Internal" Version="9.0.0-preview.25329.4">
=======
    <Dependency Name="Microsoft.AspNetCore.Mvc.Razor.Extensions.Tooling.Internal" Version="9.0.0-preview.25377.2">
>>>>>>> 65fd998e
      <Uri>https://github.com/dotnet/razor</Uri>
      <Sha>3372435431977e91904a23ceb1eab689badc1bd9</Sha>
    </Dependency>
<<<<<<< HEAD
    <Dependency Name="Microsoft.NET.Sdk.Razor.SourceGenerators.Transport" Version="9.0.0-preview.25329.4">
=======
    <Dependency Name="Microsoft.NET.Sdk.Razor.SourceGenerators.Transport" Version="9.0.0-preview.25377.2">
>>>>>>> 65fd998e
      <Uri>https://github.com/dotnet/razor</Uri>
      <Sha>3372435431977e91904a23ceb1eab689badc1bd9</Sha>
    </Dependency>
    <!-- Intermediate is necessary for source build. -->
<<<<<<< HEAD
    <Dependency Name="Microsoft.SourceBuild.Intermediate.razor" Version="9.0.0-preview.25329.4">
=======
    <Dependency Name="Microsoft.SourceBuild.Intermediate.razor" Version="9.0.0-preview.25377.2">
>>>>>>> 65fd998e
      <Uri>https://github.com/dotnet/razor</Uri>
      <Sha>3372435431977e91904a23ceb1eab689badc1bd9</Sha>
      <SourceBuild RepoName="razor" ManagedOnly="true" />
    </Dependency>
    <Dependency Name="Microsoft.Extensions.FileProviders.Embedded" Version="9.0.7">
      <Uri>https://dev.azure.com/dnceng/internal/_git/dotnet-aspnetcore</Uri>
      <Sha>f6b3a5da75eb405046889a5447ec9b14cc29d285</Sha>
    </Dependency>
    <Dependency Name="Microsoft.AspNetCore.Authorization" Version="9.0.7">
      <Uri>https://dev.azure.com/dnceng/internal/_git/dotnet-aspnetcore</Uri>
      <Sha>f6b3a5da75eb405046889a5447ec9b14cc29d285</Sha>
    </Dependency>
    <Dependency Name="Microsoft.AspNetCore.Components.Web" Version="9.0.7">
      <Uri>https://dev.azure.com/dnceng/internal/_git/dotnet-aspnetcore</Uri>
      <Sha>f6b3a5da75eb405046889a5447ec9b14cc29d285</Sha>
    </Dependency>
    <Dependency Name="Microsoft.JSInterop" Version="9.0.7">
      <Uri>https://dev.azure.com/dnceng/internal/_git/dotnet-aspnetcore</Uri>
      <Sha>f6b3a5da75eb405046889a5447ec9b14cc29d285</Sha>
    </Dependency>
    <!-- For coherency purposes, these versions should be gated by the versions of winforms and wpf routed via windowsdesktop -->
    <Dependency Name="Microsoft.Dotnet.WinForms.ProjectTemplates" Version="9.0.7-servicing.25316.4" CoherentParentDependency="Microsoft.WindowsDesktop.App.Runtime.win-x64">
      <Uri>https://dev.azure.com/dnceng/internal/_git/dotnet-winforms</Uri>
      <Sha>839ce1ed3f4e73f8628ba24f48660ecebd99824e</Sha>
    </Dependency>
    <Dependency Name="Microsoft.DotNet.Wpf.ProjectTemplates" Version="9.0.7-rtm.25317.1" CoherentParentDependency="Microsoft.WindowsDesktop.App.Runtime.win-x64">
      <Uri>https://dev.azure.com/dnceng/internal/_git/dotnet-wpf</Uri>
      <Sha>7ac13333cf0a6ba33b4be231673080313e752e6a</Sha>
    </Dependency>
    <Dependency Name="Microsoft.Web.Xdt" Version="10.0.0-preview.24609.2">
      <Uri>https://github.com/dotnet/xdt</Uri>
      <Sha>63ae81154c50a1cf9287cc47d8351d55b4289e6d</Sha>
    </Dependency>
    <!-- Intermediate is necessary for source build. -->
    <Dependency Name="Microsoft.SourceBuild.Intermediate.xdt" Version="10.0.0-preview.24609.2">
      <Uri>https://github.com/dotnet/xdt</Uri>
      <Sha>63ae81154c50a1cf9287cc47d8351d55b4289e6d</Sha>
      <SourceBuild RepoName="xdt" ManagedOnly="true" />
    </Dependency>
    <Dependency Name="Microsoft.CodeAnalysis.NetAnalyzers" Version="9.0.0-preview.25329.4">
      <Uri>https://github.com/dotnet/roslyn-analyzers</Uri>
      <Sha>433fa3e4a54010fcac6e8843460e29d33ba07eb7</Sha>
    </Dependency>
    <Dependency Name="Microsoft.CodeAnalysis.PublicApiAnalyzers" Version="3.12.0-beta1.25404.3">
      <Uri>https://github.com/dotnet/roslyn</Uri>
      <Sha>22348b23fcd770362ca1ed60c5ec3db22c9cabc7</Sha>
    </Dependency>
    <!-- Intermediate is necessary for source build. -->
    <Dependency Name="Microsoft.SourceBuild.Intermediate.roslyn-analyzers" Version="9.0.0-preview.25329.4">
      <Uri>https://github.com/dotnet/roslyn-analyzers</Uri>
      <Sha>433fa3e4a54010fcac6e8843460e29d33ba07eb7</Sha>
      <SourceBuild RepoName="roslyn-analyzers" ManagedOnly="true" />
    </Dependency>
    <Dependency Name="System.CommandLine" Version="2.0.0-beta4.24324.3">
      <Uri>https://github.com/dotnet/command-line-api</Uri>
      <Sha>803d8598f98fb4efd94604b32627ee9407f246db</Sha>
    </Dependency>
    <Dependency Name="System.CommandLine.Rendering" Version="0.4.0-alpha.24324.3">
      <Uri>https://github.com/dotnet/command-line-api</Uri>
      <Sha>803d8598f98fb4efd94604b32627ee9407f246db</Sha>
    </Dependency>
    <!-- Microsoft.CodeAnalysis.Workspaces.MSBuild transitively references M.Bcl.AsyncInterfaces.
         Adding an explicit dependency to make sure the latest version is used instead of the SBRP
         one under source build. -->
    <!-- Intermediate is necessary for source build. -->
    <Dependency Name="Microsoft.DiaSymReader" Version="2.2.0-beta.24327.2">
      <Uri>https://github.com/dotnet/symreader</Uri>
      <Sha>0710a7892d89999956e8808c28e9dd0512bd53f3</Sha>
    </Dependency>
    <!-- Intermediate is necessary for source build. -->
    <Dependency Name="Microsoft.SourceBuild.Intermediate.command-line-api" Version="0.1.532403">
      <Uri>https://github.com/dotnet/command-line-api</Uri>
      <Sha>803d8598f98fb4efd94604b32627ee9407f246db</Sha>
      <SourceBuild RepoName="command-line-api" ManagedOnly="true" />
    </Dependency>
    <!-- Intermediate is necessary for source build. -->
    <Dependency Name="Microsoft.SourceBuild.Intermediate.source-build-externals" Version="9.0.0-alpha.1.25157.1">
      <Uri>https://github.com/dotnet/source-build-externals</Uri>
      <Sha>71dbdccd13f28cfd1a35649263b55ebbeab26ee7</Sha>
      <SourceBuild RepoName="source-build-externals" ManagedOnly="true" />
    </Dependency>
    <!-- Intermediate is necessary for source build. -->
    <Dependency Name="Microsoft.SourceBuild.Intermediate.source-build-reference-packages" Version="9.0.0-alpha.1.24511.3">
      <Uri>https://github.com/dotnet/source-build-reference-packages</Uri>
      <Sha>c43ee853e96528e2f2eb0f6d8c151ddc07b6a844</Sha>
      <SourceBuild RepoName="source-build-reference-packages" ManagedOnly="true" />
    </Dependency>
    <Dependency Name="Microsoft.Deployment.DotNet.Releases" Version="2.0.0-rtm.1.25059.4">
      <Uri>https://github.com/dotnet/deployment-tools</Uri>
      <Sha>b2d5c0c5841de4bc036ef4c84b5db3532504e5f3</Sha>
    </Dependency>
    <Dependency Name="Microsoft.Build.Tasks.Git" Version="9.0.0-beta.24617.1">
      <Uri>https://github.com/dotnet/sourcelink</Uri>
      <Sha>4e176206614b345352885b55491aeb51bf77526b</Sha>
    </Dependency>
    <Dependency Name="Microsoft.SourceLink.Common" Version="9.0.0-beta.24617.1">
      <Uri>https://github.com/dotnet/sourcelink</Uri>
      <Sha>4e176206614b345352885b55491aeb51bf77526b</Sha>
    </Dependency>
    <Dependency Name="Microsoft.SourceLink.AzureRepos.Git" Version="9.0.0-beta.24617.1">
      <Uri>https://github.com/dotnet/sourcelink</Uri>
      <Sha>4e176206614b345352885b55491aeb51bf77526b</Sha>
    </Dependency>
    <Dependency Name="Microsoft.SourceLink.GitHub" Version="9.0.0-beta.24617.1">
      <Uri>https://github.com/dotnet/sourcelink</Uri>
      <Sha>4e176206614b345352885b55491aeb51bf77526b</Sha>
    </Dependency>
    <Dependency Name="Microsoft.SourceLink.GitLab" Version="9.0.0-beta.24617.1">
      <Uri>https://github.com/dotnet/sourcelink</Uri>
      <Sha>4e176206614b345352885b55491aeb51bf77526b</Sha>
    </Dependency>
    <Dependency Name="Microsoft.SourceLink.Bitbucket.Git" Version="9.0.0-beta.24617.1">
      <Uri>https://github.com/dotnet/sourcelink</Uri>
      <Sha>4e176206614b345352885b55491aeb51bf77526b</Sha>
    </Dependency>
    <!-- Intermediate is necessary for source build. -->
    <Dependency Name="Microsoft.SourceBuild.Intermediate.sourcelink" Version="9.0.0-beta.24617.1">
      <Uri>https://github.com/dotnet/sourcelink</Uri>
      <Sha>4e176206614b345352885b55491aeb51bf77526b</Sha>
      <SourceBuild RepoName="sourcelink" ManagedOnly="true" />
    </Dependency>
    <!-- Intermediate is necessary for source build. -->
    <Dependency Name="Microsoft.SourceBuild.Intermediate.deployment-tools" Version="9.0.0-rtm.25059.4">
      <Uri>https://github.com/dotnet/deployment-tools</Uri>
      <Sha>b2d5c0c5841de4bc036ef4c84b5db3532504e5f3</Sha>
      <SourceBuild RepoName="deployment-tools" ManagedOnly="true" />
    </Dependency>
    <!-- Intermediate is necessary for source build. -->
    <Dependency Name="Microsoft.SourceBuild.Intermediate.symreader" Version="2.2.0-beta.24327.2">
      <Uri>https://github.com/dotnet/symreader</Uri>
      <Sha>0710a7892d89999956e8808c28e9dd0512bd53f3</Sha>
      <SourceBuild RepoName="symreader" ManagedOnly="true" />
    </Dependency>
    <!-- Dependency required for flowing correct package version in source-build, using PVP flow. -->
    <Dependency Name="Microsoft.Extensions.Logging" Version="9.0.7">
      <Uri>https://dev.azure.com/dnceng/internal/_git/dotnet-runtime</Uri>
      <Sha>3c298d9f00936d651cc47d221762474e25277672</Sha>
    </Dependency>
    <!-- Dependency required for flowing correct package version in source-build, using PVP flow. -->
    <Dependency Name="Microsoft.Extensions.Logging.Abstractions" Version="9.0.7">
      <Uri>https://dev.azure.com/dnceng/internal/_git/dotnet-runtime</Uri>
      <Sha>3c298d9f00936d651cc47d221762474e25277672</Sha>
    </Dependency>
    <!-- Dependency required for flowing correct package version in source-build, using PVP flow. -->
    <Dependency Name="Microsoft.Extensions.Logging.Console" Version="9.0.7">
      <Uri>https://dev.azure.com/dnceng/internal/_git/dotnet-runtime</Uri>
      <Sha>3c298d9f00936d651cc47d221762474e25277672</Sha>
    </Dependency>
    <!-- Dependency required for flowing correct package version in source-build, using PVP flow. -->
    <Dependency Name="Microsoft.Extensions.FileSystemGlobbing" Version="9.0.7">
      <Uri>https://dev.azure.com/dnceng/internal/_git/dotnet-runtime</Uri>
      <Sha>3c298d9f00936d651cc47d221762474e25277672</Sha>
    </Dependency>
    <!-- Dependency required for flowing correct package version in source-build, using PVP flow. -->
    <Dependency Name="System.ServiceProcess.ServiceController" Version="9.0.7">
      <Uri>https://dev.azure.com/dnceng/internal/_git/dotnet-runtime</Uri>
      <Sha>3c298d9f00936d651cc47d221762474e25277672</Sha>
    </Dependency>
    <Dependency Name="System.Text.Json" Version="9.0.7">
      <Uri>https://dev.azure.com/dnceng/internal/_git/dotnet-runtime</Uri>
      <Sha>3c298d9f00936d651cc47d221762474e25277672</Sha>
    </Dependency>
    <Dependency Name="Microsoft.Bcl.AsyncInterfaces" Version="9.0.7">
      <Uri>https://dev.azure.com/dnceng/internal/_git/dotnet-runtime</Uri>
      <Sha>3c298d9f00936d651cc47d221762474e25277672</Sha>
    </Dependency>
    <Dependency Name="Microsoft.Extensions.FileProviders.Abstractions" Version="9.0.7">
      <Uri>https://dev.azure.com/dnceng/internal/_git/dotnet-runtime</Uri>
      <Sha>3c298d9f00936d651cc47d221762474e25277672</Sha>
    </Dependency>
    <Dependency Name="Microsoft.Extensions.ObjectPool" Version="9.0.7">
      <Uri>https://dev.azure.com/dnceng/internal/_git/dotnet-aspnetcore</Uri>
      <Sha>f6b3a5da75eb405046889a5447ec9b14cc29d285</Sha>
    </Dependency>
    <Dependency Name="Microsoft.Win32.SystemEvents" Version="9.0.7">
      <Uri>https://dev.azure.com/dnceng/internal/_git/dotnet-runtime</Uri>
      <Sha>3c298d9f00936d651cc47d221762474e25277672</Sha>
    </Dependency>
    <Dependency Name="System.Composition.AttributedModel" Version="9.0.7">
      <Uri>https://dev.azure.com/dnceng/internal/_git/dotnet-runtime</Uri>
      <Sha>3c298d9f00936d651cc47d221762474e25277672</Sha>
    </Dependency>
    <Dependency Name="System.Composition.Convention" Version="9.0.7">
      <Uri>https://dev.azure.com/dnceng/internal/_git/dotnet-runtime</Uri>
      <Sha>3c298d9f00936d651cc47d221762474e25277672</Sha>
    </Dependency>
    <Dependency Name="System.Composition.Hosting" Version="9.0.7">
      <Uri>https://dev.azure.com/dnceng/internal/_git/dotnet-runtime</Uri>
      <Sha>3c298d9f00936d651cc47d221762474e25277672</Sha>
    </Dependency>
    <Dependency Name="System.Composition.Runtime" Version="9.0.7">
      <Uri>https://dev.azure.com/dnceng/internal/_git/dotnet-runtime</Uri>
      <Sha>3c298d9f00936d651cc47d221762474e25277672</Sha>
    </Dependency>
    <Dependency Name="System.Composition.TypedParts" Version="9.0.7">
      <Uri>https://dev.azure.com/dnceng/internal/_git/dotnet-runtime</Uri>
      <Sha>3c298d9f00936d651cc47d221762474e25277672</Sha>
    </Dependency>
    <Dependency Name="System.Configuration.ConfigurationManager" Version="9.0.7">
      <Uri>https://dev.azure.com/dnceng/internal/_git/dotnet-runtime</Uri>
      <Sha>3c298d9f00936d651cc47d221762474e25277672</Sha>
    </Dependency>
    <Dependency Name="System.Security.Cryptography.Pkcs" Version="9.0.7">
      <Uri>https://dev.azure.com/dnceng/internal/_git/dotnet-runtime</Uri>
      <Sha>3c298d9f00936d651cc47d221762474e25277672</Sha>
    </Dependency>
    <Dependency Name="System.Security.Cryptography.Xml" Version="9.0.7">
      <Uri>https://dev.azure.com/dnceng/internal/_git/dotnet-runtime</Uri>
      <Sha>3c298d9f00936d651cc47d221762474e25277672</Sha>
    </Dependency>
    <Dependency Name="System.Security.Permissions" Version="9.0.7">
      <Uri>https://dev.azure.com/dnceng/internal/_git/dotnet-runtime</Uri>
      <Sha>3c298d9f00936d651cc47d221762474e25277672</Sha>
    </Dependency>
    <Dependency Name="System.Windows.Extensions" Version="9.0.7">
      <Uri>https://dev.azure.com/dnceng/internal/_git/dotnet-runtime</Uri>
      <Sha>3c298d9f00936d651cc47d221762474e25277672</Sha>
    </Dependency>
  </ProductDependencies>
  <ToolsetDependencies>
    <Dependency Name="Microsoft.DotNet.Arcade.Sdk" Version="9.0.0-beta.25380.1">
      <Uri>https://github.com/dotnet/arcade</Uri>
      <Sha>7e67a7b4b62513a475afe46c4cd74d54b68f65c9</Sha>
    </Dependency>
    <Dependency Name="Microsoft.DotNet.Build.Tasks.Installers" Version="9.0.0-beta.25380.1">
      <Uri>https://github.com/dotnet/arcade</Uri>
      <Sha>7e67a7b4b62513a475afe46c4cd74d54b68f65c9</Sha>
    </Dependency>
    <Dependency Name="Microsoft.DotNet.Helix.Sdk" Version="9.0.0-beta.25380.1">
      <Uri>https://github.com/dotnet/arcade</Uri>
      <Sha>7e67a7b4b62513a475afe46c4cd74d54b68f65c9</Sha>
    </Dependency>
    <Dependency Name="Microsoft.DotNet.SignTool" Version="9.0.0-beta.25380.1">
      <Uri>https://github.com/dotnet/arcade</Uri>
      <Sha>7e67a7b4b62513a475afe46c4cd74d54b68f65c9</Sha>
    </Dependency>
    <Dependency Name="Microsoft.DotNet.XUnitExtensions" Version="9.0.0-beta.25380.1">
      <Uri>https://github.com/dotnet/arcade</Uri>
      <Sha>7e67a7b4b62513a475afe46c4cd74d54b68f65c9</Sha>
    </Dependency>
    <Dependency Name="Microsoft.DotNet.XliffTasks" Version="9.0.0-beta.25380.1">
      <Uri>https://github.com/dotnet/arcade</Uri>
      <Sha>7e67a7b4b62513a475afe46c4cd74d54b68f65c9</Sha>
    </Dependency>
    <!-- Intermediate is necessary for source build. -->
    <Dependency Name="Microsoft.SourceBuild.Intermediate.arcade" Version="9.0.0-beta.25380.1">
      <Uri>https://github.com/dotnet/arcade</Uri>
      <Sha>7e67a7b4b62513a475afe46c4cd74d54b68f65c9</Sha>
      <SourceBuild RepoName="arcade" ManagedOnly="true" />
    </Dependency>
    <Dependency Name="System.Reflection.MetadataLoadContext" Version="9.0.7">
      <Uri>https://dev.azure.com/dnceng/internal/_git/dotnet-runtime</Uri>
      <Sha>3c298d9f00936d651cc47d221762474e25277672</Sha>
    </Dependency>
    <Dependency Name="Microsoft.DotNet.Darc" Version="1.1.0-beta.25317.4">
      <Uri>https://github.com/dotnet/arcade-services</Uri>
      <Sha>e156e649f28395d9d0ee1e848225a689b59e0fd3</Sha>
    </Dependency>
    <Dependency Name="Microsoft.DotNet.DarcLib" Version="1.1.0-beta.25317.4">
      <Uri>https://github.com/dotnet/arcade-services</Uri>
      <Sha>e156e649f28395d9d0ee1e848225a689b59e0fd3</Sha>
    </Dependency>
    <Dependency Name="Microsoft.DotNet.ScenarioTests.SdkTemplateTests" Version="9.0.0-preview.25381.1">
      <Uri>https://github.com/dotnet/scenario-tests</Uri>
      <Sha>0898abbb5899ef400b8372913c2320295798a687</Sha>
    </Dependency>
    <!-- Intermediate is necessary for source build. -->
    <Dependency Name="Microsoft.SourceBuild.Intermediate.scenario-tests" Version="9.0.0-preview.25381.1">
      <Uri>https://github.com/dotnet/scenario-tests</Uri>
      <Sha>0898abbb5899ef400b8372913c2320295798a687</Sha>
      <SourceBuild RepoName="scenario-tests" ManagedOnly="true" />
    </Dependency>
    <!--
      Aspire isn't really a toolset dependency. However, it only inserts a baseline manifest in sdk,
      and if you squint at it, this means we can say that its specific dependency versions don't matter to sdk.
      It also doesn't currently ship 9.0 preview versions, meaning the version is locked to the latest shipped from 8.0 era.
      Avoiding this as a product dependency avoids a long coherency path (aspnetcore->extensions->aspire->sdk).
      **It is** of course possible that an incoherent aspire means that aspire depends on versions of extensions that
      aren't shipping, or those extensions packages depend on aspnetcore packages that won't ship. However, given the cost
      of maintaining this coherency path is high. This being toolset means that aspire is responsible for its own coherency.
    -->
    <Dependency Name="Microsoft.NET.Sdk.Aspire.Manifest-8.0.100" Version="8.2.2">
      <Uri>https://github.com/dotnet/aspire</Uri>
      <Sha>5fa9337a84a52e9bd185d04d156eccbdcf592f74</Sha>
    </Dependency>
    <!-- Intermediate is necessary for source build. -->
    <Dependency Name="Microsoft.SourceBuild.Intermediate.aspire" Version="8.2.2-preview.1.24521.5">
      <Uri>https://github.com/dotnet/aspire</Uri>
      <Sha>5fa9337a84a52e9bd185d04d156eccbdcf592f74</Sha>
      <SourceBuild RepoName="aspire" ManagedOnly="true" />
    </Dependency>
    <Dependency Name="Microsoft.IO.Redist" Version="6.0.1">
      <Uri>https://github.com/dotnet/runtime</Uri>
      <Sha>e77011b31a3e5c47d931248a64b47f9b2d47853d</Sha>
    </Dependency>
  </ToolsetDependencies>
</Dependencies><|MERGE_RESOLUTION|>--- conflicted
+++ resolved
@@ -1,20 +1,6 @@
 <?xml version="1.0" encoding="utf-8"?>
 <Dependencies>
   <ProductDependencies>
-<<<<<<< HEAD
-    <Dependency Name="Microsoft.TemplateEngine.Abstractions" Version="9.0.109">
-      <Uri>https://github.com/dotnet/templating</Uri>
-      <Sha>861f0ec3ba5ef218964c95949818e9f33eacf8f0</Sha>
-    </Dependency>
-    <Dependency Name="Microsoft.TemplateEngine.Mocks" Version="9.0.109-servicing.25353.8">
-      <Uri>https://github.com/dotnet/templating</Uri>
-      <Sha>861f0ec3ba5ef218964c95949818e9f33eacf8f0</Sha>
-    </Dependency>
-    <!-- Intermediate is necessary for source build. -->
-    <Dependency Name="Microsoft.SourceBuild.Intermediate.templating" Version="9.0.109-servicing.25353.8">
-      <Uri>https://github.com/dotnet/templating</Uri>
-      <Sha>861f0ec3ba5ef218964c95949818e9f33eacf8f0</Sha>
-=======
     <Dependency Name="Microsoft.TemplateEngine.Abstractions" Version="9.0.305">
       <Uri>https://github.com/dotnet/templating</Uri>
       <Sha>1b303bd6aa2dcae0b6442e1e68b24e41a6abc861</Sha>
@@ -27,7 +13,6 @@
     <Dependency Name="Microsoft.SourceBuild.Intermediate.templating" Version="9.0.300-preview.25209.5">
       <Uri>https://github.com/dotnet/templating</Uri>
       <Sha>b73682307aa0128c5edbec94c2e6a070d13ae6bb</Sha>
->>>>>>> 65fd998e
       <SourceBuild RepoName="templating" ManagedOnly="true" />
     </Dependency>
     <Dependency Name="Microsoft.NETCore.App.Ref" Version="9.0.7">
@@ -84,20 +69,6 @@
       <Sha>b567cdb6b8b461de79f2a2536a22ca3a67f2f33e</Sha>
       <SourceBuild RepoName="emsdk" ManagedOnly="true" />
     </Dependency>
-<<<<<<< HEAD
-    <Dependency Name="Microsoft.Build" Version="17.12.43">
-      <Uri>https://github.com/dotnet/msbuild</Uri>
-      <Sha>481b855f7315f967f9c14b83d4391ae05b7be1af</Sha>
-    </Dependency>
-    <Dependency Name="Microsoft.Build.Localization" Version="17.12.43-preview-25404-04">
-      <Uri>https://github.com/dotnet/msbuild</Uri>
-      <Sha>481b855f7315f967f9c14b83d4391ae05b7be1af</Sha>
-    </Dependency>
-    <!-- Intermediate is necessary for source build. -->
-    <Dependency Name="Microsoft.SourceBuild.Intermediate.msbuild" Version="17.12.43-preview-25404-04">
-      <Uri>https://github.com/dotnet/msbuild</Uri>
-      <Sha>481b855f7315f967f9c14b83d4391ae05b7be1af</Sha>
-=======
     <Dependency Name="Microsoft.Build" Version="17.14.20">
       <Uri>https://github.com/dotnet/msbuild</Uri>
       <Sha>3e6a44deac638c77abe57022eab4ae9db4cf442c</Sha>
@@ -110,7 +81,6 @@
     <Dependency Name="Microsoft.SourceBuild.Intermediate.msbuild" Version="17.14.20-servicing-25404-05">
       <Uri>https://github.com/dotnet/msbuild</Uri>
       <Sha>3e6a44deac638c77abe57022eab4ae9db4cf442c</Sha>
->>>>>>> 65fd998e
       <SourceBuild RepoName="msbuild" ManagedOnly="true" />
     </Dependency>
     <Dependency Name="Microsoft.FSharp.Compiler" Version="13.9.303-beta.25361.1">
@@ -123,55 +93,16 @@
       <Sha>14987c804f33917bf15f4c25e0cd16ecd01807f4</Sha>
       <SourceBuild RepoName="fsharp" ManagedOnly="true" />
     </Dependency>
-<<<<<<< HEAD
-    <Dependency Name="Microsoft.Net.Compilers.Toolset" Version="4.12.0-3.25404.5">
-      <Uri>https://github.com/dotnet/roslyn</Uri>
-      <Sha>4d68ef53bf037528cbe2066696b872aaa8b4fe36</Sha>
-    </Dependency>
-    <!-- Intermediate is necessary for source build. -->
-    <Dependency Name="Microsoft.SourceBuild.Intermediate.roslyn" Version="4.12.0-3.25404.5">
-      <Uri>https://github.com/dotnet/roslyn</Uri>
-      <Sha>4d68ef53bf037528cbe2066696b872aaa8b4fe36</Sha>
+    <Dependency Name="Microsoft.Net.Compilers.Toolset" Version="4.14.0-3.25404.3">
+      <Uri>https://github.com/dotnet/roslyn</Uri>
+      <Sha>22348b23fcd770362ca1ed60c5ec3db22c9cabc7</Sha>
+    </Dependency>
+    <!-- Intermediate is necessary for source build. -->
+    <Dependency Name="Microsoft.SourceBuild.Intermediate.roslyn" Version="4.14.0-3.25404.3">
+      <Uri>https://github.com/dotnet/roslyn</Uri>
+      <Sha>22348b23fcd770362ca1ed60c5ec3db22c9cabc7</Sha>
       <SourceBuild RepoName="roslyn" ManagedOnly="true" />
     </Dependency>
-    <Dependency Name="Microsoft.Net.Compilers.Toolset.Framework" Version="4.12.0-3.25404.5">
-      <Uri>https://github.com/dotnet/roslyn</Uri>
-      <Sha>4d68ef53bf037528cbe2066696b872aaa8b4fe36</Sha>
-    </Dependency>
-    <Dependency Name="Microsoft.CodeAnalysis" Version="4.12.0-3.25404.5">
-      <Uri>https://github.com/dotnet/roslyn</Uri>
-      <Sha>4d68ef53bf037528cbe2066696b872aaa8b4fe36</Sha>
-    </Dependency>
-    <Dependency Name="Microsoft.CodeAnalysis.CSharp" Version="4.12.0-3.25404.5">
-      <Uri>https://github.com/dotnet/roslyn</Uri>
-      <Sha>4d68ef53bf037528cbe2066696b872aaa8b4fe36</Sha>
-    </Dependency>
-    <Dependency Name="Microsoft.CodeAnalysis.CSharp.CodeStyle" Version="4.12.0-3.25404.5">
-      <Uri>https://github.com/dotnet/roslyn</Uri>
-      <Sha>4d68ef53bf037528cbe2066696b872aaa8b4fe36</Sha>
-    </Dependency>
-    <Dependency Name="Microsoft.CodeAnalysis.CSharp.Features" Version="4.12.0-3.25404.5">
-      <Uri>https://github.com/dotnet/roslyn</Uri>
-      <Sha>4d68ef53bf037528cbe2066696b872aaa8b4fe36</Sha>
-    </Dependency>
-    <Dependency Name="Microsoft.CodeAnalysis.CSharp.Workspaces" Version="4.12.0-3.25404.5">
-      <Uri>https://github.com/dotnet/roslyn</Uri>
-      <Sha>4d68ef53bf037528cbe2066696b872aaa8b4fe36</Sha>
-    </Dependency>
-    <Dependency Name="Microsoft.CodeAnalysis.Workspaces.MSBuild" Version="4.12.0-3.25404.5">
-      <Uri>https://github.com/dotnet/roslyn</Uri>
-      <Sha>4d68ef53bf037528cbe2066696b872aaa8b4fe36</Sha>
-=======
-    <Dependency Name="Microsoft.Net.Compilers.Toolset" Version="4.14.0-3.25404.3">
-      <Uri>https://github.com/dotnet/roslyn</Uri>
-      <Sha>22348b23fcd770362ca1ed60c5ec3db22c9cabc7</Sha>
-    </Dependency>
-    <!-- Intermediate is necessary for source build. -->
-    <Dependency Name="Microsoft.SourceBuild.Intermediate.roslyn" Version="4.14.0-3.25404.3">
-      <Uri>https://github.com/dotnet/roslyn</Uri>
-      <Sha>22348b23fcd770362ca1ed60c5ec3db22c9cabc7</Sha>
-      <SourceBuild RepoName="roslyn" ManagedOnly="true" />
-    </Dependency>
     <Dependency Name="Microsoft.Net.Compilers.Toolset.Framework" Version="4.14.0-3.25404.3">
       <Uri>https://github.com/dotnet/roslyn</Uri>
       <Sha>22348b23fcd770362ca1ed60c5ec3db22c9cabc7</Sha>
@@ -199,7 +130,6 @@
     <Dependency Name="Microsoft.CodeAnalysis.Workspaces.MSBuild" Version="4.14.0-3.25404.3">
       <Uri>https://github.com/dotnet/roslyn</Uri>
       <Sha>22348b23fcd770362ca1ed60c5ec3db22c9cabc7</Sha>
->>>>>>> 65fd998e
     </Dependency>
     <Dependency Name="Microsoft.AspNetCore.DeveloperCertificates.XPlat" Version="9.0.7-servicing.25317.2">
       <Uri>https://dev.azure.com/dnceng/internal/_git/dotnet-aspnetcore</Uri>
@@ -391,36 +321,20 @@
       <Sha>f6b3a5da75eb405046889a5447ec9b14cc29d285</Sha>
       <SourceBuild RepoName="aspnetcore" ManagedOnly="true" />
     </Dependency>
-<<<<<<< HEAD
-    <Dependency Name="Microsoft.CodeAnalysis.Razor.Tooling.Internal" Version="9.0.0-preview.25329.4">
-=======
     <Dependency Name="Microsoft.CodeAnalysis.Razor.Tooling.Internal" Version="9.0.0-preview.25377.2">
->>>>>>> 65fd998e
       <Uri>https://github.com/dotnet/razor</Uri>
       <Sha>3372435431977e91904a23ceb1eab689badc1bd9</Sha>
     </Dependency>
-<<<<<<< HEAD
-    <Dependency Name="Microsoft.AspNetCore.Mvc.Razor.Extensions.Tooling.Internal" Version="9.0.0-preview.25329.4">
-=======
     <Dependency Name="Microsoft.AspNetCore.Mvc.Razor.Extensions.Tooling.Internal" Version="9.0.0-preview.25377.2">
->>>>>>> 65fd998e
       <Uri>https://github.com/dotnet/razor</Uri>
       <Sha>3372435431977e91904a23ceb1eab689badc1bd9</Sha>
     </Dependency>
-<<<<<<< HEAD
-    <Dependency Name="Microsoft.NET.Sdk.Razor.SourceGenerators.Transport" Version="9.0.0-preview.25329.4">
-=======
     <Dependency Name="Microsoft.NET.Sdk.Razor.SourceGenerators.Transport" Version="9.0.0-preview.25377.2">
->>>>>>> 65fd998e
       <Uri>https://github.com/dotnet/razor</Uri>
       <Sha>3372435431977e91904a23ceb1eab689badc1bd9</Sha>
     </Dependency>
     <!-- Intermediate is necessary for source build. -->
-<<<<<<< HEAD
-    <Dependency Name="Microsoft.SourceBuild.Intermediate.razor" Version="9.0.0-preview.25329.4">
-=======
     <Dependency Name="Microsoft.SourceBuild.Intermediate.razor" Version="9.0.0-preview.25377.2">
->>>>>>> 65fd998e
       <Uri>https://github.com/dotnet/razor</Uri>
       <Sha>3372435431977e91904a23ceb1eab689badc1bd9</Sha>
       <SourceBuild RepoName="razor" ManagedOnly="true" />
