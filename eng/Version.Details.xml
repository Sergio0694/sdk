<?xml version="1.0" encoding="utf-8"?>
<Dependencies>
  <ProductDependencies>
    <Dependency Name="Microsoft.TemplateEngine.Abstractions" Version="10.0.100-alpha.1.24611.2">
      <Uri>https://github.com/dotnet/templating</Uri>
      <Sha>ed18af72023b6abf81d68840b0025b1d29e0dc33</Sha>
    </Dependency>
    <Dependency Name="Microsoft.TemplateEngine.Mocks" Version="10.0.100-alpha.1.24611.2">
      <Uri>https://github.com/dotnet/templating</Uri>
      <Sha>ed18af72023b6abf81d68840b0025b1d29e0dc33</Sha>
    </Dependency>
    <!-- Intermediate is necessary for source build. -->
    <Dependency Name="Microsoft.SourceBuild.Intermediate.templating" Version="10.0.100-alpha.1.24611.2">
      <Uri>https://github.com/dotnet/templating</Uri>
      <Sha>ed18af72023b6abf81d68840b0025b1d29e0dc33</Sha>
      <SourceBuild RepoName="templating" ManagedOnly="true" />
    </Dependency>
    <Dependency Name="Microsoft.NETCore.App.Ref" Version="10.0.0-alpha.1.24617.3">
      <Uri>https://github.com/dotnet/runtime</Uri>
      <Sha>040cbe276907174316e2cc07b35814b3069874a6</Sha>
    </Dependency>
    <Dependency Name="VS.Redist.Common.NetCore.SharedFramework.x64.10.0" Version="10.0.0-alpha.1.24617.3">
      <Uri>https://github.com/dotnet/runtime</Uri>
      <Sha>040cbe276907174316e2cc07b35814b3069874a6</Sha>
    </Dependency>
    <Dependency Name="VS.Redist.Common.NetCore.TargetingPack.x64.10.0" Version="10.0.0-alpha.1.24617.3">
      <Uri>https://github.com/dotnet/runtime</Uri>
      <Sha>040cbe276907174316e2cc07b35814b3069874a6</Sha>
    </Dependency>
    <Dependency Name="Microsoft.NETCore.App.Runtime.win-x64" Version="10.0.0-alpha.1.24617.3">
      <Uri>https://github.com/dotnet/runtime</Uri>
      <Sha>040cbe276907174316e2cc07b35814b3069874a6</Sha>
    </Dependency>
    <Dependency Name="Microsoft.NETCore.App.Host.win-x64" Version="10.0.0-alpha.1.24617.3">
      <Uri>https://github.com/dotnet/runtime</Uri>
      <Sha>040cbe276907174316e2cc07b35814b3069874a6</Sha>
    </Dependency>
    <Dependency Name="Microsoft.NETCore.Platforms" Version="10.0.0-alpha.1.24617.3">
      <Uri>https://github.com/dotnet/runtime</Uri>
      <Sha>040cbe276907174316e2cc07b35814b3069874a6</Sha>
    </Dependency>
    <Dependency Name="Microsoft.NET.HostModel" Version="10.0.0-alpha.1.24617.3">
      <Uri>https://github.com/dotnet/runtime</Uri>
      <Sha>040cbe276907174316e2cc07b35814b3069874a6</Sha>
    </Dependency>
    <Dependency Name="System.IO.Hashing" Version="10.0.0-alpha.1.24617.3">
      <Uri>https://github.com/dotnet/runtime</Uri>
      <Sha>040cbe276907174316e2cc07b35814b3069874a6</Sha>
    </Dependency>
    <Dependency Name="Microsoft.Extensions.DependencyModel" Version="10.0.0-alpha.1.24617.3">
      <Uri>https://github.com/dotnet/runtime</Uri>
      <Sha>040cbe276907174316e2cc07b35814b3069874a6</Sha>
    </Dependency>
    <!-- Intermediate is necessary for source build. -->
    <Dependency Name="Microsoft.SourceBuild.Intermediate.runtime.linux-x64" Version="10.0.0-alpha.1.24617.3">
      <Uri>https://github.com/dotnet/runtime</Uri>
      <Sha>040cbe276907174316e2cc07b35814b3069874a6</Sha>
      <SourceBuild RepoName="runtime" ManagedOnly="false" />
    </Dependency>
    <!-- Change blob version in GenerateLayout.targets if this is unpinned to service targeting pack -->
    <!-- No new netstandard.library planned for 3.1 timeframe at this time. -->
    <Dependency Name="NETStandard.Library.Ref" Version="2.1.0" Pinned="true">
      <Uri>https://github.com/dotnet/core-setup</Uri>
      <Sha>7d57652f33493fa022125b7f63aad0d70c52d810</Sha>
    </Dependency>
    <Dependency Name="Microsoft.NET.Workload.Emscripten.Current.Manifest-10.0.100.Transport" Version="10.0.0-alpha.1.24613.1" CoherentParentDependency="Microsoft.NETCore.App.Runtime.win-x64">
      <Uri>https://github.com/dotnet/emsdk</Uri>
      <Sha>11e2cd6f4b4bd65b10692fbdc17f597fa79793c8</Sha>
    </Dependency>
    <!-- Intermediate is necessary for source build. -->
    <Dependency Name="Microsoft.SourceBuild.Intermediate.emsdk" Version="10.0.0-alpha.1.24613.1" CoherentParentDependency="Microsoft.NETCore.App.Runtime.win-x64">
      <Uri>https://github.com/dotnet/emsdk</Uri>
      <Sha>11e2cd6f4b4bd65b10692fbdc17f597fa79793c8</Sha>
      <SourceBuild RepoName="emsdk" ManagedOnly="true" />
    </Dependency>
    <Dependency Name="Microsoft.Build" Version="17.13.0-preview-24612-02">
      <Uri>https://github.com/dotnet/msbuild</Uri>
      <Sha>41868360b914181b94136a1dc5911d8bdd66e2a9</Sha>
    </Dependency>
    <Dependency Name="Microsoft.Build.Localization" Version="17.13.0-preview-24612-02">
      <Uri>https://github.com/dotnet/msbuild</Uri>
      <Sha>41868360b914181b94136a1dc5911d8bdd66e2a9</Sha>
    </Dependency>
    <!-- Intermediate is necessary for source build. -->
    <Dependency Name="Microsoft.SourceBuild.Intermediate.msbuild" Version="17.13.0-preview-24612-02">
      <Uri>https://github.com/dotnet/msbuild</Uri>
      <Sha>41868360b914181b94136a1dc5911d8bdd66e2a9</Sha>
      <SourceBuild RepoName="msbuild" ManagedOnly="true" />
    </Dependency>
    <Dependency Name="Microsoft.FSharp.Compiler" Version="13.9.200-beta.24617.1">
      <Uri>https://github.com/dotnet/fsharp</Uri>
      <Sha>5af96504f10836eca6ce804ab3cdd28c042fa35a</Sha>
    </Dependency>
    <!-- Intermediate is necessary for source build. -->
    <Dependency Name="Microsoft.SourceBuild.Intermediate.fsharp" Version="9.0.200-beta.24617.1">
      <Uri>https://github.com/dotnet/fsharp</Uri>
      <Sha>5af96504f10836eca6ce804ab3cdd28c042fa35a</Sha>
      <SourceBuild RepoName="fsharp" ManagedOnly="true" />
    </Dependency>
    <Dependency Name="Microsoft.Net.Compilers.Toolset" Version="4.13.0-3.24617.3">
      <Uri>https://github.com/dotnet/roslyn</Uri>
      <Sha>f9ccce030d8fdcc2ea095e095b71316d243c5b35</Sha>
    </Dependency>
    <!-- Intermediate is necessary for source build. -->
    <Dependency Name="Microsoft.SourceBuild.Intermediate.roslyn" Version="4.13.0-3.24617.3">
      <Uri>https://github.com/dotnet/roslyn</Uri>
      <Sha>f9ccce030d8fdcc2ea095e095b71316d243c5b35</Sha>
      <SourceBuild RepoName="roslyn" ManagedOnly="true" />
    </Dependency>
    <Dependency Name="Microsoft.Net.Compilers.Toolset.Framework" Version="4.13.0-3.24617.3">
      <Uri>https://github.com/dotnet/roslyn</Uri>
      <Sha>f9ccce030d8fdcc2ea095e095b71316d243c5b35</Sha>
    </Dependency>
    <Dependency Name="Microsoft.CodeAnalysis" Version="4.13.0-3.24617.3">
      <Uri>https://github.com/dotnet/roslyn</Uri>
      <Sha>f9ccce030d8fdcc2ea095e095b71316d243c5b35</Sha>
    </Dependency>
    <Dependency Name="Microsoft.CodeAnalysis.CSharp" Version="4.13.0-3.24617.3">
      <Uri>https://github.com/dotnet/roslyn</Uri>
      <Sha>f9ccce030d8fdcc2ea095e095b71316d243c5b35</Sha>
    </Dependency>
    <Dependency Name="Microsoft.CodeAnalysis.CSharp.CodeStyle" Version="4.13.0-3.24617.3">
      <Uri>https://github.com/dotnet/roslyn</Uri>
      <Sha>f9ccce030d8fdcc2ea095e095b71316d243c5b35</Sha>
    </Dependency>
    <Dependency Name="Microsoft.CodeAnalysis.CSharp.Features" Version="4.13.0-3.24617.3">
      <Uri>https://github.com/dotnet/roslyn</Uri>
      <Sha>f9ccce030d8fdcc2ea095e095b71316d243c5b35</Sha>
    </Dependency>
    <Dependency Name="Microsoft.CodeAnalysis.CSharp.Workspaces" Version="4.13.0-3.24617.3">
      <Uri>https://github.com/dotnet/roslyn</Uri>
      <Sha>f9ccce030d8fdcc2ea095e095b71316d243c5b35</Sha>
    </Dependency>
    <Dependency Name="Microsoft.CodeAnalysis.Workspaces.MSBuild" Version="4.13.0-3.24617.3">
      <Uri>https://github.com/dotnet/roslyn</Uri>
      <Sha>f9ccce030d8fdcc2ea095e095b71316d243c5b35</Sha>
    </Dependency>
    <Dependency Name="Microsoft.AspNetCore.DeveloperCertificates.XPlat" Version="10.0.0-alpha.2.24617.2">
      <Uri>https://github.com/dotnet/aspnetcore</Uri>
      <Sha>6ae3ea387b20f6497b82897d613e9b8a6e31d69c</Sha>
    </Dependency>
    <Dependency Name="Microsoft.AspNetCore.TestHost" Version="10.0.0-alpha.2.24617.2">
      <Uri>https://github.com/dotnet/aspnetcore</Uri>
      <Sha>6ae3ea387b20f6497b82897d613e9b8a6e31d69c</Sha>
    </Dependency>
    <Dependency Name="Microsoft.Build.NuGetSdkResolver" Version="6.13.0-rc.98">
      <Uri>https://github.com/nuget/nuget.client</Uri>
      <Sha>c60352c138a25e8a4bde0775a7c2e0600b186b0b</Sha>
    </Dependency>
    <Dependency Name="NuGet.Build.Tasks" Version="6.13.0-rc.98">
      <Uri>https://github.com/nuget/nuget.client</Uri>
      <Sha>c60352c138a25e8a4bde0775a7c2e0600b186b0b</Sha>
      <SourceBuildTarball RepoName="nuget-client" ManagedOnly="true" />
    </Dependency>
    <Dependency Name="NuGet.Build.Tasks.Console" Version="6.13.0-rc.98">
      <Uri>https://github.com/nuget/nuget.client</Uri>
      <Sha>c60352c138a25e8a4bde0775a7c2e0600b186b0b</Sha>
    </Dependency>
    <Dependency Name="NuGet.Build.Tasks.Pack" Version="6.13.0-rc.98">
      <Uri>https://github.com/nuget/nuget.client</Uri>
      <Sha>c60352c138a25e8a4bde0775a7c2e0600b186b0b</Sha>
    </Dependency>
    <Dependency Name="NuGet.Commands" Version="6.13.0-rc.98">
      <Uri>https://github.com/nuget/nuget.client</Uri>
      <Sha>c60352c138a25e8a4bde0775a7c2e0600b186b0b</Sha>
    </Dependency>
    <Dependency Name="NuGet.CommandLine.XPlat" Version="6.13.0-rc.98">
      <Uri>https://github.com/nuget/nuget.client</Uri>
      <Sha>c60352c138a25e8a4bde0775a7c2e0600b186b0b</Sha>
    </Dependency>
    <Dependency Name="NuGet.Common" Version="6.13.0-rc.98">
      <Uri>https://github.com/nuget/nuget.client</Uri>
      <Sha>c60352c138a25e8a4bde0775a7c2e0600b186b0b</Sha>
    </Dependency>
    <Dependency Name="NuGet.Configuration" Version="6.13.0-rc.98">
      <Uri>https://github.com/nuget/nuget.client</Uri>
      <Sha>c60352c138a25e8a4bde0775a7c2e0600b186b0b</Sha>
    </Dependency>
    <Dependency Name="NuGet.Credentials" Version="6.13.0-rc.98">
      <Uri>https://github.com/nuget/nuget.client</Uri>
      <Sha>c60352c138a25e8a4bde0775a7c2e0600b186b0b</Sha>
    </Dependency>
    <Dependency Name="NuGet.DependencyResolver.Core" Version="6.13.0-rc.98">
      <Uri>https://github.com/nuget/nuget.client</Uri>
      <Sha>c60352c138a25e8a4bde0775a7c2e0600b186b0b</Sha>
    </Dependency>
    <Dependency Name="NuGet.Frameworks" Version="6.13.0-rc.98">
      <Uri>https://github.com/nuget/nuget.client</Uri>
      <Sha>c60352c138a25e8a4bde0775a7c2e0600b186b0b</Sha>
    </Dependency>
    <Dependency Name="NuGet.LibraryModel" Version="6.13.0-rc.98">
      <Uri>https://github.com/nuget/nuget.client</Uri>
      <Sha>c60352c138a25e8a4bde0775a7c2e0600b186b0b</Sha>
    </Dependency>
    <Dependency Name="NuGet.ProjectModel" Version="6.13.0-rc.98">
      <Uri>https://github.com/nuget/nuget.client</Uri>
      <Sha>c60352c138a25e8a4bde0775a7c2e0600b186b0b</Sha>
    </Dependency>
    <Dependency Name="NuGet.Protocol" Version="6.13.0-rc.98">
      <Uri>https://github.com/nuget/nuget.client</Uri>
      <Sha>c60352c138a25e8a4bde0775a7c2e0600b186b0b</Sha>
    </Dependency>
    <Dependency Name="NuGet.Packaging" Version="6.13.0-rc.98">
      <Uri>https://github.com/nuget/nuget.client</Uri>
      <Sha>c60352c138a25e8a4bde0775a7c2e0600b186b0b</Sha>
    </Dependency>
    <Dependency Name="NuGet.Versioning" Version="6.13.0-rc.98">
      <Uri>https://github.com/nuget/nuget.client</Uri>
      <Sha>c60352c138a25e8a4bde0775a7c2e0600b186b0b</Sha>
    </Dependency>
    <Dependency Name="NuGet.Localization" Version="6.13.0-rc.98">
      <Uri>https://github.com/nuget/nuget.client</Uri>
      <Sha>c60352c138a25e8a4bde0775a7c2e0600b186b0b</Sha>
    </Dependency>
    <Dependency Name="Microsoft.NET.Test.Sdk" Version="17.13.0-preview-24610-01">
      <Uri>https://github.com/microsoft/vstest</Uri>
      <Sha>fc785088a28006c774dcfe0916b69ff54e6f99c1</Sha>
    </Dependency>
    <Dependency Name="Microsoft.TestPlatform.CLI" Version="17.13.0-preview-24610-01">
      <Uri>https://github.com/microsoft/vstest</Uri>
      <Sha>fc785088a28006c774dcfe0916b69ff54e6f99c1</Sha>
    </Dependency>
    <Dependency Name="Microsoft.TestPlatform.Build" Version="17.13.0-preview-24610-01">
      <Uri>https://github.com/microsoft/vstest</Uri>
      <Sha>fc785088a28006c774dcfe0916b69ff54e6f99c1</Sha>
    </Dependency>
    <!-- Intermediate is necessary for source build. -->
    <Dependency Name="Microsoft.SourceBuild.Intermediate.vstest" Version="17.13.0-preview-24610-01">
      <Uri>https://github.com/microsoft/vstest</Uri>
      <Sha>fc785088a28006c774dcfe0916b69ff54e6f99c1</Sha>
      <SourceBuild RepoName="vstest" ManagedOnly="true" />
    </Dependency>
    <Dependency Name="Microsoft.NET.ILLink.Tasks" Version="10.0.0-alpha.1.24617.3">
      <Uri>https://github.com/dotnet/runtime</Uri>
      <Sha>040cbe276907174316e2cc07b35814b3069874a6</Sha>
    </Dependency>
    <Dependency Name="System.CodeDom" Version="10.0.0-alpha.1.24617.3">
      <Uri>https://github.com/dotnet/runtime</Uri>
      <Sha>040cbe276907174316e2cc07b35814b3069874a6</Sha>
    </Dependency>
    <Dependency Name="System.Formats.Asn1" Version="10.0.0-alpha.1.24617.3">
      <Uri>https://github.com/dotnet/runtime</Uri>
      <Sha>040cbe276907174316e2cc07b35814b3069874a6</Sha>
    </Dependency>
    <Dependency Name="System.Security.Cryptography.ProtectedData" Version="10.0.0-alpha.1.24617.3">
      <Uri>https://github.com/dotnet/runtime</Uri>
      <Sha>040cbe276907174316e2cc07b35814b3069874a6</Sha>
    </Dependency>
    <Dependency Name="System.Text.Encoding.CodePages" Version="10.0.0-alpha.1.24617.3">
      <Uri>https://github.com/dotnet/runtime</Uri>
      <Sha>040cbe276907174316e2cc07b35814b3069874a6</Sha>
    </Dependency>
    <Dependency Name="System.Resources.Extensions" Version="10.0.0-alpha.1.24617.3">
      <Uri>https://github.com/dotnet/runtime</Uri>
      <Sha>040cbe276907174316e2cc07b35814b3069874a6</Sha>
    </Dependency>
    <Dependency Name="Microsoft.WindowsDesktop.App.Runtime.win-x64" Version="10.0.0-alpha.1.24607.1">
      <Uri>https://github.com/dotnet/windowsdesktop</Uri>
      <Sha>9bae053da57e9108b4bc4dd8f713eaebf61331a0</Sha>
      <SourceBuildTarball RepoName="windowsdesktop" ManagedOnly="true" />
    </Dependency>
    <Dependency Name="VS.Redist.Common.WindowsDesktop.SharedFramework.x64.10.0" Version="10.0.0-alpha.1.24607.1">
      <Uri>https://github.com/dotnet/windowsdesktop</Uri>
      <Sha>9bae053da57e9108b4bc4dd8f713eaebf61331a0</Sha>
    </Dependency>
    <Dependency Name="Microsoft.WindowsDesktop.App.Ref" Version="10.0.0-alpha.1.24607.1">
      <Uri>https://github.com/dotnet/windowsdesktop</Uri>
      <Sha>9bae053da57e9108b4bc4dd8f713eaebf61331a0</Sha>
    </Dependency>
    <Dependency Name="VS.Redist.Common.WindowsDesktop.TargetingPack.x64.10.0" Version="10.0.0-alpha.1.24607.1">
      <Uri>https://github.com/dotnet/windowsdesktop</Uri>
      <Sha>9bae053da57e9108b4bc4dd8f713eaebf61331a0</Sha>
    </Dependency>
    <Dependency Name="Microsoft.NET.Sdk.WindowsDesktop" Version="10.0.0-alpha.1.24605.3" CoherentParentDependency="Microsoft.WindowsDesktop.App.Ref">
      <Uri>https://github.com/dotnet/wpf</Uri>
      <Sha>c6bff274b42ea186c4a53aab6e6447cf92aeb1e1</Sha>
    </Dependency>
    <Dependency Name="Microsoft.AspNetCore.App.Ref" Version="10.0.0-alpha.2.24617.2">
      <Uri>https://github.com/dotnet/aspnetcore</Uri>
      <Sha>6ae3ea387b20f6497b82897d613e9b8a6e31d69c</Sha>
    </Dependency>
    <Dependency Name="Microsoft.AspNetCore.App.Ref.Internal" Version="10.0.0-alpha.2.24617.2">
      <Uri>https://github.com/dotnet/aspnetcore</Uri>
      <Sha>6ae3ea387b20f6497b82897d613e9b8a6e31d69c</Sha>
    </Dependency>
    <Dependency Name="Microsoft.AspNetCore.App.Runtime.win-x64" Version="10.0.0-alpha.2.24617.2">
      <Uri>https://github.com/dotnet/aspnetcore</Uri>
      <Sha>6ae3ea387b20f6497b82897d613e9b8a6e31d69c</Sha>
    </Dependency>
    <Dependency Name="VS.Redist.Common.AspNetCore.SharedFramework.x64.10.0" Version="10.0.0-alpha.2.24617.2">
      <Uri>https://github.com/dotnet/aspnetcore</Uri>
      <Sha>6ae3ea387b20f6497b82897d613e9b8a6e31d69c</Sha>
    </Dependency>
    <Dependency Name="dotnet-dev-certs" Version="10.0.0-alpha.2.24617.2">
      <Uri>https://github.com/dotnet/aspnetcore</Uri>
      <Sha>6ae3ea387b20f6497b82897d613e9b8a6e31d69c</Sha>
    </Dependency>
    <Dependency Name="dotnet-user-jwts" Version="10.0.0-alpha.2.24617.2">
      <Uri>https://github.com/dotnet/aspnetcore</Uri>
      <Sha>6ae3ea387b20f6497b82897d613e9b8a6e31d69c</Sha>
    </Dependency>
    <Dependency Name="dotnet-user-secrets" Version="10.0.0-alpha.2.24617.2">
      <Uri>https://github.com/dotnet/aspnetcore</Uri>
      <Sha>6ae3ea387b20f6497b82897d613e9b8a6e31d69c</Sha>
    </Dependency>
    <Dependency Name="Microsoft.AspNetCore.Analyzers" Version="10.0.0-alpha.2.24617.2">
      <Uri>https://github.com/dotnet/aspnetcore</Uri>
      <Sha>6ae3ea387b20f6497b82897d613e9b8a6e31d69c</Sha>
    </Dependency>
    <Dependency Name="Microsoft.AspNetCore.Components.SdkAnalyzers" Version="10.0.0-alpha.2.24617.2">
      <Uri>https://github.com/dotnet/aspnetcore</Uri>
      <Sha>6ae3ea387b20f6497b82897d613e9b8a6e31d69c</Sha>
    </Dependency>
    <Dependency Name="Microsoft.AspNetCore.Mvc.Analyzers" Version="10.0.0-alpha.2.24617.2">
      <Uri>https://github.com/dotnet/aspnetcore</Uri>
      <Sha>6ae3ea387b20f6497b82897d613e9b8a6e31d69c</Sha>
    </Dependency>
    <Dependency Name="Microsoft.AspNetCore.Mvc.Api.Analyzers" Version="10.0.0-alpha.2.24617.2">
      <Uri>https://github.com/dotnet/aspnetcore</Uri>
      <Sha>6ae3ea387b20f6497b82897d613e9b8a6e31d69c</Sha>
    </Dependency>
    <!-- Intermediate is necessary for source build. -->
    <Dependency Name="Microsoft.SourceBuild.Intermediate.aspnetcore" Version="10.0.0-alpha.2.24617.2">
      <Uri>https://github.com/dotnet/aspnetcore</Uri>
      <Sha>6ae3ea387b20f6497b82897d613e9b8a6e31d69c</Sha>
      <SourceBuild RepoName="aspnetcore" ManagedOnly="true" />
    </Dependency>
<<<<<<< HEAD
    <Dependency Name="Microsoft.CodeAnalysis.Razor.Tooling.Internal" Version="9.0.0-preview.24612.1">
      <Uri>https://github.com/dotnet/razor</Uri>
      <Sha>60d689b3add229efff4c6ab7611dbc615961fa2c</Sha>
    </Dependency>
    <Dependency Name="Microsoft.AspNetCore.Mvc.Razor.Extensions.Tooling.Internal" Version="9.0.0-preview.24612.1">
      <Uri>https://github.com/dotnet/razor</Uri>
      <Sha>60d689b3add229efff4c6ab7611dbc615961fa2c</Sha>
    </Dependency>
    <Dependency Name="Microsoft.NET.Sdk.Razor.SourceGenerators.Transport" Version="9.0.0-preview.24612.1">
      <Uri>https://github.com/dotnet/razor</Uri>
      <Sha>60d689b3add229efff4c6ab7611dbc615961fa2c</Sha>
    </Dependency>
    <!-- Intermediate is necessary for source build. -->
    <Dependency Name="Microsoft.SourceBuild.Intermediate.razor" Version="9.0.0-preview.24612.1">
      <Uri>https://github.com/dotnet/razor</Uri>
      <Sha>60d689b3add229efff4c6ab7611dbc615961fa2c</Sha>
=======
    <Dependency Name="Microsoft.CodeAnalysis.Razor.Tooling.Internal" Version="9.0.0-preview.24616.7">
      <Uri>https://github.com/dotnet/razor</Uri>
      <Sha>a9572a6e86ff7b60878693fa99f68f3ba1371f19</Sha>
    </Dependency>
    <Dependency Name="Microsoft.AspNetCore.Mvc.Razor.Extensions.Tooling.Internal" Version="9.0.0-preview.24616.7">
      <Uri>https://github.com/dotnet/razor</Uri>
      <Sha>a9572a6e86ff7b60878693fa99f68f3ba1371f19</Sha>
    </Dependency>
    <Dependency Name="Microsoft.NET.Sdk.Razor.SourceGenerators.Transport" Version="9.0.0-preview.24616.7">
      <Uri>https://github.com/dotnet/razor</Uri>
      <Sha>a9572a6e86ff7b60878693fa99f68f3ba1371f19</Sha>
    </Dependency>
    <!-- Intermediate is necessary for source build. -->
    <Dependency Name="Microsoft.SourceBuild.Intermediate.razor" Version="9.0.0-preview.24616.7">
      <Uri>https://github.com/dotnet/razor</Uri>
      <Sha>a9572a6e86ff7b60878693fa99f68f3ba1371f19</Sha>
>>>>>>> 5923bae3
      <SourceBuild RepoName="razor" ManagedOnly="true" />
    </Dependency>
    <Dependency Name="Microsoft.Extensions.FileProviders.Embedded" Version="10.0.0-alpha.2.24617.2">
      <Uri>https://github.com/dotnet/aspnetcore</Uri>
      <Sha>6ae3ea387b20f6497b82897d613e9b8a6e31d69c</Sha>
    </Dependency>
    <Dependency Name="Microsoft.AspNetCore.Authorization" Version="10.0.0-alpha.2.24617.2">
      <Uri>https://github.com/dotnet/aspnetcore</Uri>
      <Sha>6ae3ea387b20f6497b82897d613e9b8a6e31d69c</Sha>
    </Dependency>
    <Dependency Name="Microsoft.AspNetCore.Components.Web" Version="10.0.0-alpha.2.24617.2">
      <Uri>https://github.com/dotnet/aspnetcore</Uri>
      <Sha>6ae3ea387b20f6497b82897d613e9b8a6e31d69c</Sha>
    </Dependency>
    <Dependency Name="Microsoft.JSInterop" Version="10.0.0-alpha.2.24617.2">
      <Uri>https://github.com/dotnet/aspnetcore</Uri>
      <Sha>6ae3ea387b20f6497b82897d613e9b8a6e31d69c</Sha>
    </Dependency>
    <!-- For coherency purposes, these versions should be gated by the versions of winforms and wpf routed via windowsdesktop -->
    <Dependency Name="Microsoft.Dotnet.WinForms.ProjectTemplates" Version="10.0.0-alpha.1.24605.2" CoherentParentDependency="Microsoft.WindowsDesktop.App.Runtime.win-x64">
      <Uri>https://github.com/dotnet/winforms</Uri>
      <Sha>6ecb29a0b34c73048062257c1cab74b219759260</Sha>
    </Dependency>
    <Dependency Name="Microsoft.DotNet.Wpf.ProjectTemplates" Version="10.0.0-alpha.1.24605.3" CoherentParentDependency="Microsoft.WindowsDesktop.App.Runtime.win-x64">
      <Uri>https://github.com/dotnet/wpf</Uri>
      <Sha>c6bff274b42ea186c4a53aab6e6447cf92aeb1e1</Sha>
    </Dependency>
    <Dependency Name="Microsoft.Web.Xdt" Version="10.0.0-preview.24609.2">
      <Uri>https://github.com/dotnet/xdt</Uri>
      <Sha>63ae81154c50a1cf9287cc47d8351d55b4289e6d</Sha>
    </Dependency>
    <!-- Intermediate is necessary for source build. -->
    <Dependency Name="Microsoft.SourceBuild.Intermediate.xdt" Version="10.0.0-preview.24609.2">
      <Uri>https://github.com/dotnet/xdt</Uri>
      <Sha>63ae81154c50a1cf9287cc47d8351d55b4289e6d</Sha>
      <SourceBuild RepoName="xdt" ManagedOnly="true" />
    </Dependency>
    <Dependency Name="Microsoft.CodeAnalysis.NetAnalyzers" Version="10.0.0-preview.24616.1">
      <Uri>https://github.com/dotnet/roslyn-analyzers</Uri>
<<<<<<< HEAD
      <Sha>5bfaf6aea5cf9d1c924d9adc69916eac3be07880</Sha>
=======
      <Sha>5ed336762c6260a83ece35cd1f6749251452bad0</Sha>
>>>>>>> 5923bae3
    </Dependency>
    <Dependency Name="Microsoft.CodeAnalysis.PublicApiAnalyzers" Version="3.12.0-beta1.24616.1">
      <Uri>https://github.com/dotnet/roslyn-analyzers</Uri>
<<<<<<< HEAD
      <Sha>5bfaf6aea5cf9d1c924d9adc69916eac3be07880</Sha>
=======
      <Sha>5ed336762c6260a83ece35cd1f6749251452bad0</Sha>
>>>>>>> 5923bae3
    </Dependency>
    <!-- Intermediate is necessary for source build. -->
    <Dependency Name="Microsoft.SourceBuild.Intermediate.roslyn-analyzers" Version="3.12.0-beta1.24616.1">
      <Uri>https://github.com/dotnet/roslyn-analyzers</Uri>
<<<<<<< HEAD
      <Sha>5bfaf6aea5cf9d1c924d9adc69916eac3be07880</Sha>
=======
      <Sha>5ed336762c6260a83ece35cd1f6749251452bad0</Sha>
>>>>>>> 5923bae3
      <SourceBuild RepoName="roslyn-analyzers" ManagedOnly="true" />
    </Dependency>
    <Dependency Name="System.CommandLine" Version="2.0.0-beta4.24528.1">
      <Uri>https://github.com/dotnet/command-line-api</Uri>
      <Sha>feb61c7f328a2401d74f4317b39d02126cfdfe24</Sha>
    </Dependency>
    <Dependency Name="System.CommandLine.Rendering" Version="0.4.0-alpha.24528.1">
      <Uri>https://github.com/dotnet/command-line-api</Uri>
      <Sha>feb61c7f328a2401d74f4317b39d02126cfdfe24</Sha>
    </Dependency>
    <!-- Microsoft.CodeAnalysis.Workspaces.MSBuild transitively references M.Bcl.AsyncInterfaces.
         Adding an explicit dependency to make sure the latest version is used instead of the SBRP
         one under source build. -->
    <!-- Intermediate is necessary for source build. -->
    <Dependency Name="Microsoft.DiaSymReader" Version="2.2.0-beta.24574.1">
      <Uri>https://github.com/dotnet/symreader</Uri>
      <Sha>878352351804a2339d595c1f74f9e6b32c6c6e6b</Sha>
    </Dependency>
    <!-- Intermediate is necessary for source build. -->
    <Dependency Name="Microsoft.SourceBuild.Intermediate.command-line-api" Version="0.1.552801">
      <Uri>https://github.com/dotnet/command-line-api</Uri>
      <Sha>feb61c7f328a2401d74f4317b39d02126cfdfe24</Sha>
      <SourceBuild RepoName="command-line-api" ManagedOnly="true" />
    </Dependency>
    <!-- Intermediate is necessary for source build. -->
<<<<<<< HEAD
    <Dependency Name="Microsoft.SourceBuild.Intermediate.source-build-externals" Version="9.0.0-alpha.1.24611.1">
      <Uri>https://github.com/dotnet/source-build-externals</Uri>
      <Sha>1ffe36b3379a0b7ced63d134e5daf30948c03306</Sha>
=======
    <Dependency Name="Microsoft.SourceBuild.Intermediate.source-build-externals" Version="10.0.561601">
      <Uri>https://github.com/dotnet/source-build-externals</Uri>
      <Sha>2aa5deaca3313a9908da198c08bf2cab11107684</Sha>
>>>>>>> 5923bae3
      <SourceBuild RepoName="source-build-externals" ManagedOnly="true" />
    </Dependency>
    <!-- Intermediate is necessary for source build. -->
    <Dependency Name="Microsoft.SourceBuild.Intermediate.source-build-reference-packages" Version="10.0.561602">
      <Uri>https://github.com/dotnet/source-build-reference-packages</Uri>
      <Sha>b24c3aa9f120f83befa255d5d5f465b961f387fb</Sha>
      <SourceBuild RepoName="source-build-reference-packages" ManagedOnly="true" />
    </Dependency>
    <Dependency Name="Microsoft.Deployment.DotNet.Releases" Version="2.0.0-preview.1.24611.3">
      <Uri>https://github.com/dotnet/deployment-tools</Uri>
      <Sha>810fbe43bb3c5ea04d7ac98599efbb115f6e780a</Sha>
    </Dependency>
    <Dependency Name="Microsoft.Build.Tasks.Git" Version="9.0.0-beta.24617.1">
      <Uri>https://github.com/dotnet/sourcelink</Uri>
      <Sha>4e176206614b345352885b55491aeb51bf77526b</Sha>
    </Dependency>
    <Dependency Name="Microsoft.SourceLink.Common" Version="9.0.0-beta.24617.1">
      <Uri>https://github.com/dotnet/sourcelink</Uri>
      <Sha>4e176206614b345352885b55491aeb51bf77526b</Sha>
    </Dependency>
    <Dependency Name="Microsoft.SourceLink.AzureRepos.Git" Version="9.0.0-beta.24617.1">
      <Uri>https://github.com/dotnet/sourcelink</Uri>
      <Sha>4e176206614b345352885b55491aeb51bf77526b</Sha>
    </Dependency>
    <Dependency Name="Microsoft.SourceLink.GitHub" Version="9.0.0-beta.24617.1">
      <Uri>https://github.com/dotnet/sourcelink</Uri>
      <Sha>4e176206614b345352885b55491aeb51bf77526b</Sha>
    </Dependency>
    <Dependency Name="Microsoft.SourceLink.GitLab" Version="9.0.0-beta.24617.1">
      <Uri>https://github.com/dotnet/sourcelink</Uri>
      <Sha>4e176206614b345352885b55491aeb51bf77526b</Sha>
    </Dependency>
    <Dependency Name="Microsoft.SourceLink.Bitbucket.Git" Version="9.0.0-beta.24617.1">
      <Uri>https://github.com/dotnet/sourcelink</Uri>
      <Sha>4e176206614b345352885b55491aeb51bf77526b</Sha>
    </Dependency>
    <!-- Intermediate is necessary for source build. -->
    <Dependency Name="Microsoft.SourceBuild.Intermediate.sourcelink" Version="9.0.0-beta.24617.1">
      <Uri>https://github.com/dotnet/sourcelink</Uri>
      <Sha>4e176206614b345352885b55491aeb51bf77526b</Sha>
      <SourceBuild RepoName="sourcelink" ManagedOnly="true" />
    </Dependency>
    <!-- Intermediate is necessary for source build. -->
    <Dependency Name="Microsoft.SourceBuild.Intermediate.deployment-tools" Version="9.0.0-preview.1.24611.3">
      <Uri>https://github.com/dotnet/deployment-tools</Uri>
      <Sha>810fbe43bb3c5ea04d7ac98599efbb115f6e780a</Sha>
      <SourceBuild RepoName="deployment-tools" ManagedOnly="true" />
    </Dependency>
    <!-- Intermediate is necessary for source build. -->
    <Dependency Name="Microsoft.SourceBuild.Intermediate.symreader" Version="2.2.0-beta.24574.1">
      <Uri>https://github.com/dotnet/symreader</Uri>
      <Sha>878352351804a2339d595c1f74f9e6b32c6c6e6b</Sha>
      <SourceBuild RepoName="symreader" ManagedOnly="true" />
    </Dependency>
    <!-- Dependency required for flowing correct package version in source-build, using PVP flow. -->
    <Dependency Name="Microsoft.Extensions.Logging" Version="10.0.0-alpha.1.24617.3">
      <Uri>https://github.com/dotnet/runtime</Uri>
      <Sha>040cbe276907174316e2cc07b35814b3069874a6</Sha>
    </Dependency>
    <!-- Dependency required for flowing correct package version in source-build, using PVP flow. -->
    <Dependency Name="Microsoft.Extensions.Logging.Abstractions" Version="10.0.0-alpha.1.24617.3">
      <Uri>https://github.com/dotnet/runtime</Uri>
      <Sha>040cbe276907174316e2cc07b35814b3069874a6</Sha>
    </Dependency>
    <!-- Dependency required for flowing correct package version in source-build, using PVP flow. -->
    <Dependency Name="Microsoft.Extensions.Logging.Console" Version="10.0.0-alpha.1.24617.3">
      <Uri>https://github.com/dotnet/runtime</Uri>
      <Sha>040cbe276907174316e2cc07b35814b3069874a6</Sha>
    </Dependency>
    <!-- Dependency required for flowing correct package version in source-build, using PVP flow. -->
    <Dependency Name="Microsoft.Extensions.FileSystemGlobbing" Version="10.0.0-alpha.1.24617.3">
      <Uri>https://github.com/dotnet/runtime</Uri>
      <Sha>040cbe276907174316e2cc07b35814b3069874a6</Sha>
    </Dependency>
    <!-- Dependency required for flowing correct package version in source-build, using PVP flow. -->
    <Dependency Name="System.ServiceProcess.ServiceController" Version="10.0.0-alpha.1.24617.3">
      <Uri>https://github.com/dotnet/runtime</Uri>
      <Sha>040cbe276907174316e2cc07b35814b3069874a6</Sha>
    </Dependency>
    <Dependency Name="System.Text.Json" Version="10.0.0-alpha.1.24617.3">
      <Uri>https://github.com/dotnet/runtime</Uri>
      <Sha>040cbe276907174316e2cc07b35814b3069874a6</Sha>
    </Dependency>
    <Dependency Name="Microsoft.Bcl.AsyncInterfaces" Version="10.0.0-alpha.1.24617.3">
      <Uri>https://github.com/dotnet/runtime</Uri>
      <Sha>040cbe276907174316e2cc07b35814b3069874a6</Sha>
    </Dependency>
    <Dependency Name="Microsoft.Extensions.FileProviders.Abstractions" Version="10.0.0-alpha.1.24617.3">
      <Uri>https://github.com/dotnet/runtime</Uri>
      <Sha>040cbe276907174316e2cc07b35814b3069874a6</Sha>
    </Dependency>
    <Dependency Name="Microsoft.Extensions.ObjectPool" Version="10.0.0-alpha.2.24617.2">
      <Uri>https://github.com/dotnet/aspnetcore</Uri>
      <Sha>6ae3ea387b20f6497b82897d613e9b8a6e31d69c</Sha>
    </Dependency>
    <Dependency Name="Microsoft.Win32.SystemEvents" Version="10.0.0-alpha.1.24617.3">
      <Uri>https://github.com/dotnet/runtime</Uri>
      <Sha>040cbe276907174316e2cc07b35814b3069874a6</Sha>
    </Dependency>
    <Dependency Name="System.Composition.AttributedModel" Version="10.0.0-alpha.1.24617.3">
      <Uri>https://github.com/dotnet/runtime</Uri>
      <Sha>040cbe276907174316e2cc07b35814b3069874a6</Sha>
    </Dependency>
    <Dependency Name="System.Composition.Convention" Version="10.0.0-alpha.1.24617.3">
      <Uri>https://github.com/dotnet/runtime</Uri>
      <Sha>040cbe276907174316e2cc07b35814b3069874a6</Sha>
    </Dependency>
    <Dependency Name="System.Composition.Hosting" Version="10.0.0-alpha.1.24617.3">
      <Uri>https://github.com/dotnet/runtime</Uri>
      <Sha>040cbe276907174316e2cc07b35814b3069874a6</Sha>
    </Dependency>
    <Dependency Name="System.Composition.Runtime" Version="10.0.0-alpha.1.24617.3">
      <Uri>https://github.com/dotnet/runtime</Uri>
      <Sha>040cbe276907174316e2cc07b35814b3069874a6</Sha>
    </Dependency>
    <Dependency Name="System.Composition.TypedParts" Version="10.0.0-alpha.1.24617.3">
      <Uri>https://github.com/dotnet/runtime</Uri>
      <Sha>040cbe276907174316e2cc07b35814b3069874a6</Sha>
    </Dependency>
    <Dependency Name="System.Configuration.ConfigurationManager" Version="10.0.0-alpha.1.24617.3">
      <Uri>https://github.com/dotnet/runtime</Uri>
      <Sha>040cbe276907174316e2cc07b35814b3069874a6</Sha>
    </Dependency>
    <Dependency Name="System.Security.Cryptography.Pkcs" Version="10.0.0-alpha.1.24617.3">
      <Uri>https://github.com/dotnet/runtime</Uri>
      <Sha>040cbe276907174316e2cc07b35814b3069874a6</Sha>
    </Dependency>
    <Dependency Name="System.Security.Cryptography.Xml" Version="10.0.0-alpha.1.24617.3">
      <Uri>https://github.com/dotnet/runtime</Uri>
      <Sha>040cbe276907174316e2cc07b35814b3069874a6</Sha>
    </Dependency>
    <Dependency Name="System.Security.Permissions" Version="10.0.0-alpha.1.24617.3">
      <Uri>https://github.com/dotnet/runtime</Uri>
      <Sha>040cbe276907174316e2cc07b35814b3069874a6</Sha>
    </Dependency>
    <Dependency Name="System.Windows.Extensions" Version="10.0.0-alpha.1.24617.3">
      <Uri>https://github.com/dotnet/runtime</Uri>
      <Sha>040cbe276907174316e2cc07b35814b3069874a6</Sha>
    </Dependency>
  </ProductDependencies>
  <ToolsetDependencies>
    <Dependency Name="Microsoft.DotNet.Arcade.Sdk" Version="10.0.0-beta.24604.4">
      <Uri>https://github.com/dotnet/arcade</Uri>
      <Sha>45d845e04c05fbe5da9838c454bbc3af1df6be81</Sha>
    </Dependency>
    <Dependency Name="Microsoft.DotNet.Build.Tasks.Installers" Version="10.0.0-beta.24604.4">
      <Uri>https://github.com/dotnet/arcade</Uri>
      <Sha>45d845e04c05fbe5da9838c454bbc3af1df6be81</Sha>
    </Dependency>
    <Dependency Name="Microsoft.DotNet.Helix.Sdk" Version="10.0.0-beta.24604.4">
      <Uri>https://github.com/dotnet/arcade</Uri>
      <Sha>45d845e04c05fbe5da9838c454bbc3af1df6be81</Sha>
    </Dependency>
    <Dependency Name="Microsoft.DotNet.SignTool" Version="10.0.0-beta.24604.4">
      <Uri>https://github.com/dotnet/arcade</Uri>
      <Sha>45d845e04c05fbe5da9838c454bbc3af1df6be81</Sha>
    </Dependency>
    <Dependency Name="Microsoft.DotNet.XUnitExtensions" Version="10.0.0-beta.24604.4">
      <Uri>https://github.com/dotnet/arcade</Uri>
      <Sha>45d845e04c05fbe5da9838c454bbc3af1df6be81</Sha>
    </Dependency>
    <Dependency Name="Microsoft.DotNet.XliffTasks" Version="10.0.0-beta.24604.4">
      <Uri>https://github.com/dotnet/arcade</Uri>
      <Sha>45d845e04c05fbe5da9838c454bbc3af1df6be81</Sha>
    </Dependency>
    <!-- Intermediate is necessary for source build. -->
    <Dependency Name="Microsoft.SourceBuild.Intermediate.arcade" Version="10.0.0-beta.24604.4">
      <Uri>https://github.com/dotnet/arcade</Uri>
      <Sha>45d845e04c05fbe5da9838c454bbc3af1df6be81</Sha>
      <SourceBuild RepoName="arcade" ManagedOnly="true" />
    </Dependency>
    <Dependency Name="System.Reflection.MetadataLoadContext" Version="10.0.0-alpha.1.24617.3">
      <Uri>https://github.com/dotnet/runtime</Uri>
      <Sha>040cbe276907174316e2cc07b35814b3069874a6</Sha>
    </Dependency>
    <Dependency Name="Microsoft.DotNet.Darc" Version="1.1.0-beta.24613.2">
      <Uri>https://github.com/dotnet/arcade-services</Uri>
      <Sha>5c20f1e0d467062aeefc6576bf414338a372e953</Sha>
    </Dependency>
    <Dependency Name="Microsoft.DotNet.DarcLib" Version="1.1.0-beta.24613.2">
      <Uri>https://github.com/dotnet/arcade-services</Uri>
      <Sha>5c20f1e0d467062aeefc6576bf414338a372e953</Sha>
    </Dependency>
<<<<<<< HEAD
    <Dependency Name="Microsoft.DotNet.ScenarioTests.SdkTemplateTests" Version="9.0.0-preview.24617.2">
      <Uri>https://github.com/dotnet/scenario-tests</Uri>
      <Sha>643219946c3266f3a41bf7b7e2d0224865d2ddf8</Sha>
    </Dependency>
    <!-- Intermediate is necessary for source build. -->
    <Dependency Name="Microsoft.SourceBuild.Intermediate.scenario-tests" Version="9.0.0-preview.24617.2">
      <Uri>https://github.com/dotnet/scenario-tests</Uri>
      <Sha>643219946c3266f3a41bf7b7e2d0224865d2ddf8</Sha>
=======
    <Dependency Name="Microsoft.DotNet.ScenarioTests.SdkTemplateTests" Version="10.0.0-preview.24602.1">
      <Uri>https://github.com/dotnet/scenario-tests</Uri>
      <Sha>61173bbe1b4ab5f60e760cca9c5fd7eae6e48546</Sha>
    </Dependency>
    <!-- Intermediate is necessary for source build. -->
    <Dependency Name="Microsoft.SourceBuild.Intermediate.scenario-tests" Version="10.0.0-preview.24602.1">
      <Uri>https://github.com/dotnet/scenario-tests</Uri>
      <Sha>61173bbe1b4ab5f60e760cca9c5fd7eae6e48546</Sha>
>>>>>>> 5923bae3
      <SourceBuild RepoName="scenario-tests" ManagedOnly="true" />
    </Dependency>
    <!--
      Aspire isn't really a toolset dependency. However, it only inserts a baseline manifest in sdk,
      and if you squint at it, this means we can say that its specific dependency versions don't matter to sdk.
      It also doesn't currently ship 9.0 preview versions, meaning the version is locked to the latest shipped from 8.0 era.
      Avoiding this as a product dependency avoids a long coherency path (aspnetcore->extensions->aspire->sdk).
      **It is** of course possible that an incoherent aspire means that aspire depends on versions of extensions that
      aren't shipping, or those extensions packages depend on aspnetcore packages that won't ship. However, given the cost
      of maintaining this coherency path is high. This being toolset means that aspire is responsible for its own coherency.
    -->
    <Dependency Name="Microsoft.NET.Sdk.Aspire.Manifest-8.0.100" Version="8.2.2">
      <Uri>https://github.com/dotnet/aspire</Uri>
      <Sha>5fa9337a84a52e9bd185d04d156eccbdcf592f74</Sha>
    </Dependency>
    <!-- Intermediate is necessary for source build. -->
    <Dependency Name="Microsoft.SourceBuild.Intermediate.aspire" Version="8.2.2-preview.1.24521.5">
      <Uri>https://github.com/dotnet/aspire</Uri>
      <Sha>5fa9337a84a52e9bd185d04d156eccbdcf592f74</Sha>
      <SourceBuild RepoName="aspire" ManagedOnly="true" />
    </Dependency>
    <Dependency Name="Microsoft.IO.Redist" Version="6.0.1">
      <Uri>https://github.com/dotnet/runtime</Uri>
      <Sha>e77011b31a3e5c47d931248a64b47f9b2d47853d</Sha>
    </Dependency>
    <Dependency Name="Microsoft.Testing.Platform" Version="1.5.0-preview.24604.7">
      <Uri>https://github.com/microsoft/testfx</Uri>
      <Sha>52bcabf439b2a01c351efee014054ba09d68544b</Sha>
    </Dependency>
    <Dependency Name="MSTest" Version="3.7.0-preview.24604.7">
      <Uri>https://github.com/microsoft/testfx</Uri>
      <Sha>52bcabf439b2a01c351efee014054ba09d68544b</Sha>
    </Dependency>
  </ToolsetDependencies>
</Dependencies><|MERGE_RESOLUTION|>--- conflicted
+++ resolved
@@ -325,24 +325,6 @@
       <Sha>6ae3ea387b20f6497b82897d613e9b8a6e31d69c</Sha>
       <SourceBuild RepoName="aspnetcore" ManagedOnly="true" />
     </Dependency>
-<<<<<<< HEAD
-    <Dependency Name="Microsoft.CodeAnalysis.Razor.Tooling.Internal" Version="9.0.0-preview.24612.1">
-      <Uri>https://github.com/dotnet/razor</Uri>
-      <Sha>60d689b3add229efff4c6ab7611dbc615961fa2c</Sha>
-    </Dependency>
-    <Dependency Name="Microsoft.AspNetCore.Mvc.Razor.Extensions.Tooling.Internal" Version="9.0.0-preview.24612.1">
-      <Uri>https://github.com/dotnet/razor</Uri>
-      <Sha>60d689b3add229efff4c6ab7611dbc615961fa2c</Sha>
-    </Dependency>
-    <Dependency Name="Microsoft.NET.Sdk.Razor.SourceGenerators.Transport" Version="9.0.0-preview.24612.1">
-      <Uri>https://github.com/dotnet/razor</Uri>
-      <Sha>60d689b3add229efff4c6ab7611dbc615961fa2c</Sha>
-    </Dependency>
-    <!-- Intermediate is necessary for source build. -->
-    <Dependency Name="Microsoft.SourceBuild.Intermediate.razor" Version="9.0.0-preview.24612.1">
-      <Uri>https://github.com/dotnet/razor</Uri>
-      <Sha>60d689b3add229efff4c6ab7611dbc615961fa2c</Sha>
-=======
     <Dependency Name="Microsoft.CodeAnalysis.Razor.Tooling.Internal" Version="9.0.0-preview.24616.7">
       <Uri>https://github.com/dotnet/razor</Uri>
       <Sha>a9572a6e86ff7b60878693fa99f68f3ba1371f19</Sha>
@@ -359,7 +341,6 @@
     <Dependency Name="Microsoft.SourceBuild.Intermediate.razor" Version="9.0.0-preview.24616.7">
       <Uri>https://github.com/dotnet/razor</Uri>
       <Sha>a9572a6e86ff7b60878693fa99f68f3ba1371f19</Sha>
->>>>>>> 5923bae3
       <SourceBuild RepoName="razor" ManagedOnly="true" />
     </Dependency>
     <Dependency Name="Microsoft.Extensions.FileProviders.Embedded" Version="10.0.0-alpha.2.24617.2">
@@ -399,28 +380,16 @@
     </Dependency>
     <Dependency Name="Microsoft.CodeAnalysis.NetAnalyzers" Version="10.0.0-preview.24616.1">
       <Uri>https://github.com/dotnet/roslyn-analyzers</Uri>
-<<<<<<< HEAD
-      <Sha>5bfaf6aea5cf9d1c924d9adc69916eac3be07880</Sha>
-=======
       <Sha>5ed336762c6260a83ece35cd1f6749251452bad0</Sha>
->>>>>>> 5923bae3
     </Dependency>
     <Dependency Name="Microsoft.CodeAnalysis.PublicApiAnalyzers" Version="3.12.0-beta1.24616.1">
       <Uri>https://github.com/dotnet/roslyn-analyzers</Uri>
-<<<<<<< HEAD
-      <Sha>5bfaf6aea5cf9d1c924d9adc69916eac3be07880</Sha>
-=======
       <Sha>5ed336762c6260a83ece35cd1f6749251452bad0</Sha>
->>>>>>> 5923bae3
     </Dependency>
     <!-- Intermediate is necessary for source build. -->
     <Dependency Name="Microsoft.SourceBuild.Intermediate.roslyn-analyzers" Version="3.12.0-beta1.24616.1">
       <Uri>https://github.com/dotnet/roslyn-analyzers</Uri>
-<<<<<<< HEAD
-      <Sha>5bfaf6aea5cf9d1c924d9adc69916eac3be07880</Sha>
-=======
       <Sha>5ed336762c6260a83ece35cd1f6749251452bad0</Sha>
->>>>>>> 5923bae3
       <SourceBuild RepoName="roslyn-analyzers" ManagedOnly="true" />
     </Dependency>
     <Dependency Name="System.CommandLine" Version="2.0.0-beta4.24528.1">
@@ -446,15 +415,9 @@
       <SourceBuild RepoName="command-line-api" ManagedOnly="true" />
     </Dependency>
     <!-- Intermediate is necessary for source build. -->
-<<<<<<< HEAD
-    <Dependency Name="Microsoft.SourceBuild.Intermediate.source-build-externals" Version="9.0.0-alpha.1.24611.1">
-      <Uri>https://github.com/dotnet/source-build-externals</Uri>
-      <Sha>1ffe36b3379a0b7ced63d134e5daf30948c03306</Sha>
-=======
     <Dependency Name="Microsoft.SourceBuild.Intermediate.source-build-externals" Version="10.0.561601">
       <Uri>https://github.com/dotnet/source-build-externals</Uri>
       <Sha>2aa5deaca3313a9908da198c08bf2cab11107684</Sha>
->>>>>>> 5923bae3
       <SourceBuild RepoName="source-build-externals" ManagedOnly="true" />
     </Dependency>
     <!-- Intermediate is necessary for source build. -->
@@ -638,16 +601,6 @@
       <Uri>https://github.com/dotnet/arcade-services</Uri>
       <Sha>5c20f1e0d467062aeefc6576bf414338a372e953</Sha>
     </Dependency>
-<<<<<<< HEAD
-    <Dependency Name="Microsoft.DotNet.ScenarioTests.SdkTemplateTests" Version="9.0.0-preview.24617.2">
-      <Uri>https://github.com/dotnet/scenario-tests</Uri>
-      <Sha>643219946c3266f3a41bf7b7e2d0224865d2ddf8</Sha>
-    </Dependency>
-    <!-- Intermediate is necessary for source build. -->
-    <Dependency Name="Microsoft.SourceBuild.Intermediate.scenario-tests" Version="9.0.0-preview.24617.2">
-      <Uri>https://github.com/dotnet/scenario-tests</Uri>
-      <Sha>643219946c3266f3a41bf7b7e2d0224865d2ddf8</Sha>
-=======
     <Dependency Name="Microsoft.DotNet.ScenarioTests.SdkTemplateTests" Version="10.0.0-preview.24602.1">
       <Uri>https://github.com/dotnet/scenario-tests</Uri>
       <Sha>61173bbe1b4ab5f60e760cca9c5fd7eae6e48546</Sha>
@@ -656,7 +609,6 @@
     <Dependency Name="Microsoft.SourceBuild.Intermediate.scenario-tests" Version="10.0.0-preview.24602.1">
       <Uri>https://github.com/dotnet/scenario-tests</Uri>
       <Sha>61173bbe1b4ab5f60e760cca9c5fd7eae6e48546</Sha>
->>>>>>> 5923bae3
       <SourceBuild RepoName="scenario-tests" ManagedOnly="true" />
     </Dependency>
     <!--
