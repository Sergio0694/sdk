<?xml version="1.0" encoding="utf-8"?>
<Dependencies>
  <ProductDependencies>
    <Dependency Name="Microsoft.TemplateEngine.Abstractions" Version="9.0.100-preview.6.24313.5">
      <Uri>https://github.com/dotnet/templating</Uri>
      <Sha>df6965525ff1b8bf600b553976ef37dd5f093e49</Sha>
    </Dependency>
    <Dependency Name="Microsoft.TemplateEngine.Mocks" Version="9.0.100-preview.6.24313.5">
      <Uri>https://github.com/dotnet/templating</Uri>
      <Sha>df6965525ff1b8bf600b553976ef37dd5f093e49</Sha>
    </Dependency>
    <!-- Intermediate is necessary for source build. -->
    <Dependency Name="Microsoft.SourceBuild.Intermediate.templating" Version="9.0.100-preview.6.24313.5">
      <Uri>https://github.com/dotnet/templating</Uri>
      <Sha>df6965525ff1b8bf600b553976ef37dd5f093e49</Sha>
      <SourceBuild RepoName="templating" ManagedOnly="true" />
    </Dependency>
    <Dependency Name="Microsoft.NETCore.App.Ref" Version="9.0.0-preview.6.24319.11">
      <Uri>https://github.com/dotnet/runtime</Uri>
      <Sha>117cfccdd71abc164e6b933ca7602b509a1365dd</Sha>
    </Dependency>
    <Dependency Name="VS.Redist.Common.NetCore.SharedFramework.x64.9.0" Version="9.0.0-preview.6.24319.11">
      <Uri>https://github.com/dotnet/runtime</Uri>
      <Sha>117cfccdd71abc164e6b933ca7602b509a1365dd</Sha>
    </Dependency>
    <Dependency Name="VS.Redist.Common.NetCore.TargetingPack.x64.9.0" Version="9.0.0-preview.6.24319.11">
      <Uri>https://github.com/dotnet/runtime</Uri>
      <Sha>117cfccdd71abc164e6b933ca7602b509a1365dd</Sha>
    </Dependency>
    <Dependency Name="Microsoft.NETCore.App.Runtime.win-x64" Version="9.0.0-preview.6.24319.11">
      <Uri>https://github.com/dotnet/runtime</Uri>
      <Sha>117cfccdd71abc164e6b933ca7602b509a1365dd</Sha>
    </Dependency>
    <Dependency Name="Microsoft.NETCore.App.Host.win-x64" Version="9.0.0-preview.6.24319.11">
      <Uri>https://github.com/dotnet/runtime</Uri>
      <Sha>117cfccdd71abc164e6b933ca7602b509a1365dd</Sha>
    </Dependency>
    <Dependency Name="Microsoft.NETCore.Platforms" Version="9.0.0-preview.6.24319.11">
      <Uri>https://github.com/dotnet/runtime</Uri>
      <Sha>117cfccdd71abc164e6b933ca7602b509a1365dd</Sha>
    </Dependency>
    <Dependency Name="Microsoft.NET.HostModel" Version="9.0.0-preview.6.24319.11">
      <Uri>https://github.com/dotnet/runtime</Uri>
      <Sha>117cfccdd71abc164e6b933ca7602b509a1365dd</Sha>
    </Dependency>
    <Dependency Name="Microsoft.Extensions.DependencyModel" Version="9.0.0-preview.6.24319.11">
      <Uri>https://github.com/dotnet/runtime</Uri>
      <Sha>117cfccdd71abc164e6b933ca7602b509a1365dd</Sha>
    </Dependency>
    <!-- Intermediate is necessary for source build. -->
    <Dependency Name="Microsoft.SourceBuild.Intermediate.runtime.linux-x64" Version="9.0.0-preview.6.24319.11">
      <Uri>https://github.com/dotnet/runtime</Uri>
      <Sha>117cfccdd71abc164e6b933ca7602b509a1365dd</Sha>
      <SourceBuild RepoName="runtime" ManagedOnly="false" />
    </Dependency>
    <!-- Change blob version in GenerateLayout.targets if this is unpinned to service targeting pack -->
    <!-- No new netstandard.library planned for 3.1 timeframe at this time. -->
    <Dependency Name="NETStandard.Library.Ref" Version="2.1.0" Pinned="true">
      <Uri>https://github.com/dotnet/core-setup</Uri>
      <Sha>7d57652f33493fa022125b7f63aad0d70c52d810</Sha>
    </Dependency>
    <Dependency Name="Microsoft.NET.Workload.Emscripten.Current.Manifest-9.0.100.Transport" Version="9.0.0-preview.6.24317.2" CoherentParentDependency="Microsoft.NETCore.App.Runtime.win-x64">
      <Uri>https://github.com/dotnet/emsdk</Uri>
      <Sha>9880d891ddfddee1b1182c149468a43b89c090a0</Sha>
    </Dependency>
    <!-- Intermediate is necessary for source build. -->
    <Dependency Name="Microsoft.SourceBuild.Intermediate.emsdk" Version="9.0.0-preview.6.24317.2" CoherentParentDependency="Microsoft.NETCore.App.Runtime.win-x64">
      <Uri>https://github.com/dotnet/emsdk</Uri>
      <Sha>9880d891ddfddee1b1182c149468a43b89c090a0</Sha>
      <SourceBuild RepoName="emsdk" ManagedOnly="true" />
    </Dependency>
    <Dependency Name="Microsoft.Build" Version="17.11.0-preview-24318-05">
      <Uri>https://github.com/dotnet/msbuild</Uri>
      <Sha>4a45d56330882a5e596e97d05ba568ec32e0603c</Sha>
    </Dependency>
    <Dependency Name="Microsoft.Build.Localization" Version="17.11.0-preview-24318-05">
      <Uri>https://github.com/dotnet/msbuild</Uri>
      <Sha>4a45d56330882a5e596e97d05ba568ec32e0603c</Sha>
    </Dependency>
    <!-- Intermediate is necessary for source build. -->
    <Dependency Name="Microsoft.SourceBuild.Intermediate.msbuild" Version="17.11.0-preview-24318-05">
      <Uri>https://github.com/dotnet/msbuild</Uri>
      <Sha>4a45d56330882a5e596e97d05ba568ec32e0603c</Sha>
      <SourceBuild RepoName="msbuild" ManagedOnly="true" />
    </Dependency>
    <Dependency Name="Microsoft.FSharp.Compiler" Version="12.8.400-beta.24318.2">
      <Uri>https://github.com/dotnet/fsharp</Uri>
      <Sha>28fb2e08e72c66d595109ffbda515609b7d2d6d5</Sha>
    </Dependency>
    <!-- Intermediate is necessary for source build. -->
    <Dependency Name="Microsoft.SourceBuild.Intermediate.fsharp" Version="8.0.400-beta.24318.2">
      <Uri>https://github.com/dotnet/fsharp</Uri>
      <Sha>28fb2e08e72c66d595109ffbda515609b7d2d6d5</Sha>
      <SourceBuild RepoName="fsharp" ManagedOnly="true" />
    </Dependency>
    <Dependency Name="Microsoft.Net.Compilers.Toolset" Version="4.11.0-3.24319.7">
      <Uri>https://github.com/dotnet/roslyn</Uri>
      <Sha>8085c11499980340a0d11d144739c569981a6ee5</Sha>
    </Dependency>
    <!-- Intermediate is necessary for source build. -->
    <Dependency Name="Microsoft.SourceBuild.Intermediate.roslyn" Version="4.11.0-3.24319.7">
      <Uri>https://github.com/dotnet/roslyn</Uri>
      <Sha>8085c11499980340a0d11d144739c569981a6ee5</Sha>
      <SourceBuild RepoName="roslyn" ManagedOnly="true" />
    </Dependency>
    <Dependency Name="Microsoft.Net.Compilers.Toolset.Framework" Version="4.11.0-3.24319.7">
      <Uri>https://github.com/dotnet/roslyn</Uri>
      <Sha>8085c11499980340a0d11d144739c569981a6ee5</Sha>
    </Dependency>
    <Dependency Name="Microsoft.CodeAnalysis" Version="4.11.0-3.24319.7">
      <Uri>https://github.com/dotnet/roslyn</Uri>
      <Sha>8085c11499980340a0d11d144739c569981a6ee5</Sha>
    </Dependency>
    <Dependency Name="Microsoft.CodeAnalysis.CSharp" Version="4.11.0-3.24319.7">
      <Uri>https://github.com/dotnet/roslyn</Uri>
      <Sha>8085c11499980340a0d11d144739c569981a6ee5</Sha>
    </Dependency>
    <Dependency Name="Microsoft.CodeAnalysis.CSharp.CodeStyle" Version="4.11.0-3.24319.7">
      <Uri>https://github.com/dotnet/roslyn</Uri>
      <Sha>8085c11499980340a0d11d144739c569981a6ee5</Sha>
    </Dependency>
    <Dependency Name="Microsoft.CodeAnalysis.CSharp.Features" Version="4.11.0-3.24319.7">
      <Uri>https://github.com/dotnet/roslyn</Uri>
      <Sha>8085c11499980340a0d11d144739c569981a6ee5</Sha>
    </Dependency>
    <Dependency Name="Microsoft.CodeAnalysis.CSharp.Workspaces" Version="4.11.0-3.24319.7">
      <Uri>https://github.com/dotnet/roslyn</Uri>
      <Sha>8085c11499980340a0d11d144739c569981a6ee5</Sha>
    </Dependency>
    <Dependency Name="Microsoft.CodeAnalysis.Workspaces.MSBuild" Version="4.11.0-3.24319.7">
      <Uri>https://github.com/dotnet/roslyn</Uri>
      <Sha>8085c11499980340a0d11d144739c569981a6ee5</Sha>
    </Dependency>
    <Dependency Name="Microsoft.AspNetCore.DeveloperCertificates.XPlat" Version="9.0.0-preview.6.24320.2">
      <Uri>https://github.com/dotnet/aspnetcore</Uri>
      <Sha>cd92ed12476de4e03ae5293d81362f2eb07b4f80</Sha>
    </Dependency>
    <Dependency Name="Microsoft.AspNetCore.TestHost" Version="9.0.0-preview.6.24320.2">
      <Uri>https://github.com/dotnet/aspnetcore</Uri>
      <Sha>cd92ed12476de4e03ae5293d81362f2eb07b4f80</Sha>
    </Dependency>
    <Dependency Name="Microsoft.Build.NuGetSdkResolver" Version="6.11.0-rc.101">
      <Uri>https://github.com/nuget/nuget.client</Uri>
      <Sha>20f05435be385abfe74737b6433dc80fd3b3b504</Sha>
    </Dependency>
    <Dependency Name="NuGet.Build.Tasks" Version="6.11.0-rc.101">
      <Uri>https://github.com/nuget/nuget.client</Uri>
      <Sha>20f05435be385abfe74737b6433dc80fd3b3b504</Sha>
      <SourceBuildTarball RepoName="nuget-client" ManagedOnly="true" />
    </Dependency>
    <Dependency Name="NuGet.Build.Tasks.Console" Version="6.11.0-rc.101">
      <Uri>https://github.com/nuget/nuget.client</Uri>
      <Sha>20f05435be385abfe74737b6433dc80fd3b3b504</Sha>
    </Dependency>
    <Dependency Name="NuGet.Build.Tasks.Pack" Version="6.11.0-rc.101">
      <Uri>https://github.com/nuget/nuget.client</Uri>
      <Sha>20f05435be385abfe74737b6433dc80fd3b3b504</Sha>
    </Dependency>
    <Dependency Name="NuGet.Commands" Version="6.11.0-rc.101">
      <Uri>https://github.com/nuget/nuget.client</Uri>
      <Sha>20f05435be385abfe74737b6433dc80fd3b3b504</Sha>
    </Dependency>
    <Dependency Name="NuGet.CommandLine.XPlat" Version="6.11.0-rc.101">
      <Uri>https://github.com/nuget/nuget.client</Uri>
      <Sha>20f05435be385abfe74737b6433dc80fd3b3b504</Sha>
    </Dependency>
    <Dependency Name="NuGet.Common" Version="6.11.0-rc.101">
      <Uri>https://github.com/nuget/nuget.client</Uri>
      <Sha>20f05435be385abfe74737b6433dc80fd3b3b504</Sha>
    </Dependency>
    <Dependency Name="NuGet.Configuration" Version="6.11.0-rc.101">
      <Uri>https://github.com/nuget/nuget.client</Uri>
      <Sha>20f05435be385abfe74737b6433dc80fd3b3b504</Sha>
    </Dependency>
    <Dependency Name="NuGet.Credentials" Version="6.11.0-rc.101">
      <Uri>https://github.com/nuget/nuget.client</Uri>
      <Sha>20f05435be385abfe74737b6433dc80fd3b3b504</Sha>
    </Dependency>
    <Dependency Name="NuGet.DependencyResolver.Core" Version="6.11.0-rc.101">
      <Uri>https://github.com/nuget/nuget.client</Uri>
      <Sha>20f05435be385abfe74737b6433dc80fd3b3b504</Sha>
    </Dependency>
    <Dependency Name="NuGet.Frameworks" Version="6.11.0-rc.101">
      <Uri>https://github.com/nuget/nuget.client</Uri>
      <Sha>20f05435be385abfe74737b6433dc80fd3b3b504</Sha>
    </Dependency>
    <Dependency Name="NuGet.LibraryModel" Version="6.11.0-rc.101">
      <Uri>https://github.com/nuget/nuget.client</Uri>
      <Sha>20f05435be385abfe74737b6433dc80fd3b3b504</Sha>
    </Dependency>
    <Dependency Name="NuGet.ProjectModel" Version="6.11.0-rc.101">
      <Uri>https://github.com/nuget/nuget.client</Uri>
      <Sha>20f05435be385abfe74737b6433dc80fd3b3b504</Sha>
    </Dependency>
    <Dependency Name="NuGet.Protocol" Version="6.11.0-rc.101">
      <Uri>https://github.com/nuget/nuget.client</Uri>
      <Sha>20f05435be385abfe74737b6433dc80fd3b3b504</Sha>
    </Dependency>
    <Dependency Name="NuGet.Packaging" Version="6.11.0-rc.101">
      <Uri>https://github.com/nuget/nuget.client</Uri>
      <Sha>20f05435be385abfe74737b6433dc80fd3b3b504</Sha>
    </Dependency>
    <Dependency Name="NuGet.Versioning" Version="6.11.0-rc.101">
      <Uri>https://github.com/nuget/nuget.client</Uri>
      <Sha>20f05435be385abfe74737b6433dc80fd3b3b504</Sha>
    </Dependency>
    <Dependency Name="NuGet.Localization" Version="6.11.0-rc.101">
      <Uri>https://github.com/nuget/nuget.client</Uri>
      <Sha>20f05435be385abfe74737b6433dc80fd3b3b504</Sha>
    </Dependency>
    <Dependency Name="Microsoft.NET.Test.Sdk" Version="17.11.0-preview-24318-07">
      <Uri>https://github.com/microsoft/vstest</Uri>
      <Sha>3d2ea06c998a002f640b01f5d84fdefb14167502</Sha>
    </Dependency>
    <Dependency Name="Microsoft.TestPlatform.CLI" Version="17.11.0-preview-24318-07">
      <Uri>https://github.com/microsoft/vstest</Uri>
      <Sha>3d2ea06c998a002f640b01f5d84fdefb14167502</Sha>
    </Dependency>
    <Dependency Name="Microsoft.TestPlatform.Build" Version="17.11.0-preview-24318-07">
      <Uri>https://github.com/microsoft/vstest</Uri>
      <Sha>3d2ea06c998a002f640b01f5d84fdefb14167502</Sha>
    </Dependency>
    <!-- Intermediate is necessary for source build. -->
    <Dependency Name="Microsoft.SourceBuild.Intermediate.vstest" Version="17.11.0-preview-24318-07">
      <Uri>https://github.com/microsoft/vstest</Uri>
      <Sha>3d2ea06c998a002f640b01f5d84fdefb14167502</Sha>
      <SourceBuild RepoName="vstest" ManagedOnly="true" />
    </Dependency>
    <Dependency Name="Microsoft.NET.ILLink.Tasks" Version="9.0.0-preview.6.24319.11">
      <Uri>https://github.com/dotnet/runtime</Uri>
      <Sha>117cfccdd71abc164e6b933ca7602b509a1365dd</Sha>
    </Dependency>
    <Dependency Name="System.CodeDom" Version="9.0.0-preview.6.24319.11">
      <Uri>https://github.com/dotnet/runtime</Uri>
      <Sha>117cfccdd71abc164e6b933ca7602b509a1365dd</Sha>
    </Dependency>
    <Dependency Name="System.Security.Cryptography.ProtectedData" Version="9.0.0-preview.6.24319.11">
      <Uri>https://github.com/dotnet/runtime</Uri>
      <Sha>117cfccdd71abc164e6b933ca7602b509a1365dd</Sha>
    </Dependency>
    <Dependency Name="System.Text.Encoding.CodePages" Version="9.0.0-preview.6.24319.11">
      <Uri>https://github.com/dotnet/runtime</Uri>
      <Sha>117cfccdd71abc164e6b933ca7602b509a1365dd</Sha>
    </Dependency>
    <Dependency Name="System.Resources.Extensions" Version="9.0.0-preview.6.24319.11">
      <Uri>https://github.com/dotnet/runtime</Uri>
      <Sha>117cfccdd71abc164e6b933ca7602b509a1365dd</Sha>
    </Dependency>
<<<<<<< HEAD
    <Dependency Name="Microsoft.WindowsDesktop.App.Runtime.win-x64" Version="9.0.0-preview.6.24320.2">
      <Uri>https://github.com/dotnet/windowsdesktop</Uri>
      <Sha>56421ba461425b5528ef74414942b4f57ad8d1e7</Sha>
      <SourceBuildTarball RepoName="windowsdesktop" ManagedOnly="true" />
    </Dependency>
    <Dependency Name="VS.Redist.Common.WindowsDesktop.SharedFramework.x64.9.0" Version="9.0.0-preview.6.24320.2">
      <Uri>https://github.com/dotnet/windowsdesktop</Uri>
      <Sha>56421ba461425b5528ef74414942b4f57ad8d1e7</Sha>
    </Dependency>
    <Dependency Name="Microsoft.WindowsDesktop.App.Ref" Version="9.0.0-preview.6.24320.2">
      <Uri>https://github.com/dotnet/windowsdesktop</Uri>
      <Sha>56421ba461425b5528ef74414942b4f57ad8d1e7</Sha>
    </Dependency>
    <Dependency Name="VS.Redist.Common.WindowsDesktop.TargetingPack.x64.9.0" Version="9.0.0-preview.6.24320.2">
      <Uri>https://github.com/dotnet/windowsdesktop</Uri>
      <Sha>56421ba461425b5528ef74414942b4f57ad8d1e7</Sha>
    </Dependency>
    <Dependency Name="Microsoft.NET.Sdk.WindowsDesktop" Version="9.0.0-preview.7.24320.5" CoherentParentDependency="Microsoft.WindowsDesktop.App.Ref">
      <Uri>https://github.com/dotnet/wpf</Uri>
      <Sha>5d665cda688edd091afd8ba95e7c8503f1c11a91</Sha>
=======
    <Dependency Name="Microsoft.WindowsDesktop.App.Runtime.win-x64" Version="9.0.0-preview.6.24320.1">
      <Uri>https://github.com/dotnet/windowsdesktop</Uri>
      <Sha>fd4882363adaf9e2c883de99c3993199a3dfcf29</Sha>
      <SourceBuildTarball RepoName="windowsdesktop" ManagedOnly="true" />
    </Dependency>
    <Dependency Name="VS.Redist.Common.WindowsDesktop.SharedFramework.x64.9.0" Version="9.0.0-preview.6.24320.1">
      <Uri>https://github.com/dotnet/windowsdesktop</Uri>
      <Sha>fd4882363adaf9e2c883de99c3993199a3dfcf29</Sha>
    </Dependency>
    <Dependency Name="Microsoft.WindowsDesktop.App.Ref" Version="9.0.0-preview.6.24320.1">
      <Uri>https://github.com/dotnet/windowsdesktop</Uri>
      <Sha>fd4882363adaf9e2c883de99c3993199a3dfcf29</Sha>
    </Dependency>
    <Dependency Name="VS.Redist.Common.WindowsDesktop.TargetingPack.x64.9.0" Version="9.0.0-preview.6.24320.1">
      <Uri>https://github.com/dotnet/windowsdesktop</Uri>
      <Sha>fd4882363adaf9e2c883de99c3993199a3dfcf29</Sha>
    </Dependency>
    <Dependency Name="Microsoft.NET.Sdk.WindowsDesktop" Version="9.0.0-preview.7.24320.2" CoherentParentDependency="Microsoft.WindowsDesktop.App.Ref">
      <Uri>https://github.com/dotnet/wpf</Uri>
      <Sha>4093a1649f50d767671a58b8a2a0f738480e51ff</Sha>
>>>>>>> d1f5858a
    </Dependency>
    <Dependency Name="Microsoft.AspNetCore.App.Ref" Version="9.0.0-preview.6.24320.2">
      <Uri>https://github.com/dotnet/aspnetcore</Uri>
      <Sha>cd92ed12476de4e03ae5293d81362f2eb07b4f80</Sha>
    </Dependency>
    <Dependency Name="Microsoft.AspNetCore.App.Ref.Internal" Version="9.0.0-preview.6.24320.2">
      <Uri>https://github.com/dotnet/aspnetcore</Uri>
      <Sha>cd92ed12476de4e03ae5293d81362f2eb07b4f80</Sha>
    </Dependency>
    <Dependency Name="Microsoft.AspNetCore.App.Runtime.win-x64" Version="9.0.0-preview.6.24320.2">
      <Uri>https://github.com/dotnet/aspnetcore</Uri>
      <Sha>cd92ed12476de4e03ae5293d81362f2eb07b4f80</Sha>
    </Dependency>
    <Dependency Name="VS.Redist.Common.AspNetCore.SharedFramework.x64.9.0" Version="9.0.0-preview.6.24320.2">
      <Uri>https://github.com/dotnet/aspnetcore</Uri>
      <Sha>cd92ed12476de4e03ae5293d81362f2eb07b4f80</Sha>
    </Dependency>
    <Dependency Name="dotnet-dev-certs" Version="9.0.0-preview.6.24320.2">
      <Uri>https://github.com/dotnet/aspnetcore</Uri>
      <Sha>cd92ed12476de4e03ae5293d81362f2eb07b4f80</Sha>
    </Dependency>
    <Dependency Name="dotnet-user-jwts" Version="9.0.0-preview.6.24320.2">
      <Uri>https://github.com/dotnet/aspnetcore</Uri>
      <Sha>cd92ed12476de4e03ae5293d81362f2eb07b4f80</Sha>
    </Dependency>
    <Dependency Name="dotnet-user-secrets" Version="9.0.0-preview.6.24320.2">
      <Uri>https://github.com/dotnet/aspnetcore</Uri>
      <Sha>cd92ed12476de4e03ae5293d81362f2eb07b4f80</Sha>
    </Dependency>
    <Dependency Name="Microsoft.AspNetCore.Analyzers" Version="9.0.0-preview.6.24320.2">
      <Uri>https://github.com/dotnet/aspnetcore</Uri>
      <Sha>cd92ed12476de4e03ae5293d81362f2eb07b4f80</Sha>
    </Dependency>
    <Dependency Name="Microsoft.AspNetCore.Components.SdkAnalyzers" Version="9.0.0-preview.6.24320.2">
      <Uri>https://github.com/dotnet/aspnetcore</Uri>
      <Sha>cd92ed12476de4e03ae5293d81362f2eb07b4f80</Sha>
    </Dependency>
    <Dependency Name="Microsoft.AspNetCore.Mvc.Analyzers" Version="9.0.0-preview.6.24320.2">
      <Uri>https://github.com/dotnet/aspnetcore</Uri>
      <Sha>cd92ed12476de4e03ae5293d81362f2eb07b4f80</Sha>
    </Dependency>
    <Dependency Name="Microsoft.AspNetCore.Mvc.Api.Analyzers" Version="9.0.0-preview.6.24320.2">
      <Uri>https://github.com/dotnet/aspnetcore</Uri>
      <Sha>cd92ed12476de4e03ae5293d81362f2eb07b4f80</Sha>
    </Dependency>
    <!-- Intermediate is necessary for source build. -->
    <Dependency Name="Microsoft.SourceBuild.Intermediate.aspnetcore" Version="9.0.0-preview.6.24320.2">
      <Uri>https://github.com/dotnet/aspnetcore</Uri>
      <Sha>cd92ed12476de4e03ae5293d81362f2eb07b4f80</Sha>
      <SourceBuild RepoName="aspnetcore" ManagedOnly="true" />
    </Dependency>
    <Dependency Name="Microsoft.CodeAnalysis.Razor.Tooling.Internal" Version="9.0.0-preview.24311.2">
      <Uri>https://github.com/dotnet/razor</Uri>
      <Sha>0b7c3a0bc36e8e82845e7e29a88934b774ba0f36</Sha>
    </Dependency>
    <Dependency Name="Microsoft.AspNetCore.Mvc.Razor.Extensions.Tooling.Internal" Version="9.0.0-preview.24311.2">
      <Uri>https://github.com/dotnet/razor</Uri>
      <Sha>0b7c3a0bc36e8e82845e7e29a88934b774ba0f36</Sha>
    </Dependency>
    <Dependency Name="Microsoft.NET.Sdk.Razor.SourceGenerators.Transport" Version="9.0.0-preview.24311.2">
      <Uri>https://github.com/dotnet/razor</Uri>
      <Sha>0b7c3a0bc36e8e82845e7e29a88934b774ba0f36</Sha>
    </Dependency>
    <!-- Intermediate is necessary for source build. -->
    <Dependency Name="Microsoft.SourceBuild.Intermediate.razor" Version="9.0.0-preview.24311.2">
      <Uri>https://github.com/dotnet/razor</Uri>
      <Sha>0b7c3a0bc36e8e82845e7e29a88934b774ba0f36</Sha>
      <SourceBuild RepoName="razor" ManagedOnly="true" />
    </Dependency>
    <Dependency Name="Microsoft.Extensions.FileProviders.Embedded" Version="9.0.0-preview.6.24320.2">
      <Uri>https://github.com/dotnet/aspnetcore</Uri>
      <Sha>cd92ed12476de4e03ae5293d81362f2eb07b4f80</Sha>
    </Dependency>
    <Dependency Name="Microsoft.AspNetCore.Authorization" Version="9.0.0-preview.6.24320.2">
      <Uri>https://github.com/dotnet/aspnetcore</Uri>
      <Sha>cd92ed12476de4e03ae5293d81362f2eb07b4f80</Sha>
    </Dependency>
    <Dependency Name="Microsoft.AspNetCore.Components.Web" Version="9.0.0-preview.6.24320.2">
      <Uri>https://github.com/dotnet/aspnetcore</Uri>
      <Sha>cd92ed12476de4e03ae5293d81362f2eb07b4f80</Sha>
    </Dependency>
    <Dependency Name="Microsoft.JSInterop" Version="9.0.0-preview.6.24320.2">
      <Uri>https://github.com/dotnet/aspnetcore</Uri>
      <Sha>cd92ed12476de4e03ae5293d81362f2eb07b4f80</Sha>
    </Dependency>
    <Dependency Name="Microsoft.DotNet.Test.ProjectTemplates.2.1" Version="1.0.2-beta4.22406.1">
      <Uri>https://github.com/dotnet/test-templates</Uri>
      <Sha>0385265f4d0b6413d64aea0223172366a9b9858c</Sha>
    </Dependency>
    <Dependency Name="Microsoft.DotNet.Test.ProjectTemplates.5.0" Version="1.1.0-rc.23558.1">
      <Uri>https://github.com/dotnet/test-templates</Uri>
      <Sha>307b8f538d83a955d8f6dd909eee41a5555f2f4d</Sha>
    </Dependency>
    <Dependency Name="Microsoft.DotNet.Test.ProjectTemplates.6.0" Version="1.1.0-rc.24069.1">
      <Uri>https://github.com/dotnet/test-templates</Uri>
      <Sha>becc4bd157cd6608b51a5ffe414a5d2de6330272</Sha>
    </Dependency>
    <Dependency Name="Microsoft.DotNet.Test.ProjectTemplates.7.0" Version="1.1.0-rc.24069.1">
      <Uri>https://github.com/dotnet/test-templates</Uri>
      <Sha>becc4bd157cd6608b51a5ffe414a5d2de6330272</Sha>
    </Dependency>
    <Dependency Name="Microsoft.DotNet.Test.ProjectTemplates.8.0" Version="1.1.0-rc.24202.1">
      <Uri>https://github.com/dotnet/test-templates</Uri>
      <Sha>49c9ad01f057b3c6352bbec12b117acc2224493c</Sha>
    </Dependency>
    <Dependency Name="Microsoft.DotNet.Test.ProjectTemplates.9.0" Version="1.1.0-rc.24317.1">
      <Uri>https://github.com/dotnet/test-templates</Uri>
      <Sha>574efebf9e4d3a768832b4c918968fbf85ead055</Sha>
    </Dependency>
    <!-- Intermediate is necessary for source build. -->
    <Dependency Name="Microsoft.SourceBuild.Intermediate.test-templates" Version="1.1.0-rc.24317.1">
      <Uri>https://github.com/dotnet/test-templates</Uri>
      <Sha>574efebf9e4d3a768832b4c918968fbf85ead055</Sha>
      <SourceBuild RepoName="test-templates" ManagedOnly="true" />
    </Dependency>
    <!-- For coherency purposes, these versions should be gated by the versions of winforms and wpf routed via windowsdesktop -->
<<<<<<< HEAD
    <Dependency Name="Microsoft.Dotnet.WinForms.ProjectTemplates" Version="9.0.0-preview.6.24320.2" CoherentParentDependency="Microsoft.WindowsDesktop.App.Runtime.win-x64">
      <Uri>https://github.com/dotnet/winforms</Uri>
      <Sha>5a34c71ca7414f5dcfccde4b2a7ba61e6758062d</Sha>
    </Dependency>
    <Dependency Name="Microsoft.DotNet.Wpf.ProjectTemplates" Version="9.0.0-preview.7.24320.5" CoherentParentDependency="Microsoft.WindowsDesktop.App.Runtime.win-x64">
      <Uri>https://github.com/dotnet/wpf</Uri>
      <Sha>5d665cda688edd091afd8ba95e7c8503f1c11a91</Sha>
=======
    <Dependency Name="Microsoft.Dotnet.WinForms.ProjectTemplates" Version="9.0.0-preview.6.24319.5" CoherentParentDependency="Microsoft.WindowsDesktop.App.Runtime.win-x64">
      <Uri>https://github.com/dotnet/winforms</Uri>
      <Sha>77be8127d323f322a9c168acaf5920d84271096c</Sha>
    </Dependency>
    <Dependency Name="Microsoft.DotNet.Wpf.ProjectTemplates" Version="9.0.0-preview.7.24320.2" CoherentParentDependency="Microsoft.WindowsDesktop.App.Runtime.win-x64">
      <Uri>https://github.com/dotnet/wpf</Uri>
      <Sha>4093a1649f50d767671a58b8a2a0f738480e51ff</Sha>
>>>>>>> d1f5858a
    </Dependency>
    <Dependency Name="Microsoft.Web.Xdt" Version="9.0.0-preview.24317.2">
      <Uri>https://github.com/dotnet/xdt</Uri>
      <Sha>0d51607fb791c51a14b552ed24fe3430c252148b</Sha>
    </Dependency>
    <!-- Intermediate is necessary for source build. -->
    <Dependency Name="Microsoft.SourceBuild.Intermediate.xdt" Version="9.0.0-preview.24317.2">
      <Uri>https://github.com/dotnet/xdt</Uri>
      <Sha>0d51607fb791c51a14b552ed24fe3430c252148b</Sha>
      <SourceBuild RepoName="xdt" ManagedOnly="true" />
    </Dependency>
    <Dependency Name="Microsoft.CodeAnalysis.NetAnalyzers" Version="9.0.0-preview.24318.1">
      <Uri>https://github.com/dotnet/roslyn-analyzers</Uri>
      <Sha>f1115edce8633ebe03a86191bc05c6969ed9a821</Sha>
    </Dependency>
    <Dependency Name="Microsoft.CodeAnalysis.PublicApiAnalyzers" Version="3.11.0-beta1.24318.1">
      <Uri>https://github.com/dotnet/roslyn-analyzers</Uri>
      <Sha>f1115edce8633ebe03a86191bc05c6969ed9a821</Sha>
    </Dependency>
    <!-- Intermediate is necessary for source build. -->
    <Dependency Name="Microsoft.SourceBuild.Intermediate.roslyn-analyzers" Version="3.11.0-beta1.24318.1">
      <Uri>https://github.com/dotnet/roslyn-analyzers</Uri>
      <Sha>f1115edce8633ebe03a86191bc05c6969ed9a821</Sha>
      <SourceBuild RepoName="roslyn-analyzers" ManagedOnly="true" />
    </Dependency>
    <Dependency Name="System.CommandLine" Version="2.0.0-beta4.24209.3">
      <Uri>https://github.com/dotnet/command-line-api</Uri>
      <Sha>963d34b1fb712c673bfb198133d7e988182c9ef4</Sha>
    </Dependency>
    <Dependency Name="System.CommandLine.Rendering" Version="0.4.0-alpha.24209.3">
      <Uri>https://github.com/dotnet/command-line-api</Uri>
      <Sha>963d34b1fb712c673bfb198133d7e988182c9ef4</Sha>
    </Dependency>
    <!-- Microsoft.CodeAnalysis.Workspaces.MSBuild transitively references M.Bcl.AsyncInterfaces.
         Adding an explicit dependency to make sure the latest version is used instead of the SBRP
         one under source build. -->
    <!-- Intermediate is necessary for source build. -->
    <Dependency Name="Microsoft.DiaSymReader" Version="2.1.0-beta.24208.1">
      <Uri>https://github.com/dotnet/symreader</Uri>
      <Sha>409af431ee684f9e07d34bbd4e51b9933345c1e1</Sha>
    </Dependency>
    <!-- Intermediate is necessary for source build. -->
    <Dependency Name="Microsoft.SourceBuild.Intermediate.command-line-api" Version="0.1.520903">
      <Uri>https://github.com/dotnet/command-line-api</Uri>
      <Sha>963d34b1fb712c673bfb198133d7e988182c9ef4</Sha>
      <SourceBuild RepoName="command-line-api" ManagedOnly="true" />
    </Dependency>
    <!-- Intermediate is necessary for source build. -->
    <Dependency Name="Microsoft.SourceBuild.Intermediate.source-build-externals" Version="9.0.0-alpha.1.24303.2">
      <Uri>https://github.com/dotnet/source-build-externals</Uri>
      <Sha>7db00527ef8fbbe61f67e9295beebddf187efff8</Sha>
      <SourceBuild RepoName="source-build-externals" ManagedOnly="true" />
    </Dependency>
    <!-- Intermediate is necessary for source build. -->
    <Dependency Name="Microsoft.SourceBuild.Intermediate.source-build-reference-packages" Version="9.0.0-alpha.1.24304.1">
      <Uri>https://github.com/dotnet/source-build-reference-packages</Uri>
      <Sha>9ae78a4e6412926d19ba97cfed159bf9de70b538</Sha>
      <SourceBuild RepoName="source-build-reference-packages" ManagedOnly="true" />
    </Dependency>
    <Dependency Name="Microsoft.Deployment.DotNet.Releases" Version="2.0.0-preview.1.24305.1">
      <Uri>https://github.com/dotnet/deployment-tools</Uri>
      <Sha>d882ae4af9fb09a89e36487a9c8cb7dfde713927</Sha>
    </Dependency>
    <Dependency Name="Microsoft.Build.Tasks.Git" Version="9.0.0-beta.24215.3">
      <Uri>https://github.com/dotnet/sourcelink</Uri>
      <Sha>14a0a42ffb29b53fb9939f14da5a4be8c6c07e0b</Sha>
    </Dependency>
    <Dependency Name="Microsoft.SourceLink.Common" Version="9.0.0-beta.24215.3">
      <Uri>https://github.com/dotnet/sourcelink</Uri>
      <Sha>14a0a42ffb29b53fb9939f14da5a4be8c6c07e0b</Sha>
    </Dependency>
    <Dependency Name="Microsoft.SourceLink.AzureRepos.Git" Version="9.0.0-beta.24215.3">
      <Uri>https://github.com/dotnet/sourcelink</Uri>
      <Sha>14a0a42ffb29b53fb9939f14da5a4be8c6c07e0b</Sha>
    </Dependency>
    <Dependency Name="Microsoft.SourceLink.GitHub" Version="9.0.0-beta.24215.3">
      <Uri>https://github.com/dotnet/sourcelink</Uri>
      <Sha>14a0a42ffb29b53fb9939f14da5a4be8c6c07e0b</Sha>
    </Dependency>
    <Dependency Name="Microsoft.SourceLink.GitLab" Version="9.0.0-beta.24215.3">
      <Uri>https://github.com/dotnet/sourcelink</Uri>
      <Sha>14a0a42ffb29b53fb9939f14da5a4be8c6c07e0b</Sha>
    </Dependency>
    <Dependency Name="Microsoft.SourceLink.Bitbucket.Git" Version="9.0.0-beta.24215.3">
      <Uri>https://github.com/dotnet/sourcelink</Uri>
      <Sha>14a0a42ffb29b53fb9939f14da5a4be8c6c07e0b</Sha>
    </Dependency>
    <!-- Intermediate is necessary for source build. -->
    <Dependency Name="Microsoft.SourceBuild.Intermediate.sourcelink" Version="9.0.0-beta.24215.3">
      <Uri>https://github.com/dotnet/sourcelink</Uri>
      <Sha>14a0a42ffb29b53fb9939f14da5a4be8c6c07e0b</Sha>
      <SourceBuild RepoName="sourcelink" ManagedOnly="true" />
    </Dependency>
    <!-- Intermediate is necessary for source build. -->
    <Dependency Name="Microsoft.SourceBuild.Intermediate.deployment-tools" Version="9.0.0-preview.1.24305.1">
      <Uri>https://github.com/dotnet/deployment-tools</Uri>
      <Sha>d882ae4af9fb09a89e36487a9c8cb7dfde713927</Sha>
      <SourceBuild RepoName="deployment-tools" ManagedOnly="true" />
    </Dependency>
    <!-- Intermediate is necessary for source build. -->
    <Dependency Name="Microsoft.SourceBuild.Intermediate.symreader" Version="2.1.0-beta.24208.1">
      <Uri>https://github.com/dotnet/symreader</Uri>
      <Sha>409af431ee684f9e07d34bbd4e51b9933345c1e1</Sha>
      <SourceBuild RepoName="symreader" ManagedOnly="true" />
    </Dependency>
    <!-- Dependency required for flowing correct package version in source-build, using PVP flow. -->
    <Dependency Name="Microsoft.Extensions.Logging" Version="9.0.0-preview.6.24319.11">
      <Uri>https://github.com/dotnet/runtime</Uri>
      <Sha>117cfccdd71abc164e6b933ca7602b509a1365dd</Sha>
    </Dependency>
    <!-- Dependency required for flowing correct package version in source-build, using PVP flow. -->
    <Dependency Name="Microsoft.Extensions.Logging.Abstractions" Version="9.0.0-preview.6.24319.11">
      <Uri>https://github.com/dotnet/runtime</Uri>
      <Sha>117cfccdd71abc164e6b933ca7602b509a1365dd</Sha>
    </Dependency>
    <!-- Dependency required for flowing correct package version in source-build, using PVP flow. -->
    <Dependency Name="Microsoft.Extensions.Logging.Console" Version="9.0.0-preview.6.24319.11">
      <Uri>https://github.com/dotnet/runtime</Uri>
      <Sha>117cfccdd71abc164e6b933ca7602b509a1365dd</Sha>
    </Dependency>
    <!-- Dependency required for flowing correct package version in source-build, using PVP flow. -->
    <Dependency Name="Microsoft.Extensions.FileSystemGlobbing" Version="9.0.0-preview.6.24319.11">
      <Uri>https://github.com/dotnet/runtime</Uri>
      <Sha>117cfccdd71abc164e6b933ca7602b509a1365dd</Sha>
    </Dependency>
    <!-- Dependency required for flowing correct package version in source-build, using PVP flow. -->
    <Dependency Name="System.ServiceProcess.ServiceController" Version="9.0.0-preview.6.24319.11">
      <Uri>https://github.com/dotnet/runtime</Uri>
      <Sha>117cfccdd71abc164e6b933ca7602b509a1365dd</Sha>
    </Dependency>
  </ProductDependencies>
  <ToolsetDependencies>
    <Dependency Name="Microsoft.DotNet.Arcade.Sdk" Version="9.0.0-beta.24317.3">
      <Uri>https://github.com/dotnet/arcade</Uri>
      <Sha>579b9d3c2a51de22be7685f0bd624bf83265c901</Sha>
    </Dependency>
    <Dependency Name="Microsoft.DotNet.Build.Tasks.Installers" Version="9.0.0-beta.24317.3">
      <Uri>https://github.com/dotnet/arcade</Uri>
      <Sha>579b9d3c2a51de22be7685f0bd624bf83265c901</Sha>
    </Dependency>
    <Dependency Name="Microsoft.DotNet.Helix.Sdk" Version="9.0.0-beta.24317.3">
      <Uri>https://github.com/dotnet/arcade</Uri>
      <Sha>579b9d3c2a51de22be7685f0bd624bf83265c901</Sha>
    </Dependency>
    <Dependency Name="Microsoft.DotNet.SignTool" Version="9.0.0-beta.24317.3">
      <Uri>https://github.com/dotnet/arcade</Uri>
      <Sha>579b9d3c2a51de22be7685f0bd624bf83265c901</Sha>
    </Dependency>
    <Dependency Name="Microsoft.DotNet.XUnitExtensions" Version="9.0.0-beta.24317.3">
      <Uri>https://github.com/dotnet/arcade</Uri>
      <Sha>579b9d3c2a51de22be7685f0bd624bf83265c901</Sha>
    </Dependency>
    <Dependency Name="Microsoft.DotNet.XliffTasks" Version="9.0.0-beta.24317.3">
      <Uri>https://github.com/dotnet/arcade</Uri>
      <Sha>579b9d3c2a51de22be7685f0bd624bf83265c901</Sha>
    </Dependency>
    <!-- Intermediate is necessary for source build. -->
    <Dependency Name="Microsoft.SourceBuild.Intermediate.arcade" Version="9.0.0-beta.24317.3">
      <Uri>https://github.com/dotnet/arcade</Uri>
      <Sha>579b9d3c2a51de22be7685f0bd624bf83265c901</Sha>
      <SourceBuild RepoName="arcade" ManagedOnly="true" />
    </Dependency>
    <Dependency Name="System.Reflection.MetadataLoadContext" Version="9.0.0-preview.6.24319.11">
      <Uri>https://github.com/dotnet/runtime</Uri>
      <Sha>117cfccdd71abc164e6b933ca7602b509a1365dd</Sha>
    </Dependency>
    <Dependency Name="Microsoft.DotNet.Darc" Version="1.1.0-beta.24256.1">
      <Uri>https://github.com/dotnet/arcade-services</Uri>
      <Sha>1d98f4c0a5b25b72465fe075dd5f24b45ef15c8e</Sha>
    </Dependency>
    <Dependency Name="Microsoft.DotNet.DarcLib" Version="1.1.0-beta.24256.1">
      <Uri>https://github.com/dotnet/arcade-services</Uri>
      <Sha>1d98f4c0a5b25b72465fe075dd5f24b45ef15c8e</Sha>
    </Dependency>
    <Dependency Name="Microsoft.DotNet.ScenarioTests.SdkTemplateTests" Version="9.0.0-preview.24279.2">
      <Uri>https://github.com/dotnet/scenario-tests</Uri>
      <Sha>54700bbee86f660d37bd519a905b62bb50adc8c8</Sha>
    </Dependency>
    <!-- Intermediate is necessary for source build. -->
    <Dependency Name="Microsoft.SourceBuild.Intermediate.scenario-tests" Version="9.0.0-preview.24279.2">
      <Uri>https://github.com/dotnet/scenario-tests</Uri>
      <Sha>54700bbee86f660d37bd519a905b62bb50adc8c8</Sha>
      <SourceBuild RepoName="scenario-tests" ManagedOnly="true" />
    </Dependency>
    <!--
      Aspire isn't really a toolset dependency. However, it only inserts a baseline manifest in installer,
      and if you squint at it, this means we can say that its specific dependency versions don't matter to installer.
      Avoiding this as a product dependency avoids a long coherency path (aspnetcore->extensions->aspire->installer).
      **It is** of course possible that an incoherent aspire means that aspire depends on versions of extensions that
      aren't shipping, or those extensions packages depend on aspnetcore packages that won't ship. However, given the cost
      of maintaining this coherency path is high. This being toolset means that aspire is responsible for its own coherency.
    -->
    <Dependency Name="Microsoft.NET.Sdk.Aspire.Manifest-9.0.100-preview.1" Version="9.0.0-preview.2.24163.9">
      <Uri>https://github.com/dotnet/aspire</Uri>
      <Sha>9faf59f870abdeb427c51c1380fce84d8163f2f0</Sha>
    </Dependency>
    <!-- Intermediate is necessary for source build. -->
    <Dependency Name="Microsoft.SourceBuild.Intermediate.aspire" Version="9.0.0-preview.2.24163.9">
      <Uri>https://github.com/dotnet/aspire</Uri>
      <Sha>9faf59f870abdeb427c51c1380fce84d8163f2f0</Sha>
      <SourceBuild RepoName="aspire" ManagedOnly="true" />
    </Dependency>
  </ToolsetDependencies>
</Dependencies><|MERGE_RESOLUTION|>--- conflicted
+++ resolved
@@ -246,7 +246,6 @@
       <Uri>https://github.com/dotnet/runtime</Uri>
       <Sha>117cfccdd71abc164e6b933ca7602b509a1365dd</Sha>
     </Dependency>
-<<<<<<< HEAD
     <Dependency Name="Microsoft.WindowsDesktop.App.Runtime.win-x64" Version="9.0.0-preview.6.24320.2">
       <Uri>https://github.com/dotnet/windowsdesktop</Uri>
       <Sha>56421ba461425b5528ef74414942b4f57ad8d1e7</Sha>
@@ -267,28 +266,6 @@
     <Dependency Name="Microsoft.NET.Sdk.WindowsDesktop" Version="9.0.0-preview.7.24320.5" CoherentParentDependency="Microsoft.WindowsDesktop.App.Ref">
       <Uri>https://github.com/dotnet/wpf</Uri>
       <Sha>5d665cda688edd091afd8ba95e7c8503f1c11a91</Sha>
-=======
-    <Dependency Name="Microsoft.WindowsDesktop.App.Runtime.win-x64" Version="9.0.0-preview.6.24320.1">
-      <Uri>https://github.com/dotnet/windowsdesktop</Uri>
-      <Sha>fd4882363adaf9e2c883de99c3993199a3dfcf29</Sha>
-      <SourceBuildTarball RepoName="windowsdesktop" ManagedOnly="true" />
-    </Dependency>
-    <Dependency Name="VS.Redist.Common.WindowsDesktop.SharedFramework.x64.9.0" Version="9.0.0-preview.6.24320.1">
-      <Uri>https://github.com/dotnet/windowsdesktop</Uri>
-      <Sha>fd4882363adaf9e2c883de99c3993199a3dfcf29</Sha>
-    </Dependency>
-    <Dependency Name="Microsoft.WindowsDesktop.App.Ref" Version="9.0.0-preview.6.24320.1">
-      <Uri>https://github.com/dotnet/windowsdesktop</Uri>
-      <Sha>fd4882363adaf9e2c883de99c3993199a3dfcf29</Sha>
-    </Dependency>
-    <Dependency Name="VS.Redist.Common.WindowsDesktop.TargetingPack.x64.9.0" Version="9.0.0-preview.6.24320.1">
-      <Uri>https://github.com/dotnet/windowsdesktop</Uri>
-      <Sha>fd4882363adaf9e2c883de99c3993199a3dfcf29</Sha>
-    </Dependency>
-    <Dependency Name="Microsoft.NET.Sdk.WindowsDesktop" Version="9.0.0-preview.7.24320.2" CoherentParentDependency="Microsoft.WindowsDesktop.App.Ref">
-      <Uri>https://github.com/dotnet/wpf</Uri>
-      <Sha>4093a1649f50d767671a58b8a2a0f738480e51ff</Sha>
->>>>>>> d1f5858a
     </Dependency>
     <Dependency Name="Microsoft.AspNetCore.App.Ref" Version="9.0.0-preview.6.24320.2">
       <Uri>https://github.com/dotnet/aspnetcore</Uri>
@@ -405,7 +382,6 @@
       <SourceBuild RepoName="test-templates" ManagedOnly="true" />
     </Dependency>
     <!-- For coherency purposes, these versions should be gated by the versions of winforms and wpf routed via windowsdesktop -->
-<<<<<<< HEAD
     <Dependency Name="Microsoft.Dotnet.WinForms.ProjectTemplates" Version="9.0.0-preview.6.24320.2" CoherentParentDependency="Microsoft.WindowsDesktop.App.Runtime.win-x64">
       <Uri>https://github.com/dotnet/winforms</Uri>
       <Sha>5a34c71ca7414f5dcfccde4b2a7ba61e6758062d</Sha>
@@ -413,15 +389,6 @@
     <Dependency Name="Microsoft.DotNet.Wpf.ProjectTemplates" Version="9.0.0-preview.7.24320.5" CoherentParentDependency="Microsoft.WindowsDesktop.App.Runtime.win-x64">
       <Uri>https://github.com/dotnet/wpf</Uri>
       <Sha>5d665cda688edd091afd8ba95e7c8503f1c11a91</Sha>
-=======
-    <Dependency Name="Microsoft.Dotnet.WinForms.ProjectTemplates" Version="9.0.0-preview.6.24319.5" CoherentParentDependency="Microsoft.WindowsDesktop.App.Runtime.win-x64">
-      <Uri>https://github.com/dotnet/winforms</Uri>
-      <Sha>77be8127d323f322a9c168acaf5920d84271096c</Sha>
-    </Dependency>
-    <Dependency Name="Microsoft.DotNet.Wpf.ProjectTemplates" Version="9.0.0-preview.7.24320.2" CoherentParentDependency="Microsoft.WindowsDesktop.App.Runtime.win-x64">
-      <Uri>https://github.com/dotnet/wpf</Uri>
-      <Sha>4093a1649f50d767671a58b8a2a0f738480e51ff</Sha>
->>>>>>> d1f5858a
     </Dependency>
     <Dependency Name="Microsoft.Web.Xdt" Version="9.0.0-preview.24317.2">
       <Uri>https://github.com/dotnet/xdt</Uri>
