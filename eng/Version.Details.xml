<?xml version="1.0" encoding="utf-8"?>
<Dependencies>
  <ProductDependencies>
    <Dependency Name="Microsoft.TemplateEngine.Abstractions" Version="9.0.204">
      <Uri>https://github.com/dotnet/templating</Uri>
<<<<<<< HEAD
      <Sha>7fa9bf93e5ce8e9e775e5c642247ba10ba586cf2</Sha>
    </Dependency>
    <Dependency Name="Microsoft.TemplateEngine.Mocks" Version="9.0.106-servicing.25207.7">
      <Uri>https://github.com/dotnet/templating</Uri>
      <Sha>7fa9bf93e5ce8e9e775e5c642247ba10ba586cf2</Sha>
    </Dependency>
    <!-- Intermediate is necessary for source build. -->
    <Dependency Name="Microsoft.SourceBuild.Intermediate.templating" Version="9.0.106-servicing.25207.7">
      <Uri>https://github.com/dotnet/templating</Uri>
      <Sha>7fa9bf93e5ce8e9e775e5c642247ba10ba586cf2</Sha>
=======
      <Sha>adce99dfc24794f2c5446635ada0658f2b26d502</Sha>
    </Dependency>
    <Dependency Name="Microsoft.TemplateEngine.Mocks" Version="9.0.204-servicing.25208.1">
      <Uri>https://github.com/dotnet/templating</Uri>
      <Sha>adce99dfc24794f2c5446635ada0658f2b26d502</Sha>
    </Dependency>
    <!-- Intermediate is necessary for source build. -->
    <Dependency Name="Microsoft.SourceBuild.Intermediate.templating" Version="9.0.204-servicing.25208.1">
      <Uri>https://github.com/dotnet/templating</Uri>
      <Sha>adce99dfc24794f2c5446635ada0658f2b26d502</Sha>
>>>>>>> 870942b8
      <SourceBuild RepoName="templating" ManagedOnly="true" />
    </Dependency>
    <Dependency Name="Microsoft.NETCore.App.Ref" Version="9.0.3">
      <Uri>https://dev.azure.com/dnceng/internal/_git/dotnet-runtime</Uri>
      <Sha>831d23e56149cd59c40fc00c7feb7c5334bd19c4</Sha>
    </Dependency>
    <Dependency Name="VS.Redist.Common.NetCore.SharedFramework.x64.9.0" Version="9.0.3-servicing.25111.13">
      <Uri>https://dev.azure.com/dnceng/internal/_git/dotnet-runtime</Uri>
      <Sha>831d23e56149cd59c40fc00c7feb7c5334bd19c4</Sha>
    </Dependency>
    <Dependency Name="VS.Redist.Common.NetCore.TargetingPack.x64.9.0" Version="9.0.3-servicing.25111.13">
      <Uri>https://dev.azure.com/dnceng/internal/_git/dotnet-runtime</Uri>
      <Sha>831d23e56149cd59c40fc00c7feb7c5334bd19c4</Sha>
    </Dependency>
    <Dependency Name="Microsoft.NETCore.App.Runtime.win-x64" Version="9.0.3">
      <Uri>https://dev.azure.com/dnceng/internal/_git/dotnet-runtime</Uri>
      <Sha>831d23e56149cd59c40fc00c7feb7c5334bd19c4</Sha>
    </Dependency>
    <Dependency Name="Microsoft.NETCore.App.Host.win-x64" Version="9.0.3">
      <Uri>https://dev.azure.com/dnceng/internal/_git/dotnet-runtime</Uri>
      <Sha>831d23e56149cd59c40fc00c7feb7c5334bd19c4</Sha>
    </Dependency>
    <Dependency Name="Microsoft.NETCore.Platforms" Version="9.0.3-servicing.25111.13">
      <Uri>https://dev.azure.com/dnceng/internal/_git/dotnet-runtime</Uri>
      <Sha>831d23e56149cd59c40fc00c7feb7c5334bd19c4</Sha>
    </Dependency>
    <Dependency Name="Microsoft.NET.HostModel" Version="9.0.3-servicing.25111.13">
      <Uri>https://dev.azure.com/dnceng/internal/_git/dotnet-runtime</Uri>
      <Sha>831d23e56149cd59c40fc00c7feb7c5334bd19c4</Sha>
    </Dependency>
    <Dependency Name="Microsoft.Extensions.DependencyModel" Version="9.0.3">
      <Uri>https://dev.azure.com/dnceng/internal/_git/dotnet-runtime</Uri>
      <Sha>831d23e56149cd59c40fc00c7feb7c5334bd19c4</Sha>
    </Dependency>
    <!-- Intermediate is necessary for source build. -->
    <Dependency Name="Microsoft.SourceBuild.Intermediate.runtime.linux-x64" Version="9.0.3-servicing.25111.13">
      <Uri>https://dev.azure.com/dnceng/internal/_git/dotnet-runtime</Uri>
      <Sha>831d23e56149cd59c40fc00c7feb7c5334bd19c4</Sha>
      <SourceBuild RepoName="runtime" ManagedOnly="false" />
    </Dependency>
    <!-- Change blob version in GenerateLayout.targets if this is unpinned to service targeting pack -->
    <!-- No new netstandard.library planned for 3.1 timeframe at this time. -->
    <Dependency Name="NETStandard.Library.Ref" Version="2.1.0" Pinned="true">
      <Uri>https://github.com/dotnet/core-setup</Uri>
      <Sha>7d57652f33493fa022125b7f63aad0d70c52d810</Sha>
    </Dependency>
    <Dependency Name="Microsoft.NET.Workload.Emscripten.Current.Manifest-9.0.100" Version="9.0.3" CoherentParentDependency="Microsoft.NETCore.App.Runtime.win-x64">
      <Uri>https://github.com/dotnet/emsdk</Uri>
      <Sha>dad5528e5bdf92a05a5a404c5f7939523390b96d</Sha>
    </Dependency>
    <!-- Intermediate is necessary for source build. -->
    <Dependency Name="Microsoft.SourceBuild.Intermediate.emsdk" Version="9.0.3-servicing.25105.2" CoherentParentDependency="Microsoft.NETCore.App.Runtime.win-x64">
      <Uri>https://github.com/dotnet/emsdk</Uri>
      <Sha>dad5528e5bdf92a05a5a404c5f7939523390b96d</Sha>
      <SourceBuild RepoName="emsdk" ManagedOnly="true" />
    </Dependency>
    <Dependency Name="Microsoft.Build" Version="17.13.22">
      <Uri>https://github.com/dotnet/msbuild</Uri>
      <Sha>0ca03f84b7848ce9d7d3e5d1f68c5e090efa4f30</Sha>
    </Dependency>
    <Dependency Name="Microsoft.Build.Localization" Version="17.13.22-preview-25174-08">
      <Uri>https://github.com/dotnet/msbuild</Uri>
      <Sha>0ca03f84b7848ce9d7d3e5d1f68c5e090efa4f30</Sha>
    </Dependency>
    <!-- Intermediate is necessary for source build. -->
    <Dependency Name="Microsoft.SourceBuild.Intermediate.msbuild" Version="17.13.22-preview-25174-08">
      <Uri>https://github.com/dotnet/msbuild</Uri>
      <Sha>0ca03f84b7848ce9d7d3e5d1f68c5e090efa4f30</Sha>
      <SourceBuild RepoName="msbuild" ManagedOnly="true" />
    </Dependency>
    <Dependency Name="Microsoft.FSharp.Compiler" Version="13.9.202-beta.25154.2">
      <Uri>https://github.com/dotnet/fsharp</Uri>
      <Sha>82a3f54f7140a62e6398403451098c4517747c02</Sha>
    </Dependency>
    <!-- Intermediate is necessary for source build. -->
    <Dependency Name="Microsoft.SourceBuild.Intermediate.fsharp" Version="9.0.202-beta.25154.2">
      <Uri>https://github.com/dotnet/fsharp</Uri>
      <Sha>82a3f54f7140a62e6398403451098c4517747c02</Sha>
      <SourceBuild RepoName="fsharp" ManagedOnly="true" />
    </Dependency>
    <Dependency Name="Microsoft.Net.Compilers.Toolset" Version="4.13.0-3.25173.11">
      <Uri>https://github.com/dotnet/roslyn</Uri>
      <Sha>73eff2b5de2ad38ec602c0a9e82f9125fb85992b</Sha>
    </Dependency>
    <!-- Intermediate is necessary for source build. -->
    <Dependency Name="Microsoft.SourceBuild.Intermediate.roslyn" Version="4.13.0-3.25173.11">
      <Uri>https://github.com/dotnet/roslyn</Uri>
      <Sha>73eff2b5de2ad38ec602c0a9e82f9125fb85992b</Sha>
      <SourceBuild RepoName="roslyn" ManagedOnly="true" />
    </Dependency>
    <Dependency Name="Microsoft.Net.Compilers.Toolset.Framework" Version="4.13.0-3.25173.11">
      <Uri>https://github.com/dotnet/roslyn</Uri>
      <Sha>73eff2b5de2ad38ec602c0a9e82f9125fb85992b</Sha>
    </Dependency>
    <Dependency Name="Microsoft.CodeAnalysis" Version="4.13.0-3.25173.11">
      <Uri>https://github.com/dotnet/roslyn</Uri>
      <Sha>73eff2b5de2ad38ec602c0a9e82f9125fb85992b</Sha>
    </Dependency>
    <Dependency Name="Microsoft.CodeAnalysis.CSharp" Version="4.13.0-3.25173.11">
      <Uri>https://github.com/dotnet/roslyn</Uri>
      <Sha>73eff2b5de2ad38ec602c0a9e82f9125fb85992b</Sha>
    </Dependency>
    <Dependency Name="Microsoft.CodeAnalysis.CSharp.CodeStyle" Version="4.13.0-3.25173.11">
      <Uri>https://github.com/dotnet/roslyn</Uri>
      <Sha>73eff2b5de2ad38ec602c0a9e82f9125fb85992b</Sha>
    </Dependency>
    <Dependency Name="Microsoft.CodeAnalysis.CSharp.Features" Version="4.13.0-3.25173.11">
      <Uri>https://github.com/dotnet/roslyn</Uri>
      <Sha>73eff2b5de2ad38ec602c0a9e82f9125fb85992b</Sha>
    </Dependency>
    <Dependency Name="Microsoft.CodeAnalysis.CSharp.Workspaces" Version="4.13.0-3.25173.11">
      <Uri>https://github.com/dotnet/roslyn</Uri>
      <Sha>73eff2b5de2ad38ec602c0a9e82f9125fb85992b</Sha>
    </Dependency>
    <Dependency Name="Microsoft.CodeAnalysis.Workspaces.MSBuild" Version="4.13.0-3.25173.11">
      <Uri>https://github.com/dotnet/roslyn</Uri>
      <Sha>73eff2b5de2ad38ec602c0a9e82f9125fb85992b</Sha>
    </Dependency>
    <Dependency Name="Microsoft.AspNetCore.DeveloperCertificates.XPlat" Version="9.0.3-servicing.25112.20">
      <Uri>https://dev.azure.com/dnceng/internal/_git/dotnet-aspnetcore</Uri>
      <Sha>b96167fbfe8bd45d94e4dcda42c7d09eb5745459</Sha>
    </Dependency>
    <Dependency Name="Microsoft.AspNetCore.TestHost" Version="9.0.3">
      <Uri>https://dev.azure.com/dnceng/internal/_git/dotnet-aspnetcore</Uri>
      <Sha>b96167fbfe8bd45d94e4dcda42c7d09eb5745459</Sha>
    </Dependency>
    <Dependency Name="Microsoft.Build.NuGetSdkResolver" Version="6.13.2-rc.1">
      <Uri>https://github.com/nuget/nuget.client</Uri>
      <Sha>5d81cb8da82eda8a6b47aae92d1e6f888de982ce</Sha>
    </Dependency>
    <Dependency Name="NuGet.Build.Tasks" Version="6.13.2-rc.1">
      <Uri>https://github.com/nuget/nuget.client</Uri>
      <Sha>5d81cb8da82eda8a6b47aae92d1e6f888de982ce</Sha>
      <SourceBuildTarball RepoName="nuget-client" ManagedOnly="true" />
    </Dependency>
    <Dependency Name="NuGet.Build.Tasks.Console" Version="6.13.2-rc.1">
      <Uri>https://github.com/nuget/nuget.client</Uri>
      <Sha>5d81cb8da82eda8a6b47aae92d1e6f888de982ce</Sha>
    </Dependency>
    <Dependency Name="NuGet.Build.Tasks.Pack" Version="6.13.2-rc.1">
      <Uri>https://github.com/nuget/nuget.client</Uri>
      <Sha>5d81cb8da82eda8a6b47aae92d1e6f888de982ce</Sha>
    </Dependency>
    <Dependency Name="NuGet.Commands" Version="6.13.2-rc.1">
      <Uri>https://github.com/nuget/nuget.client</Uri>
      <Sha>5d81cb8da82eda8a6b47aae92d1e6f888de982ce</Sha>
    </Dependency>
    <Dependency Name="NuGet.CommandLine.XPlat" Version="6.13.2-rc.1">
      <Uri>https://github.com/nuget/nuget.client</Uri>
      <Sha>5d81cb8da82eda8a6b47aae92d1e6f888de982ce</Sha>
    </Dependency>
    <Dependency Name="NuGet.Common" Version="6.13.2-rc.1">
      <Uri>https://github.com/nuget/nuget.client</Uri>
      <Sha>5d81cb8da82eda8a6b47aae92d1e6f888de982ce</Sha>
    </Dependency>
    <Dependency Name="NuGet.Configuration" Version="6.13.2-rc.1">
      <Uri>https://github.com/nuget/nuget.client</Uri>
      <Sha>5d81cb8da82eda8a6b47aae92d1e6f888de982ce</Sha>
    </Dependency>
    <Dependency Name="NuGet.Credentials" Version="6.13.2-rc.1">
      <Uri>https://github.com/nuget/nuget.client</Uri>
      <Sha>5d81cb8da82eda8a6b47aae92d1e6f888de982ce</Sha>
    </Dependency>
    <Dependency Name="NuGet.DependencyResolver.Core" Version="6.13.2-rc.1">
      <Uri>https://github.com/nuget/nuget.client</Uri>
      <Sha>5d81cb8da82eda8a6b47aae92d1e6f888de982ce</Sha>
    </Dependency>
    <Dependency Name="NuGet.Frameworks" Version="6.13.2-rc.1">
      <Uri>https://github.com/nuget/nuget.client</Uri>
      <Sha>5d81cb8da82eda8a6b47aae92d1e6f888de982ce</Sha>
    </Dependency>
    <Dependency Name="NuGet.LibraryModel" Version="6.13.2-rc.1">
      <Uri>https://github.com/nuget/nuget.client</Uri>
      <Sha>5d81cb8da82eda8a6b47aae92d1e6f888de982ce</Sha>
    </Dependency>
    <Dependency Name="NuGet.ProjectModel" Version="6.13.2-rc.1">
      <Uri>https://github.com/nuget/nuget.client</Uri>
      <Sha>5d81cb8da82eda8a6b47aae92d1e6f888de982ce</Sha>
    </Dependency>
    <Dependency Name="NuGet.Protocol" Version="6.13.2-rc.1">
      <Uri>https://github.com/nuget/nuget.client</Uri>
      <Sha>5d81cb8da82eda8a6b47aae92d1e6f888de982ce</Sha>
    </Dependency>
    <Dependency Name="NuGet.Packaging" Version="6.13.2-rc.1">
      <Uri>https://github.com/nuget/nuget.client</Uri>
      <Sha>5d81cb8da82eda8a6b47aae92d1e6f888de982ce</Sha>
    </Dependency>
    <Dependency Name="NuGet.Versioning" Version="6.13.2-rc.1">
      <Uri>https://github.com/nuget/nuget.client</Uri>
      <Sha>5d81cb8da82eda8a6b47aae92d1e6f888de982ce</Sha>
    </Dependency>
    <Dependency Name="NuGet.Localization" Version="6.13.2-rc.1">
      <Uri>https://github.com/nuget/nuget.client</Uri>
      <Sha>5d81cb8da82eda8a6b47aae92d1e6f888de982ce</Sha>
    </Dependency>
    <Dependency Name="Microsoft.NET.Test.Sdk" Version="17.13.0-release-25073-05">
      <Uri>https://github.com/microsoft/vstest</Uri>
      <Sha>e8cf3808d0b16dea8d6e1a9b77f1660a5ff45e13</Sha>
    </Dependency>
    <Dependency Name="Microsoft.TestPlatform.CLI" Version="17.13.0-release-25073-05">
      <Uri>https://github.com/microsoft/vstest</Uri>
      <Sha>e8cf3808d0b16dea8d6e1a9b77f1660a5ff45e13</Sha>
    </Dependency>
    <Dependency Name="Microsoft.TestPlatform.Build" Version="17.13.0-release-25073-05">
      <Uri>https://github.com/microsoft/vstest</Uri>
      <Sha>e8cf3808d0b16dea8d6e1a9b77f1660a5ff45e13</Sha>
    </Dependency>
    <!-- Intermediate is necessary for source build. -->
    <Dependency Name="Microsoft.SourceBuild.Intermediate.vstest" Version="17.13.0-release-25073-05">
      <Uri>https://github.com/microsoft/vstest</Uri>
      <Sha>e8cf3808d0b16dea8d6e1a9b77f1660a5ff45e13</Sha>
      <SourceBuild RepoName="vstest" ManagedOnly="true" />
    </Dependency>
    <Dependency Name="Microsoft.NET.ILLink.Tasks" Version="9.0.3">
      <Uri>https://dev.azure.com/dnceng/internal/_git/dotnet-runtime</Uri>
      <Sha>831d23e56149cd59c40fc00c7feb7c5334bd19c4</Sha>
    </Dependency>
    <Dependency Name="System.CodeDom" Version="9.0.3">
      <Uri>https://dev.azure.com/dnceng/internal/_git/dotnet-runtime</Uri>
      <Sha>831d23e56149cd59c40fc00c7feb7c5334bd19c4</Sha>
    </Dependency>
    <Dependency Name="System.Formats.Asn1" Version="9.0.3">
      <Uri>https://dev.azure.com/dnceng/internal/_git/dotnet-runtime</Uri>
      <Sha>831d23e56149cd59c40fc00c7feb7c5334bd19c4</Sha>
    </Dependency>
    <Dependency Name="System.Security.Cryptography.ProtectedData" Version="9.0.3">
      <Uri>https://dev.azure.com/dnceng/internal/_git/dotnet-runtime</Uri>
      <Sha>831d23e56149cd59c40fc00c7feb7c5334bd19c4</Sha>
    </Dependency>
    <Dependency Name="System.Text.Encoding.CodePages" Version="9.0.3">
      <Uri>https://dev.azure.com/dnceng/internal/_git/dotnet-runtime</Uri>
      <Sha>831d23e56149cd59c40fc00c7feb7c5334bd19c4</Sha>
    </Dependency>
    <Dependency Name="System.Resources.Extensions" Version="9.0.3">
      <Uri>https://dev.azure.com/dnceng/internal/_git/dotnet-runtime</Uri>
      <Sha>831d23e56149cd59c40fc00c7feb7c5334bd19c4</Sha>
    </Dependency>
    <Dependency Name="Microsoft.WindowsDesktop.App.Runtime.win-x64" Version="9.0.3">
      <Uri>https://dev.azure.com/dnceng/internal/_git/dotnet-windowsdesktop</Uri>
      <Sha>1c33258cdd6220239735d6a7a18ef6adc082038c</Sha>
      <SourceBuildTarball RepoName="windowsdesktop" ManagedOnly="true" />
    </Dependency>
    <Dependency Name="VS.Redist.Common.WindowsDesktop.SharedFramework.x64.9.0" Version="9.0.3-servicing.25113.2">
      <Uri>https://dev.azure.com/dnceng/internal/_git/dotnet-windowsdesktop</Uri>
      <Sha>1c33258cdd6220239735d6a7a18ef6adc082038c</Sha>
    </Dependency>
    <Dependency Name="Microsoft.WindowsDesktop.App.Ref" Version="9.0.3">
      <Uri>https://dev.azure.com/dnceng/internal/_git/dotnet-windowsdesktop</Uri>
      <Sha>1c33258cdd6220239735d6a7a18ef6adc082038c</Sha>
    </Dependency>
    <Dependency Name="VS.Redist.Common.WindowsDesktop.TargetingPack.x64.9.0" Version="9.0.3-servicing.25113.2">
      <Uri>https://dev.azure.com/dnceng/internal/_git/dotnet-windowsdesktop</Uri>
      <Sha>1c33258cdd6220239735d6a7a18ef6adc082038c</Sha>
    </Dependency>
    <Dependency Name="Microsoft.NET.Sdk.WindowsDesktop" Version="9.0.3-rtm.25113.4" CoherentParentDependency="Microsoft.WindowsDesktop.App.Ref">
      <Uri>https://dev.azure.com/dnceng/internal/_git/dotnet-wpf</Uri>
      <Sha>f58f709bc102a0d15aa6ffe4d9a7435bebd3079e</Sha>
    </Dependency>
    <Dependency Name="Microsoft.AspNetCore.App.Ref" Version="9.0.3">
      <Uri>https://dev.azure.com/dnceng/internal/_git/dotnet-aspnetcore</Uri>
      <Sha>b96167fbfe8bd45d94e4dcda42c7d09eb5745459</Sha>
    </Dependency>
    <Dependency Name="Microsoft.AspNetCore.App.Ref.Internal" Version="9.0.3-servicing.25112.20">
      <Uri>https://dev.azure.com/dnceng/internal/_git/dotnet-aspnetcore</Uri>
      <Sha>b96167fbfe8bd45d94e4dcda42c7d09eb5745459</Sha>
    </Dependency>
    <Dependency Name="Microsoft.AspNetCore.App.Runtime.win-x64" Version="9.0.3">
      <Uri>https://dev.azure.com/dnceng/internal/_git/dotnet-aspnetcore</Uri>
      <Sha>b96167fbfe8bd45d94e4dcda42c7d09eb5745459</Sha>
    </Dependency>
    <Dependency Name="VS.Redist.Common.AspNetCore.SharedFramework.x64.9.0" Version="9.0.3-servicing.25112.20">
      <Uri>https://dev.azure.com/dnceng/internal/_git/dotnet-aspnetcore</Uri>
      <Sha>b96167fbfe8bd45d94e4dcda42c7d09eb5745459</Sha>
    </Dependency>
    <Dependency Name="dotnet-dev-certs" Version="9.0.3-servicing.25112.20">
      <Uri>https://dev.azure.com/dnceng/internal/_git/dotnet-aspnetcore</Uri>
      <Sha>b96167fbfe8bd45d94e4dcda42c7d09eb5745459</Sha>
    </Dependency>
    <Dependency Name="dotnet-user-jwts" Version="9.0.3-servicing.25112.20">
      <Uri>https://dev.azure.com/dnceng/internal/_git/dotnet-aspnetcore</Uri>
      <Sha>b96167fbfe8bd45d94e4dcda42c7d09eb5745459</Sha>
    </Dependency>
    <Dependency Name="dotnet-user-secrets" Version="9.0.3-servicing.25112.20">
      <Uri>https://dev.azure.com/dnceng/internal/_git/dotnet-aspnetcore</Uri>
      <Sha>b96167fbfe8bd45d94e4dcda42c7d09eb5745459</Sha>
    </Dependency>
    <Dependency Name="Microsoft.AspNetCore.Analyzers" Version="9.0.3-servicing.25112.20">
      <Uri>https://dev.azure.com/dnceng/internal/_git/dotnet-aspnetcore</Uri>
      <Sha>b96167fbfe8bd45d94e4dcda42c7d09eb5745459</Sha>
    </Dependency>
    <Dependency Name="Microsoft.AspNetCore.Components.SdkAnalyzers" Version="9.0.3-servicing.25112.20">
      <Uri>https://dev.azure.com/dnceng/internal/_git/dotnet-aspnetcore</Uri>
      <Sha>b96167fbfe8bd45d94e4dcda42c7d09eb5745459</Sha>
    </Dependency>
    <Dependency Name="Microsoft.AspNetCore.Mvc.Analyzers" Version="9.0.3-servicing.25112.20">
      <Uri>https://dev.azure.com/dnceng/internal/_git/dotnet-aspnetcore</Uri>
      <Sha>b96167fbfe8bd45d94e4dcda42c7d09eb5745459</Sha>
    </Dependency>
    <Dependency Name="Microsoft.AspNetCore.Mvc.Api.Analyzers" Version="9.0.3-servicing.25112.20">
      <Uri>https://dev.azure.com/dnceng/internal/_git/dotnet-aspnetcore</Uri>
      <Sha>b96167fbfe8bd45d94e4dcda42c7d09eb5745459</Sha>
    </Dependency>
    <!-- Intermediate is necessary for source build. -->
    <Dependency Name="Microsoft.SourceBuild.Intermediate.aspnetcore" Version="9.0.3-servicing.25112.20">
      <Uri>https://dev.azure.com/dnceng/internal/_git/dotnet-aspnetcore</Uri>
      <Sha>b96167fbfe8bd45d94e4dcda42c7d09eb5745459</Sha>
      <SourceBuild RepoName="aspnetcore" ManagedOnly="true" />
    </Dependency>
    <Dependency Name="Microsoft.CodeAnalysis.Razor.Tooling.Internal" Version="9.0.0-preview.25175.7">
      <Uri>https://github.com/dotnet/razor</Uri>
      <Sha>4b389085ef5cc73e1000acfd196458d75bdd8c89</Sha>
    </Dependency>
    <Dependency Name="Microsoft.AspNetCore.Mvc.Razor.Extensions.Tooling.Internal" Version="9.0.0-preview.25175.7">
      <Uri>https://github.com/dotnet/razor</Uri>
      <Sha>4b389085ef5cc73e1000acfd196458d75bdd8c89</Sha>
    </Dependency>
    <Dependency Name="Microsoft.NET.Sdk.Razor.SourceGenerators.Transport" Version="9.0.0-preview.25175.7">
      <Uri>https://github.com/dotnet/razor</Uri>
      <Sha>4b389085ef5cc73e1000acfd196458d75bdd8c89</Sha>
    </Dependency>
    <!-- Intermediate is necessary for source build. -->
    <Dependency Name="Microsoft.SourceBuild.Intermediate.razor" Version="9.0.0-preview.25175.7">
      <Uri>https://github.com/dotnet/razor</Uri>
      <Sha>4b389085ef5cc73e1000acfd196458d75bdd8c89</Sha>
      <SourceBuild RepoName="razor" ManagedOnly="true" />
    </Dependency>
    <Dependency Name="Microsoft.Extensions.FileProviders.Embedded" Version="9.0.3">
      <Uri>https://dev.azure.com/dnceng/internal/_git/dotnet-aspnetcore</Uri>
      <Sha>b96167fbfe8bd45d94e4dcda42c7d09eb5745459</Sha>
    </Dependency>
    <Dependency Name="Microsoft.AspNetCore.Authorization" Version="9.0.3">
      <Uri>https://dev.azure.com/dnceng/internal/_git/dotnet-aspnetcore</Uri>
      <Sha>b96167fbfe8bd45d94e4dcda42c7d09eb5745459</Sha>
    </Dependency>
    <Dependency Name="Microsoft.AspNetCore.Components.Web" Version="9.0.3">
      <Uri>https://dev.azure.com/dnceng/internal/_git/dotnet-aspnetcore</Uri>
      <Sha>b96167fbfe8bd45d94e4dcda42c7d09eb5745459</Sha>
    </Dependency>
    <Dependency Name="Microsoft.JSInterop" Version="9.0.3">
      <Uri>https://dev.azure.com/dnceng/internal/_git/dotnet-aspnetcore</Uri>
      <Sha>b96167fbfe8bd45d94e4dcda42c7d09eb5745459</Sha>
    </Dependency>
    <!-- For coherency purposes, these versions should be gated by the versions of winforms and wpf routed via windowsdesktop -->
    <Dependency Name="Microsoft.Dotnet.WinForms.ProjectTemplates" Version="9.0.3-servicing.25112.2" CoherentParentDependency="Microsoft.WindowsDesktop.App.Runtime.win-x64">
      <Uri>https://dev.azure.com/dnceng/internal/_git/dotnet-winforms</Uri>
      <Sha>5bf1bff0e58e41f748a8a6d7c666ed28e033e318</Sha>
    </Dependency>
    <Dependency Name="Microsoft.DotNet.Wpf.ProjectTemplates" Version="9.0.3-rtm.25113.4" CoherentParentDependency="Microsoft.WindowsDesktop.App.Runtime.win-x64">
      <Uri>https://dev.azure.com/dnceng/internal/_git/dotnet-wpf</Uri>
      <Sha>f58f709bc102a0d15aa6ffe4d9a7435bebd3079e</Sha>
    </Dependency>
    <Dependency Name="Microsoft.Web.Xdt" Version="10.0.0-preview.24609.2">
      <Uri>https://github.com/dotnet/xdt</Uri>
      <Sha>63ae81154c50a1cf9287cc47d8351d55b4289e6d</Sha>
    </Dependency>
    <!-- Intermediate is necessary for source build. -->
    <Dependency Name="Microsoft.SourceBuild.Intermediate.xdt" Version="10.0.0-preview.24609.2">
      <Uri>https://github.com/dotnet/xdt</Uri>
      <Sha>63ae81154c50a1cf9287cc47d8351d55b4289e6d</Sha>
      <SourceBuild RepoName="xdt" ManagedOnly="true" />
    </Dependency>
    <Dependency Name="Microsoft.CodeAnalysis.NetAnalyzers" Version="9.0.0-preview.25173.1">
      <Uri>https://github.com/dotnet/roslyn-analyzers</Uri>
      <Sha>16865ea61910500f1022ad2b96c499e5df02c228</Sha>
    </Dependency>
    <Dependency Name="Microsoft.CodeAnalysis.PublicApiAnalyzers" Version="3.11.0-beta1.25173.1">
      <Uri>https://github.com/dotnet/roslyn-analyzers</Uri>
      <Sha>16865ea61910500f1022ad2b96c499e5df02c228</Sha>
    </Dependency>
    <!-- Intermediate is necessary for source build. -->
    <Dependency Name="Microsoft.SourceBuild.Intermediate.roslyn-analyzers" Version="3.11.0-beta1.25173.1">
      <Uri>https://github.com/dotnet/roslyn-analyzers</Uri>
      <Sha>16865ea61910500f1022ad2b96c499e5df02c228</Sha>
      <SourceBuild RepoName="roslyn-analyzers" ManagedOnly="true" />
    </Dependency>
    <Dependency Name="System.CommandLine" Version="2.0.0-beta4.24324.3">
      <Uri>https://github.com/dotnet/command-line-api</Uri>
      <Sha>803d8598f98fb4efd94604b32627ee9407f246db</Sha>
    </Dependency>
    <Dependency Name="System.CommandLine.Rendering" Version="0.4.0-alpha.24324.3">
      <Uri>https://github.com/dotnet/command-line-api</Uri>
      <Sha>803d8598f98fb4efd94604b32627ee9407f246db</Sha>
    </Dependency>
    <!-- Microsoft.CodeAnalysis.Workspaces.MSBuild transitively references M.Bcl.AsyncInterfaces.
         Adding an explicit dependency to make sure the latest version is used instead of the SBRP
         one under source build. -->
    <!-- Intermediate is necessary for source build. -->
    <Dependency Name="Microsoft.DiaSymReader" Version="2.2.0-beta.24327.2">
      <Uri>https://github.com/dotnet/symreader</Uri>
      <Sha>0710a7892d89999956e8808c28e9dd0512bd53f3</Sha>
    </Dependency>
    <!-- Intermediate is necessary for source build. -->
    <Dependency Name="Microsoft.SourceBuild.Intermediate.command-line-api" Version="0.1.532403">
      <Uri>https://github.com/dotnet/command-line-api</Uri>
      <Sha>803d8598f98fb4efd94604b32627ee9407f246db</Sha>
      <SourceBuild RepoName="command-line-api" ManagedOnly="true" />
    </Dependency>
    <!-- Intermediate is necessary for source build. -->
    <Dependency Name="Microsoft.SourceBuild.Intermediate.source-build-externals" Version="9.0.0-alpha.1.24631.1">
      <Uri>https://github.com/dotnet/source-build-externals</Uri>
      <Sha>3243189116c52a27506cc019f49a92038ae6b5f8</Sha>
      <SourceBuild RepoName="source-build-externals" ManagedOnly="true" />
    </Dependency>
    <!-- Intermediate is necessary for source build. -->
    <Dependency Name="Microsoft.SourceBuild.Intermediate.source-build-reference-packages" Version="9.0.0-alpha.1.24511.3">
      <Uri>https://github.com/dotnet/source-build-reference-packages</Uri>
      <Sha>c43ee853e96528e2f2eb0f6d8c151ddc07b6a844</Sha>
      <SourceBuild RepoName="source-build-reference-packages" ManagedOnly="true" />
    </Dependency>
    <Dependency Name="Microsoft.Deployment.DotNet.Releases" Version="2.0.0-rtm.1.25059.4">
      <Uri>https://github.com/dotnet/deployment-tools</Uri>
      <Sha>b2d5c0c5841de4bc036ef4c84b5db3532504e5f3</Sha>
    </Dependency>
    <Dependency Name="Microsoft.Build.Tasks.Git" Version="9.0.0-beta.24617.1">
      <Uri>https://github.com/dotnet/sourcelink</Uri>
      <Sha>4e176206614b345352885b55491aeb51bf77526b</Sha>
    </Dependency>
    <Dependency Name="Microsoft.SourceLink.Common" Version="9.0.0-beta.24617.1">
      <Uri>https://github.com/dotnet/sourcelink</Uri>
      <Sha>4e176206614b345352885b55491aeb51bf77526b</Sha>
    </Dependency>
    <Dependency Name="Microsoft.SourceLink.AzureRepos.Git" Version="9.0.0-beta.24617.1">
      <Uri>https://github.com/dotnet/sourcelink</Uri>
      <Sha>4e176206614b345352885b55491aeb51bf77526b</Sha>
    </Dependency>
    <Dependency Name="Microsoft.SourceLink.GitHub" Version="9.0.0-beta.24617.1">
      <Uri>https://github.com/dotnet/sourcelink</Uri>
      <Sha>4e176206614b345352885b55491aeb51bf77526b</Sha>
    </Dependency>
    <Dependency Name="Microsoft.SourceLink.GitLab" Version="9.0.0-beta.24617.1">
      <Uri>https://github.com/dotnet/sourcelink</Uri>
      <Sha>4e176206614b345352885b55491aeb51bf77526b</Sha>
    </Dependency>
    <Dependency Name="Microsoft.SourceLink.Bitbucket.Git" Version="9.0.0-beta.24617.1">
      <Uri>https://github.com/dotnet/sourcelink</Uri>
      <Sha>4e176206614b345352885b55491aeb51bf77526b</Sha>
    </Dependency>
    <!-- Intermediate is necessary for source build. -->
    <Dependency Name="Microsoft.SourceBuild.Intermediate.sourcelink" Version="9.0.0-beta.24617.1">
      <Uri>https://github.com/dotnet/sourcelink</Uri>
      <Sha>4e176206614b345352885b55491aeb51bf77526b</Sha>
      <SourceBuild RepoName="sourcelink" ManagedOnly="true" />
    </Dependency>
    <!-- Intermediate is necessary for source build. -->
    <Dependency Name="Microsoft.SourceBuild.Intermediate.deployment-tools" Version="9.0.0-rtm.25059.4">
      <Uri>https://github.com/dotnet/deployment-tools</Uri>
      <Sha>b2d5c0c5841de4bc036ef4c84b5db3532504e5f3</Sha>
      <SourceBuild RepoName="deployment-tools" ManagedOnly="true" />
    </Dependency>
    <!-- Intermediate is necessary for source build. -->
    <Dependency Name="Microsoft.SourceBuild.Intermediate.symreader" Version="2.2.0-beta.24327.2">
      <Uri>https://github.com/dotnet/symreader</Uri>
      <Sha>0710a7892d89999956e8808c28e9dd0512bd53f3</Sha>
      <SourceBuild RepoName="symreader" ManagedOnly="true" />
    </Dependency>
    <!-- Dependency required for flowing correct package version in source-build, using PVP flow. -->
    <Dependency Name="Microsoft.Extensions.Logging" Version="9.0.3">
      <Uri>https://dev.azure.com/dnceng/internal/_git/dotnet-runtime</Uri>
      <Sha>831d23e56149cd59c40fc00c7feb7c5334bd19c4</Sha>
    </Dependency>
    <!-- Dependency required for flowing correct package version in source-build, using PVP flow. -->
    <Dependency Name="Microsoft.Extensions.Logging.Abstractions" Version="9.0.3">
      <Uri>https://dev.azure.com/dnceng/internal/_git/dotnet-runtime</Uri>
      <Sha>831d23e56149cd59c40fc00c7feb7c5334bd19c4</Sha>
    </Dependency>
    <!-- Dependency required for flowing correct package version in source-build, using PVP flow. -->
    <Dependency Name="Microsoft.Extensions.Logging.Console" Version="9.0.3">
      <Uri>https://dev.azure.com/dnceng/internal/_git/dotnet-runtime</Uri>
      <Sha>831d23e56149cd59c40fc00c7feb7c5334bd19c4</Sha>
    </Dependency>
    <!-- Dependency required for flowing correct package version in source-build, using PVP flow. -->
    <Dependency Name="Microsoft.Extensions.FileSystemGlobbing" Version="9.0.3">
      <Uri>https://dev.azure.com/dnceng/internal/_git/dotnet-runtime</Uri>
      <Sha>831d23e56149cd59c40fc00c7feb7c5334bd19c4</Sha>
    </Dependency>
    <!-- Dependency required for flowing correct package version in source-build, using PVP flow. -->
    <Dependency Name="System.ServiceProcess.ServiceController" Version="9.0.3">
      <Uri>https://dev.azure.com/dnceng/internal/_git/dotnet-runtime</Uri>
      <Sha>831d23e56149cd59c40fc00c7feb7c5334bd19c4</Sha>
    </Dependency>
    <Dependency Name="System.Text.Json" Version="9.0.3">
      <Uri>https://dev.azure.com/dnceng/internal/_git/dotnet-runtime</Uri>
      <Sha>831d23e56149cd59c40fc00c7feb7c5334bd19c4</Sha>
    </Dependency>
    <Dependency Name="Microsoft.Bcl.AsyncInterfaces" Version="9.0.3">
      <Uri>https://dev.azure.com/dnceng/internal/_git/dotnet-runtime</Uri>
      <Sha>831d23e56149cd59c40fc00c7feb7c5334bd19c4</Sha>
    </Dependency>
    <Dependency Name="Microsoft.Extensions.FileProviders.Abstractions" Version="9.0.3">
      <Uri>https://dev.azure.com/dnceng/internal/_git/dotnet-runtime</Uri>
      <Sha>831d23e56149cd59c40fc00c7feb7c5334bd19c4</Sha>
    </Dependency>
    <Dependency Name="Microsoft.Extensions.ObjectPool" Version="9.0.3">
      <Uri>https://dev.azure.com/dnceng/internal/_git/dotnet-aspnetcore</Uri>
      <Sha>b96167fbfe8bd45d94e4dcda42c7d09eb5745459</Sha>
    </Dependency>
    <Dependency Name="Microsoft.Win32.SystemEvents" Version="9.0.3">
      <Uri>https://dev.azure.com/dnceng/internal/_git/dotnet-runtime</Uri>
      <Sha>831d23e56149cd59c40fc00c7feb7c5334bd19c4</Sha>
    </Dependency>
    <Dependency Name="System.Composition.AttributedModel" Version="9.0.3">
      <Uri>https://dev.azure.com/dnceng/internal/_git/dotnet-runtime</Uri>
      <Sha>831d23e56149cd59c40fc00c7feb7c5334bd19c4</Sha>
    </Dependency>
    <Dependency Name="System.Composition.Convention" Version="9.0.3">
      <Uri>https://dev.azure.com/dnceng/internal/_git/dotnet-runtime</Uri>
      <Sha>831d23e56149cd59c40fc00c7feb7c5334bd19c4</Sha>
    </Dependency>
    <Dependency Name="System.Composition.Hosting" Version="9.0.3">
      <Uri>https://dev.azure.com/dnceng/internal/_git/dotnet-runtime</Uri>
      <Sha>831d23e56149cd59c40fc00c7feb7c5334bd19c4</Sha>
    </Dependency>
    <Dependency Name="System.Composition.Runtime" Version="9.0.3">
      <Uri>https://dev.azure.com/dnceng/internal/_git/dotnet-runtime</Uri>
      <Sha>831d23e56149cd59c40fc00c7feb7c5334bd19c4</Sha>
    </Dependency>
    <Dependency Name="System.Composition.TypedParts" Version="9.0.3">
      <Uri>https://dev.azure.com/dnceng/internal/_git/dotnet-runtime</Uri>
      <Sha>831d23e56149cd59c40fc00c7feb7c5334bd19c4</Sha>
    </Dependency>
    <Dependency Name="System.Configuration.ConfigurationManager" Version="9.0.3">
      <Uri>https://dev.azure.com/dnceng/internal/_git/dotnet-runtime</Uri>
      <Sha>831d23e56149cd59c40fc00c7feb7c5334bd19c4</Sha>
    </Dependency>
    <Dependency Name="System.Security.Cryptography.Pkcs" Version="9.0.3">
      <Uri>https://dev.azure.com/dnceng/internal/_git/dotnet-runtime</Uri>
      <Sha>831d23e56149cd59c40fc00c7feb7c5334bd19c4</Sha>
    </Dependency>
    <Dependency Name="System.Security.Cryptography.Xml" Version="9.0.3">
      <Uri>https://dev.azure.com/dnceng/internal/_git/dotnet-runtime</Uri>
      <Sha>831d23e56149cd59c40fc00c7feb7c5334bd19c4</Sha>
    </Dependency>
    <Dependency Name="System.Security.Permissions" Version="9.0.3">
      <Uri>https://dev.azure.com/dnceng/internal/_git/dotnet-runtime</Uri>
      <Sha>831d23e56149cd59c40fc00c7feb7c5334bd19c4</Sha>
    </Dependency>
    <Dependency Name="System.Windows.Extensions" Version="9.0.3">
      <Uri>https://dev.azure.com/dnceng/internal/_git/dotnet-runtime</Uri>
      <Sha>831d23e56149cd59c40fc00c7feb7c5334bd19c4</Sha>
    </Dependency>
  </ProductDependencies>
  <ToolsetDependencies>
    <Dependency Name="Microsoft.DotNet.Arcade.Sdk" Version="9.0.0-beta.25208.4">
      <Uri>https://github.com/dotnet/arcade</Uri>
      <Sha>ca3c62aa504aaefb17782282cc3ae7723562cf95</Sha>
    </Dependency>
    <Dependency Name="Microsoft.DotNet.Build.Tasks.Installers" Version="9.0.0-beta.25208.4">
      <Uri>https://github.com/dotnet/arcade</Uri>
      <Sha>ca3c62aa504aaefb17782282cc3ae7723562cf95</Sha>
    </Dependency>
    <Dependency Name="Microsoft.DotNet.Helix.Sdk" Version="9.0.0-beta.25208.4">
      <Uri>https://github.com/dotnet/arcade</Uri>
      <Sha>ca3c62aa504aaefb17782282cc3ae7723562cf95</Sha>
    </Dependency>
    <Dependency Name="Microsoft.DotNet.SignTool" Version="9.0.0-beta.25208.4">
      <Uri>https://github.com/dotnet/arcade</Uri>
      <Sha>ca3c62aa504aaefb17782282cc3ae7723562cf95</Sha>
    </Dependency>
    <Dependency Name="Microsoft.DotNet.XUnitExtensions" Version="9.0.0-beta.25208.4">
      <Uri>https://github.com/dotnet/arcade</Uri>
      <Sha>ca3c62aa504aaefb17782282cc3ae7723562cf95</Sha>
    </Dependency>
    <Dependency Name="Microsoft.DotNet.XliffTasks" Version="9.0.0-beta.25208.4">
      <Uri>https://github.com/dotnet/arcade</Uri>
      <Sha>ca3c62aa504aaefb17782282cc3ae7723562cf95</Sha>
    </Dependency>
    <!-- Intermediate is necessary for source build. -->
    <Dependency Name="Microsoft.SourceBuild.Intermediate.arcade" Version="9.0.0-beta.25208.4">
      <Uri>https://github.com/dotnet/arcade</Uri>
      <Sha>ca3c62aa504aaefb17782282cc3ae7723562cf95</Sha>
      <SourceBuild RepoName="arcade" ManagedOnly="true" />
    </Dependency>
    <Dependency Name="System.Reflection.MetadataLoadContext" Version="9.0.3">
      <Uri>https://dev.azure.com/dnceng/internal/_git/dotnet-runtime</Uri>
      <Sha>831d23e56149cd59c40fc00c7feb7c5334bd19c4</Sha>
    </Dependency>
    <Dependency Name="Microsoft.DotNet.Darc" Version="1.1.0-beta.24367.3">
      <Uri>https://github.com/dotnet/arcade-services</Uri>
      <Sha>47e3672c762970073e4282bd563233da86bcca3e</Sha>
    </Dependency>
    <Dependency Name="Microsoft.DotNet.DarcLib" Version="1.1.0-beta.24367.3">
      <Uri>https://github.com/dotnet/arcade-services</Uri>
      <Sha>47e3672c762970073e4282bd563233da86bcca3e</Sha>
    </Dependency>
    <Dependency Name="Microsoft.DotNet.ScenarioTests.SdkTemplateTests" Version="9.0.0-preview.25163.1">
      <Uri>https://github.com/dotnet/scenario-tests</Uri>
      <Sha>75f784a5484a2d4e00905069160954f686dcc8e3</Sha>
    </Dependency>
    <!-- Intermediate is necessary for source build. -->
    <Dependency Name="Microsoft.SourceBuild.Intermediate.scenario-tests" Version="9.0.0-preview.25163.1">
      <Uri>https://github.com/dotnet/scenario-tests</Uri>
      <Sha>75f784a5484a2d4e00905069160954f686dcc8e3</Sha>
      <SourceBuild RepoName="scenario-tests" ManagedOnly="true" />
    </Dependency>
    <!--
      Aspire isn't really a toolset dependency. However, it only inserts a baseline manifest in sdk,
      and if you squint at it, this means we can say that its specific dependency versions don't matter to sdk.
      It also doesn't currently ship 9.0 preview versions, meaning the version is locked to the latest shipped from 8.0 era.
      Avoiding this as a product dependency avoids a long coherency path (aspnetcore->extensions->aspire->sdk).
      **It is** of course possible that an incoherent aspire means that aspire depends on versions of extensions that
      aren't shipping, or those extensions packages depend on aspnetcore packages that won't ship. However, given the cost
      of maintaining this coherency path is high. This being toolset means that aspire is responsible for its own coherency.
    -->
    <Dependency Name="Microsoft.NET.Sdk.Aspire.Manifest-8.0.100" Version="8.2.2">
      <Uri>https://github.com/dotnet/aspire</Uri>
      <Sha>5fa9337a84a52e9bd185d04d156eccbdcf592f74</Sha>
    </Dependency>
    <!-- Intermediate is necessary for source build. -->
    <Dependency Name="Microsoft.SourceBuild.Intermediate.aspire" Version="8.2.2-preview.1.24521.5">
      <Uri>https://github.com/dotnet/aspire</Uri>
      <Sha>5fa9337a84a52e9bd185d04d156eccbdcf592f74</Sha>
      <SourceBuild RepoName="aspire" ManagedOnly="true" />
    </Dependency>
    <Dependency Name="Microsoft.IO.Redist" Version="6.0.1">
      <Uri>https://github.com/dotnet/runtime</Uri>
      <Sha>e77011b31a3e5c47d931248a64b47f9b2d47853d</Sha>
    </Dependency>
  </ToolsetDependencies>
</Dependencies><|MERGE_RESOLUTION|>--- conflicted
+++ resolved
@@ -3,18 +3,6 @@
   <ProductDependencies>
     <Dependency Name="Microsoft.TemplateEngine.Abstractions" Version="9.0.204">
       <Uri>https://github.com/dotnet/templating</Uri>
-<<<<<<< HEAD
-      <Sha>7fa9bf93e5ce8e9e775e5c642247ba10ba586cf2</Sha>
-    </Dependency>
-    <Dependency Name="Microsoft.TemplateEngine.Mocks" Version="9.0.106-servicing.25207.7">
-      <Uri>https://github.com/dotnet/templating</Uri>
-      <Sha>7fa9bf93e5ce8e9e775e5c642247ba10ba586cf2</Sha>
-    </Dependency>
-    <!-- Intermediate is necessary for source build. -->
-    <Dependency Name="Microsoft.SourceBuild.Intermediate.templating" Version="9.0.106-servicing.25207.7">
-      <Uri>https://github.com/dotnet/templating</Uri>
-      <Sha>7fa9bf93e5ce8e9e775e5c642247ba10ba586cf2</Sha>
-=======
       <Sha>adce99dfc24794f2c5446635ada0658f2b26d502</Sha>
     </Dependency>
     <Dependency Name="Microsoft.TemplateEngine.Mocks" Version="9.0.204-servicing.25208.1">
@@ -25,7 +13,6 @@
     <Dependency Name="Microsoft.SourceBuild.Intermediate.templating" Version="9.0.204-servicing.25208.1">
       <Uri>https://github.com/dotnet/templating</Uri>
       <Sha>adce99dfc24794f2c5446635ada0658f2b26d502</Sha>
->>>>>>> 870942b8
       <SourceBuild RepoName="templating" ManagedOnly="true" />
     </Dependency>
     <Dependency Name="Microsoft.NETCore.App.Ref" Version="9.0.3">
