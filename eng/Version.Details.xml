<?xml version="1.0" encoding="utf-8"?>
<Dependencies>
  <ProductDependencies>
    <Dependency Name="Microsoft.TemplateEngine.Abstractions" Version="8.0.410">
      <Uri>https://github.com/dotnet/templating</Uri>
<<<<<<< HEAD
      <Sha>d8a5bd5be4cdd1e018220cd8d836bec7d10d6ada</Sha>
    </Dependency>
    <Dependency Name="Microsoft.TemplateEngine.Mocks" Version="8.0.313-servicing.25264.1">
      <Uri>https://github.com/dotnet/templating</Uri>
      <Sha>d8a5bd5be4cdd1e018220cd8d836bec7d10d6ada</Sha>
    </Dependency>
    <Dependency Name="Microsoft.SourceBuild.Intermediate.templating" Version="8.0.313-servicing.25264.1">
      <Uri>https://github.com/dotnet/templating</Uri>
      <Sha>d8a5bd5be4cdd1e018220cd8d836bec7d10d6ada</Sha>
=======
      <Sha>6102dd73509d23ed67c4546ad0840e1026f6890b</Sha>
    </Dependency>
    <Dependency Name="Microsoft.TemplateEngine.Mocks" Version="8.0.410-servicing.25264.2">
      <Uri>https://github.com/dotnet/templating</Uri>
      <Sha>6102dd73509d23ed67c4546ad0840e1026f6890b</Sha>
    </Dependency>
    <Dependency Name="Microsoft.SourceBuild.Intermediate.templating" Version="8.0.410-servicing.25264.2">
      <Uri>https://github.com/dotnet/templating</Uri>
      <Sha>6102dd73509d23ed67c4546ad0840e1026f6890b</Sha>
>>>>>>> a98d46b7
      <SourceBuild RepoName="templating" ManagedOnly="true" />
    </Dependency>
    <Dependency Name="Microsoft.NETCore.App.Ref" Version="8.0.16">
      <Uri>https://dev.azure.com/dnceng/internal/_git/dotnet-runtime</Uri>
      <Sha>efd5742bb5dd1677fbbbeb277bcfb5c9025548e5</Sha>
    </Dependency>
    <Dependency Name="VS.Redist.Common.NetCore.SharedFramework.x64.8.0" Version="8.0.16-servicing.25215.6">
      <Uri>https://dev.azure.com/dnceng/internal/_git/dotnet-runtime</Uri>
      <Sha>efd5742bb5dd1677fbbbeb277bcfb5c9025548e5</Sha>
      <SourceBuild RepoName="runtime" ManagedOnly="false" />
    </Dependency>
    <Dependency Name="VS.Redist.Common.NetCore.TargetingPack.x64.8.0" Version="8.0.16-servicing.25215.6">
      <Uri>https://dev.azure.com/dnceng/internal/_git/dotnet-runtime</Uri>
      <Sha>efd5742bb5dd1677fbbbeb277bcfb5c9025548e5</Sha>
    </Dependency>
    <Dependency Name="Microsoft.NETCore.App.Runtime.win-x64" Version="8.0.16">
      <Uri>https://dev.azure.com/dnceng/internal/_git/dotnet-runtime</Uri>
      <Sha>efd5742bb5dd1677fbbbeb277bcfb5c9025548e5</Sha>
    </Dependency>
    <Dependency Name="Microsoft.NETCore.App.Host.win-x64" Version="8.0.16">
      <Uri>https://dev.azure.com/dnceng/internal/_git/dotnet-runtime</Uri>
      <Sha>efd5742bb5dd1677fbbbeb277bcfb5c9025548e5</Sha>
    </Dependency>
    <Dependency Name="Microsoft.NETCore.Platforms" Version="8.0.16-servicing.25215.6">
      <Uri>https://dev.azure.com/dnceng/internal/_git/dotnet-runtime</Uri>
      <Sha>efd5742bb5dd1677fbbbeb277bcfb5c9025548e5</Sha>
    </Dependency>
    <Dependency Name="Microsoft.NET.HostModel" Version="8.0.16-servicing.25215.6">
      <Uri>https://dev.azure.com/dnceng/internal/_git/dotnet-runtime</Uri>
      <Sha>efd5742bb5dd1677fbbbeb277bcfb5c9025548e5</Sha>
    </Dependency>
    <Dependency Name="Microsoft.Extensions.DependencyModel" Version="8.0.2">
      <Uri>https://dev.azure.com/dnceng/internal/_git/dotnet-runtime</Uri>
      <Sha>81cabf2857a01351e5ab578947c7403a5b128ad1</Sha>
    </Dependency>
    <Dependency Name="Microsoft.NETCore.DotNetHostResolver" Version="8.0.16">
      <Uri>https://dev.azure.com/dnceng/internal/_git/dotnet-runtime</Uri>
      <Sha>efd5742bb5dd1677fbbbeb277bcfb5c9025548e5</Sha>
    </Dependency>
    <Dependency Name="Microsoft.NET.Workload.Emscripten.Current.Manifest-8.0.100" Version="8.0.16" CoherentParentDependency="Microsoft.NETCore.App.Runtime.win-x64">
      <Uri>https://github.com/dotnet/emsdk</Uri>
      <Sha>adc0d6e7d3abb9c4ecee2420c51ae99c57dc9755</Sha>
    </Dependency>
    <Dependency Name="Microsoft.Build" Version="17.11.31">
      <Uri>https://dev.azure.com/devdiv/DevDiv/_git/DotNet-msbuild-Trusted</Uri>
      <Sha>933b72e36e86c22ba73e8b8148488f8298bb73c7</Sha>
    </Dependency>
    <Dependency Name="Microsoft.Build.Localization" Version="17.11.31-servicing-25210-17">
      <Uri>https://dev.azure.com/devdiv/DevDiv/_git/DotNet-msbuild-Trusted</Uri>
      <Sha>933b72e36e86c22ba73e8b8148488f8298bb73c7</Sha>
    </Dependency>
    <Dependency Name="Microsoft.SourceBuild.Intermediate.msbuild" Version="17.11.31-servicing-25210-17">
      <Uri>https://dev.azure.com/devdiv/DevDiv/_git/DotNet-msbuild-Trusted</Uri>
      <Sha>933b72e36e86c22ba73e8b8148488f8298bb73c7</Sha>
      <SourceBuild RepoName="msbuild" ManagedOnly="true" />
    </Dependency>
    <Dependency Name="Microsoft.FSharp.Compiler" Version="12.8.403-beta.24526.2">
      <Uri>https://github.com/dotnet/fsharp</Uri>
      <Sha>e11d7079bebc6f101c5313fe0d1de9e3d38a7c02</Sha>
    </Dependency>
    <Dependency Name="Microsoft.SourceBuild.Intermediate.fsharp" Version="8.0.403-beta.24526.2">
      <Uri>https://github.com/dotnet/fsharp</Uri>
      <Sha>e11d7079bebc6f101c5313fe0d1de9e3d38a7c02</Sha>
      <SourceBuild RepoName="fsharp" ManagedOnly="true" />
    </Dependency>
    <Dependency Name="dotnet-format" Version="8.3.617508">
      <Uri>https://github.com/dotnet/format</Uri>
      <Sha>59e6d3d25002f5d630274b7ceb0cb164fdf0a996</Sha>
      <SourceBuild RepoName="format" ManagedOnly="true" />
    </Dependency>
    <Dependency Name="Microsoft.Net.Compilers.Toolset" Version="4.11.0-3.24554.2">
      <Uri>https://github.com/dotnet/roslyn</Uri>
      <Sha>bc1c3011064a493b0ca527df6fb7215e2e5cfa96</Sha>
      <SourceBuild RepoName="roslyn" ManagedOnly="true" />
    </Dependency>
    <Dependency Name="Microsoft.CodeAnalysis" Version="4.11.0-3.24554.2">
      <Uri>https://github.com/dotnet/roslyn</Uri>
      <Sha>bc1c3011064a493b0ca527df6fb7215e2e5cfa96</Sha>
    </Dependency>
    <Dependency Name="Microsoft.CodeAnalysis.CSharp" Version="4.11.0-3.24554.2">
      <Uri>https://github.com/dotnet/roslyn</Uri>
      <Sha>bc1c3011064a493b0ca527df6fb7215e2e5cfa96</Sha>
    </Dependency>
    <Dependency Name="Microsoft.CodeAnalysis.CSharp.CodeStyle" Version="4.11.0-3.24554.2">
      <Uri>https://github.com/dotnet/roslyn</Uri>
      <Sha>bc1c3011064a493b0ca527df6fb7215e2e5cfa96</Sha>
    </Dependency>
    <Dependency Name="Microsoft.CodeAnalysis.CSharp.Features" Version="4.11.0-3.24554.2">
      <Uri>https://github.com/dotnet/roslyn</Uri>
      <Sha>bc1c3011064a493b0ca527df6fb7215e2e5cfa96</Sha>
    </Dependency>
    <Dependency Name="Microsoft.CodeAnalysis.CSharp.Workspaces" Version="4.11.0-3.24554.2">
      <Uri>https://github.com/dotnet/roslyn</Uri>
      <Sha>bc1c3011064a493b0ca527df6fb7215e2e5cfa96</Sha>
    </Dependency>
    <Dependency Name="Microsoft.CodeAnalysis.Workspaces.MSBuild" Version="4.11.0-3.24554.2">
      <Uri>https://github.com/dotnet/roslyn</Uri>
      <Sha>bc1c3011064a493b0ca527df6fb7215e2e5cfa96</Sha>
    </Dependency>
    <Dependency Name="Microsoft.AspNetCore.DeveloperCertificates.XPlat" Version="8.0.16-servicing.25216.11">
      <Uri>https://dev.azure.com/dnceng/internal/_git/dotnet-aspnetcore</Uri>
      <Sha>4ae1269bff83362236d0f3bd4c9302e6a1e9341c</Sha>
    </Dependency>
    <Dependency Name="Microsoft.AspNetCore.TestHost" Version="8.0.16">
      <Uri>https://dev.azure.com/dnceng/internal/_git/dotnet-aspnetcore</Uri>
      <Sha>4ae1269bff83362236d0f3bd4c9302e6a1e9341c</Sha>
    </Dependency>
    <Dependency Name="Microsoft.Build.NuGetSdkResolver" Version="6.11.1-rc.2">
      <Uri>https://github.com/nuget/nuget.client</Uri>
      <Sha>5469bd0d9de8108f15f21644759773b85471366c</Sha>
    </Dependency>
    <Dependency Name="NuGet.Build.Tasks" Version="6.11.1-rc.2">
      <Uri>https://github.com/nuget/nuget.client</Uri>
      <Sha>5469bd0d9de8108f15f21644759773b85471366c</Sha>
    </Dependency>
    <Dependency Name="NuGet.Build.Tasks.Console" Version="6.11.1-rc.2">
      <Uri>https://github.com/nuget/nuget.client</Uri>
      <Sha>5469bd0d9de8108f15f21644759773b85471366c</Sha>
    </Dependency>
    <Dependency Name="NuGet.Build.Tasks.Pack" Version="6.11.1-rc.2">
      <Uri>https://github.com/nuget/nuget.client</Uri>
      <Sha>5469bd0d9de8108f15f21644759773b85471366c</Sha>
    </Dependency>
    <Dependency Name="NuGet.Commands" Version="6.11.1-rc.2">
      <Uri>https://github.com/nuget/nuget.client</Uri>
      <Sha>5469bd0d9de8108f15f21644759773b85471366c</Sha>
    </Dependency>
    <Dependency Name="NuGet.CommandLine.XPlat" Version="6.11.1-rc.2">
      <Uri>https://github.com/nuget/nuget.client</Uri>
      <Sha>5469bd0d9de8108f15f21644759773b85471366c</Sha>
    </Dependency>
    <Dependency Name="NuGet.Common" Version="6.11.1-rc.2">
      <Uri>https://github.com/nuget/nuget.client</Uri>
      <Sha>5469bd0d9de8108f15f21644759773b85471366c</Sha>
    </Dependency>
    <Dependency Name="NuGet.Configuration" Version="6.11.1-rc.2">
      <Uri>https://github.com/nuget/nuget.client</Uri>
      <Sha>5469bd0d9de8108f15f21644759773b85471366c</Sha>
    </Dependency>
    <Dependency Name="NuGet.Credentials" Version="6.11.1-rc.2">
      <Uri>https://github.com/nuget/nuget.client</Uri>
      <Sha>5469bd0d9de8108f15f21644759773b85471366c</Sha>
    </Dependency>
    <Dependency Name="NuGet.DependencyResolver.Core" Version="6.11.1-rc.2">
      <Uri>https://github.com/nuget/nuget.client</Uri>
      <Sha>5469bd0d9de8108f15f21644759773b85471366c</Sha>
    </Dependency>
    <Dependency Name="NuGet.Frameworks" Version="6.11.1-rc.2">
      <Uri>https://github.com/nuget/nuget.client</Uri>
      <Sha>5469bd0d9de8108f15f21644759773b85471366c</Sha>
    </Dependency>
    <Dependency Name="NuGet.LibraryModel" Version="6.11.1-rc.2">
      <Uri>https://github.com/nuget/nuget.client</Uri>
      <Sha>5469bd0d9de8108f15f21644759773b85471366c</Sha>
    </Dependency>
    <Dependency Name="NuGet.ProjectModel" Version="6.11.1-rc.2">
      <Uri>https://github.com/nuget/nuget.client</Uri>
      <Sha>5469bd0d9de8108f15f21644759773b85471366c</Sha>
    </Dependency>
    <Dependency Name="NuGet.Protocol" Version="6.11.1-rc.2">
      <Uri>https://github.com/nuget/nuget.client</Uri>
      <Sha>5469bd0d9de8108f15f21644759773b85471366c</Sha>
    </Dependency>
    <Dependency Name="NuGet.Packaging" Version="6.11.1-rc.2">
      <Uri>https://github.com/nuget/nuget.client</Uri>
      <Sha>5469bd0d9de8108f15f21644759773b85471366c</Sha>
    </Dependency>
    <Dependency Name="NuGet.Versioning" Version="6.11.1-rc.2">
      <Uri>https://github.com/nuget/nuget.client</Uri>
      <Sha>5469bd0d9de8108f15f21644759773b85471366c</Sha>
    </Dependency>
    <Dependency Name="NuGet.Localization" Version="6.11.1-rc.2">
      <Uri>https://github.com/nuget/nuget.client</Uri>
      <Sha>5469bd0d9de8108f15f21644759773b85471366c</Sha>
    </Dependency>
    <Dependency Name="Microsoft.NET.Test.Sdk" Version="17.11.1-release-24455-02">
      <Uri>https://github.com/microsoft/vstest</Uri>
      <Sha>7855c9b221686104532ebf3380f2d45b3613b369</Sha>
      <SourceBuild RepoName="vstest" ManagedOnly="true" />
    </Dependency>
    <Dependency Name="Microsoft.TestPlatform.CLI" Version="17.11.1-release-24455-02">
      <Uri>https://github.com/microsoft/vstest</Uri>
      <Sha>7855c9b221686104532ebf3380f2d45b3613b369</Sha>
    </Dependency>
    <Dependency Name="Microsoft.TestPlatform.Build" Version="17.11.1-release-24455-02">
      <Uri>https://github.com/microsoft/vstest</Uri>
      <Sha>7855c9b221686104532ebf3380f2d45b3613b369</Sha>
    </Dependency>
    <Dependency Name="Microsoft.NET.ILLink.Tasks" Version="8.0.16">
      <Uri>https://dev.azure.com/dnceng/internal/_git/dotnet-runtime</Uri>
      <Sha>efd5742bb5dd1677fbbbeb277bcfb5c9025548e5</Sha>
    </Dependency>
    <Dependency Name="System.Formats.Asn1" Version="8.0.2">
      <Uri>https://dev.azure.com/dnceng/internal/_git/dotnet-runtime</Uri>
      <Sha>50c4cb9fc31c47f03eac865d7bc518af173b74b7</Sha>
    </Dependency>
    <Dependency Name="System.CodeDom" Version="8.0.0">
      <Uri>https://dev.azure.com/dnceng/internal/_git/dotnet-runtime</Uri>
      <Sha>5535e31a712343a63f5d7d796cd874e563e5ac14</Sha>
    </Dependency>
    <Dependency Name="System.Diagnostics.EventLog" Version="8.0.2">
      <Uri>https://dev.azure.com/dnceng/internal/_git/dotnet-runtime</Uri>
      <Sha>50c4cb9fc31c47f03eac865d7bc518af173b74b7</Sha>
    </Dependency>
    <Dependency Name="System.Security.Cryptography.ProtectedData" Version="8.0.0">
      <Uri>https://dev.azure.com/dnceng/internal/_git/dotnet-runtime</Uri>
      <Sha>5535e31a712343a63f5d7d796cd874e563e5ac14</Sha>
    </Dependency>
    <Dependency Name="System.Text.Encoding.CodePages" Version="8.0.0">
      <Uri>https://dev.azure.com/dnceng/internal/_git/dotnet-runtime</Uri>
      <Sha>5535e31a712343a63f5d7d796cd874e563e5ac14</Sha>
    </Dependency>
    <Dependency Name="System.Resources.Extensions" Version="8.0.0">
      <Uri>https://dev.azure.com/dnceng/internal/_git/dotnet-runtime</Uri>
      <Sha>5535e31a712343a63f5d7d796cd874e563e5ac14</Sha>
    </Dependency>
    <Dependency Name="Microsoft.WindowsDesktop.App.Runtime.win-x64" Version="8.0.16">
      <Uri>https://dev.azure.com/dnceng/internal/_git/dotnet-windowsdesktop</Uri>
      <Sha>cda1f825e91100518205f3d354bd8ea07c5ceac2</Sha>
    </Dependency>
    <Dependency Name="VS.Redist.Common.WindowsDesktop.SharedFramework.x64.8.0" Version="8.0.16-servicing.25217.2">
      <Uri>https://dev.azure.com/dnceng/internal/_git/dotnet-windowsdesktop</Uri>
      <Sha>cda1f825e91100518205f3d354bd8ea07c5ceac2</Sha>
    </Dependency>
    <Dependency Name="Microsoft.WindowsDesktop.App.Ref" Version="8.0.16">
      <Uri>https://dev.azure.com/dnceng/internal/_git/dotnet-windowsdesktop</Uri>
      <Sha>cda1f825e91100518205f3d354bd8ea07c5ceac2</Sha>
    </Dependency>
    <Dependency Name="VS.Redist.Common.WindowsDesktop.TargetingPack.x64.8.0" Version="8.0.16-servicing.25217.2">
      <Uri>https://dev.azure.com/dnceng/internal/_git/dotnet-windowsdesktop</Uri>
      <Sha>cda1f825e91100518205f3d354bd8ea07c5ceac2</Sha>
    </Dependency>
    <Dependency Name="Microsoft.NET.Sdk.WindowsDesktop" Version="8.0.16-servicing.25217.3" CoherentParentDependency="Microsoft.WindowsDesktop.App.Ref">
      <Uri>https://dev.azure.com/dnceng/internal/_git/dotnet-wpf</Uri>
      <Sha>5bf5c017e225debf2b431cf33d0e4fad03039032</Sha>
    </Dependency>
    <Dependency Name="Microsoft.AspNetCore.App.Ref" Version="8.0.16">
      <Uri>https://dev.azure.com/dnceng/internal/_git/dotnet-aspnetcore</Uri>
      <Sha>4ae1269bff83362236d0f3bd4c9302e6a1e9341c</Sha>
    </Dependency>
    <Dependency Name="Microsoft.AspNetCore.App.Ref.Internal" Version="8.0.16-servicing.25216.11">
      <Uri>https://dev.azure.com/dnceng/internal/_git/dotnet-aspnetcore</Uri>
      <Sha>4ae1269bff83362236d0f3bd4c9302e6a1e9341c</Sha>
    </Dependency>
    <Dependency Name="Microsoft.AspNetCore.App.Runtime.win-x64" Version="8.0.16">
      <Uri>https://dev.azure.com/dnceng/internal/_git/dotnet-aspnetcore</Uri>
      <Sha>4ae1269bff83362236d0f3bd4c9302e6a1e9341c</Sha>
    </Dependency>
    <Dependency Name="VS.Redist.Common.AspNetCore.SharedFramework.x64.8.0" Version="8.0.16-servicing.25216.11">
      <Uri>https://dev.azure.com/dnceng/internal/_git/dotnet-aspnetcore</Uri>
      <Sha>4ae1269bff83362236d0f3bd4c9302e6a1e9341c</Sha>
      <SourceBuild RepoName="aspnetcore" ManagedOnly="true" />
    </Dependency>
    <Dependency Name="dotnet-dev-certs" Version="8.0.16-servicing.25216.11">
      <Uri>https://dev.azure.com/dnceng/internal/_git/dotnet-aspnetcore</Uri>
      <Sha>4ae1269bff83362236d0f3bd4c9302e6a1e9341c</Sha>
    </Dependency>
    <Dependency Name="dotnet-user-jwts" Version="8.0.16-servicing.25216.11">
      <Uri>https://dev.azure.com/dnceng/internal/_git/dotnet-aspnetcore</Uri>
      <Sha>4ae1269bff83362236d0f3bd4c9302e6a1e9341c</Sha>
    </Dependency>
    <Dependency Name="dotnet-user-secrets" Version="8.0.16-servicing.25216.11">
      <Uri>https://dev.azure.com/dnceng/internal/_git/dotnet-aspnetcore</Uri>
      <Sha>4ae1269bff83362236d0f3bd4c9302e6a1e9341c</Sha>
    </Dependency>
    <Dependency Name="Microsoft.AspNetCore.Analyzers" Version="8.0.16-servicing.25216.11">
      <Uri>https://dev.azure.com/dnceng/internal/_git/dotnet-aspnetcore</Uri>
      <Sha>4ae1269bff83362236d0f3bd4c9302e6a1e9341c</Sha>
    </Dependency>
    <Dependency Name="Microsoft.AspNetCore.Components.SdkAnalyzers" Version="8.0.16-servicing.25216.11">
      <Uri>https://dev.azure.com/dnceng/internal/_git/dotnet-aspnetcore</Uri>
      <Sha>4ae1269bff83362236d0f3bd4c9302e6a1e9341c</Sha>
    </Dependency>
    <Dependency Name="Microsoft.AspNetCore.Mvc.Analyzers" Version="8.0.16-servicing.25216.11">
      <Uri>https://dev.azure.com/dnceng/internal/_git/dotnet-aspnetcore</Uri>
      <Sha>4ae1269bff83362236d0f3bd4c9302e6a1e9341c</Sha>
    </Dependency>
    <Dependency Name="Microsoft.AspNetCore.Mvc.Api.Analyzers" Version="8.0.16-servicing.25216.11">
      <Uri>https://dev.azure.com/dnceng/internal/_git/dotnet-aspnetcore</Uri>
      <Sha>4ae1269bff83362236d0f3bd4c9302e6a1e9341c</Sha>
    </Dependency>
    <Dependency Name="Microsoft.CodeAnalysis.Razor.Tooling.Internal" Version="9.0.0-preview.24577.3">
      <Uri>https://github.com/dotnet/razor</Uri>
      <Sha>c937db618f8c8739c6fa66ab4ca541344a468fdc</Sha>
      <SourceBuild RepoName="razor" ManagedOnly="true" />
    </Dependency>
    <Dependency Name="Microsoft.AspNetCore.Mvc.Razor.Extensions.Tooling.Internal" Version="9.0.0-preview.24577.3">
      <Uri>https://github.com/dotnet/razor</Uri>
      <Sha>c937db618f8c8739c6fa66ab4ca541344a468fdc</Sha>
    </Dependency>
    <Dependency Name="Microsoft.NET.Sdk.Razor.SourceGenerators.Transport" Version="9.0.0-preview.24577.3">
      <Uri>https://github.com/dotnet/razor</Uri>
      <Sha>c937db618f8c8739c6fa66ab4ca541344a468fdc</Sha>
    </Dependency>
    <Dependency Name="Microsoft.Extensions.FileProviders.Embedded" Version="8.0.16">
      <Uri>https://dev.azure.com/dnceng/internal/_git/dotnet-aspnetcore</Uri>
      <Sha>4ae1269bff83362236d0f3bd4c9302e6a1e9341c</Sha>
    </Dependency>
    <Dependency Name="Microsoft.AspNetCore.Authorization" Version="8.0.16">
      <Uri>https://dev.azure.com/dnceng/internal/_git/dotnet-aspnetcore</Uri>
      <Sha>4ae1269bff83362236d0f3bd4c9302e6a1e9341c</Sha>
    </Dependency>
    <Dependency Name="Microsoft.AspNetCore.Components.Web" Version="8.0.16">
      <Uri>https://dev.azure.com/dnceng/internal/_git/dotnet-aspnetcore</Uri>
      <Sha>4ae1269bff83362236d0f3bd4c9302e6a1e9341c</Sha>
    </Dependency>
    <Dependency Name="Microsoft.JSInterop" Version="8.0.16">
      <Uri>https://dev.azure.com/dnceng/internal/_git/dotnet-aspnetcore</Uri>
      <Sha>4ae1269bff83362236d0f3bd4c9302e6a1e9341c</Sha>
    </Dependency>
    <Dependency Name="Microsoft.Web.Xdt" Version="7.0.0-preview.22423.2" Pinned="true">
      <Uri>https://github.com/dotnet/xdt</Uri>
      <Sha>9a1c3e1b7f0c8763d4c96e593961a61a72679a7b</Sha>
      <SourceBuild RepoName="xdt" ManagedOnly="true" />
    </Dependency>
    <Dependency Name="Microsoft.CodeAnalysis.NetAnalyzers" Version="8.0.0-preview.23614.1">
      <Uri>https://github.com/dotnet/roslyn-analyzers</Uri>
      <Sha>abef8ced132657943b7150f01a308e2199a17d5d</Sha>
    </Dependency>
    <Dependency Name="Microsoft.CodeAnalysis.PublicApiAnalyzers" Version="3.11.0-beta1.23614.1">
      <Uri>https://github.com/dotnet/roslyn-analyzers</Uri>
      <Sha>abef8ced132657943b7150f01a308e2199a17d5d</Sha>
    </Dependency>
    <Dependency Name="Microsoft.SourceBuild.Intermediate.roslyn-analyzers" Version="3.11.0-beta1.23614.1">
      <Uri>https://github.com/dotnet/roslyn-analyzers</Uri>
      <Sha>abef8ced132657943b7150f01a308e2199a17d5d</Sha>
      <SourceBuild RepoName="roslyn-analyzers" ManagedOnly="true" />
    </Dependency>
    <Dependency Name="System.CommandLine" Version="2.0.0-beta4.23307.1">
      <Uri>https://github.com/dotnet/command-line-api</Uri>
      <Sha>02fe27cd6a9b001c8feb7938e6ef4b3799745759</Sha>
    </Dependency>
    <Dependency Name="Microsoft.SourceBuild.Intermediate.command-line-api" Version="0.1.430701">
      <Uri>https://github.com/dotnet/command-line-api</Uri>
      <Sha>02fe27cd6a9b001c8feb7938e6ef4b3799745759</Sha>
      <SourceBuild RepoName="command-line-api" ManagedOnly="true" />
    </Dependency>
    <Dependency Name="Microsoft.SourceBuild.Intermediate.source-build-externals" Version="8.0.0-alpha.1.25202.2">
      <Uri>https://github.com/dotnet/source-build-externals</Uri>
      <Sha>16bcad1c13be082bd52ce178896d1119a73081a9</Sha>
      <SourceBuild RepoName="source-build-externals" ManagedOnly="true" />
    </Dependency>
    <Dependency Name="Microsoft.SourceBuild.Intermediate.source-build-reference-packages" Version="8.0.0-alpha.1.25210.2">
      <Uri>https://github.com/dotnet/source-build-reference-packages</Uri>
      <Sha>6ae07097c0f03eb59c8a581faaedcc3f2e4cc42c</Sha>
      <SourceBuild RepoName="source-build-reference-packages" ManagedOnly="true" />
    </Dependency>
    <Dependency Name="Microsoft.Deployment.DotNet.Releases" Version="2.0.0-rtm.1.25064.1">
      <Uri>https://github.com/dotnet/deployment-tools</Uri>
      <Sha>5255d40e228ea1d4b624781b5b97ec16484a3b4b</Sha>
    </Dependency>
    <Dependency Name="Microsoft.Build.Tasks.Git" Version="8.0.0-beta.23615.1">
      <Uri>https://github.com/dotnet/sourcelink</Uri>
      <Sha>94eaac3385cafff41094454966e1af1d1cf60f00</Sha>
      <SourceBuild RepoName="sourcelink" ManagedOnly="true" />
    </Dependency>
    <Dependency Name="Microsoft.SourceLink.Common" Version="8.0.0-beta.23615.1">
      <Uri>https://github.com/dotnet/sourcelink</Uri>
      <Sha>94eaac3385cafff41094454966e1af1d1cf60f00</Sha>
    </Dependency>
    <Dependency Name="Microsoft.SourceLink.AzureRepos.Git" Version="8.0.0-beta.23615.1">
      <Uri>https://github.com/dotnet/sourcelink</Uri>
      <Sha>94eaac3385cafff41094454966e1af1d1cf60f00</Sha>
    </Dependency>
    <Dependency Name="Microsoft.SourceLink.GitHub" Version="8.0.0-beta.23615.1">
      <Uri>https://github.com/dotnet/sourcelink</Uri>
      <Sha>94eaac3385cafff41094454966e1af1d1cf60f00</Sha>
    </Dependency>
    <Dependency Name="Microsoft.SourceLink.GitLab" Version="8.0.0-beta.23615.1">
      <Uri>https://github.com/dotnet/sourcelink</Uri>
      <Sha>94eaac3385cafff41094454966e1af1d1cf60f00</Sha>
    </Dependency>
    <Dependency Name="Microsoft.SourceLink.Bitbucket.Git" Version="8.0.0-beta.23615.1">
      <Uri>https://github.com/dotnet/sourcelink</Uri>
      <Sha>94eaac3385cafff41094454966e1af1d1cf60f00</Sha>
    </Dependency>
    <!-- Explicit dependency because Microsoft.Deployment.DotNet.Releases has different versioning
         than the SB intermediate -->
    <Dependency Name="Microsoft.SourceBuild.Intermediate.deployment-tools" Version="8.0.0-rtm.25064.1">
      <Uri>https://github.com/dotnet/deployment-tools</Uri>
      <Sha>5255d40e228ea1d4b624781b5b97ec16484a3b4b</Sha>
      <SourceBuild RepoName="deployment-tools" ManagedOnly="true" />
    </Dependency>
    <Dependency Name="Microsoft.SourceBuild.Intermediate.symreader" Version="2.0.0-beta-23228-03">
      <Uri>https://github.com/dotnet/symreader</Uri>
      <Sha>27e584661980ee6d82c419a2a471ae505b7d122e</Sha>
      <SourceBuild RepoName="symreader" ManagedOnly="true" />
    </Dependency>
    <!-- Dependency required for flowing correct package version in source-build, using PVP flow. -->
    <Dependency Name="Microsoft.Extensions.Logging" Version="8.0.1">
      <Uri>https://dev.azure.com/dnceng/internal/_git/dotnet-runtime</Uri>
      <Sha>81cabf2857a01351e5ab578947c7403a5b128ad1</Sha>
    </Dependency>
    <!-- Dependency required for flowing correct package version in source-build, using PVP flow. -->
    <Dependency Name="Microsoft.Extensions.Logging.Abstractions" Version="8.0.3">
      <Uri>https://dev.azure.com/dnceng/internal/_git/dotnet-runtime</Uri>
      <Sha>50c4cb9fc31c47f03eac865d7bc518af173b74b7</Sha>
    </Dependency>
    <!-- Dependency required for flowing correct package version in source-build, using PVP flow. -->
    <Dependency Name="Microsoft.Extensions.Logging.Console" Version="8.0.1">
      <Uri>https://dev.azure.com/dnceng/internal/_git/dotnet-runtime</Uri>
      <Sha>81cabf2857a01351e5ab578947c7403a5b128ad1</Sha>
    </Dependency>
    <!-- Dependency required for flowing correct package version in source-build, using PVP flow. -->
    <Dependency Name="Microsoft.Extensions.FileSystemGlobbing" Version="8.0.0">
      <Uri>https://dev.azure.com/dnceng/internal/_git/dotnet-runtime</Uri>
      <Sha>5535e31a712343a63f5d7d796cd874e563e5ac14</Sha>
    </Dependency>
    <!-- Dependency required for flowing correct package version in source-build, using PVP flow. -->
    <Dependency Name="System.ServiceProcess.ServiceController" Version="8.0.1">
      <Uri>https://dev.azure.com/dnceng/internal/_git/dotnet-runtime</Uri>
      <Sha>81cabf2857a01351e5ab578947c7403a5b128ad1</Sha>
    </Dependency>
    <Dependency Name="System.Text.Json" Version="8.0.5">
      <Uri>https://dev.azure.com/dnceng/internal/_git/dotnet-runtime</Uri>
      <Sha>81cabf2857a01351e5ab578947c7403a5b128ad1</Sha>
    </Dependency>
    <Dependency Name="Microsoft.Bcl.AsyncInterfaces" Version="8.0.0">
      <Uri>https://dev.azure.com/dnceng/internal/_git/dotnet-runtime</Uri>
      <Sha>5535e31a712343a63f5d7d796cd874e563e5ac14</Sha>
    </Dependency>
    <Dependency Name="Microsoft.Extensions.FileProviders.Abstractions" Version="8.0.0">
      <Uri>https://dev.azure.com/dnceng/internal/_git/dotnet-runtime</Uri>
      <Sha>5535e31a712343a63f5d7d796cd874e563e5ac14</Sha>
    </Dependency>
    <Dependency Name="Microsoft.Extensions.ObjectPool" Version="8.0.16">
      <Uri>https://dev.azure.com/dnceng/internal/_git/dotnet-aspnetcore</Uri>
      <Sha>4ae1269bff83362236d0f3bd4c9302e6a1e9341c</Sha>
    </Dependency>
    <Dependency Name="Microsoft.Win32.SystemEvents" Version="8.0.0">
      <Uri>https://dev.azure.com/dnceng/internal/_git/dotnet-runtime</Uri>
      <Sha>5535e31a712343a63f5d7d796cd874e563e5ac14</Sha>
    </Dependency>
    <Dependency Name="System.Composition.AttributedModel" Version="8.0.0">
      <Uri>https://dev.azure.com/dnceng/internal/_git/dotnet-runtime</Uri>
      <Sha>5535e31a712343a63f5d7d796cd874e563e5ac14</Sha>
    </Dependency>
    <Dependency Name="System.Composition.Convention" Version="8.0.0">
      <Uri>https://dev.azure.com/dnceng/internal/_git/dotnet-runtime</Uri>
      <Sha>5535e31a712343a63f5d7d796cd874e563e5ac14</Sha>
    </Dependency>
    <Dependency Name="System.Composition.Hosting" Version="8.0.0">
      <Uri>https://dev.azure.com/dnceng/internal/_git/dotnet-runtime</Uri>
      <Sha>5535e31a712343a63f5d7d796cd874e563e5ac14</Sha>
    </Dependency>
    <Dependency Name="System.Composition.Runtime" Version="8.0.0">
      <Uri>https://dev.azure.com/dnceng/internal/_git/dotnet-runtime</Uri>
      <Sha>5535e31a712343a63f5d7d796cd874e563e5ac14</Sha>
    </Dependency>
    <Dependency Name="System.Composition.TypedParts" Version="8.0.0">
      <Uri>https://dev.azure.com/dnceng/internal/_git/dotnet-runtime</Uri>
      <Sha>5535e31a712343a63f5d7d796cd874e563e5ac14</Sha>
    </Dependency>
    <Dependency Name="System.Configuration.ConfigurationManager" Version="8.0.1">
      <Uri>https://dev.azure.com/dnceng/internal/_git/dotnet-runtime</Uri>
      <Sha>81cabf2857a01351e5ab578947c7403a5b128ad1</Sha>
    </Dependency>
    <Dependency Name="System.Drawing.Common" Version="8.0.7">
      <Uri>https://dev.azure.com/dnceng/internal/_git/dotnet-winforms</Uri>
      <Sha>fdc20074cf1e48b8cf11fe6ac78f255b1fbfe611</Sha>
    </Dependency>
    <Dependency Name="System.Security.Cryptography.Pkcs" Version="8.0.1">
      <Uri>https://dev.azure.com/dnceng/internal/_git/dotnet-runtime</Uri>
      <Sha>81cabf2857a01351e5ab578947c7403a5b128ad1</Sha>
    </Dependency>
    <Dependency Name="System.Security.Cryptography.Xml" Version="8.0.2">
      <Uri>https://dev.azure.com/dnceng/internal/_git/dotnet-runtime</Uri>
      <Sha>81cabf2857a01351e5ab578947c7403a5b128ad1</Sha>
    </Dependency>
    <Dependency Name="System.Security.Permissions" Version="8.0.0">
      <Uri>https://dev.azure.com/dnceng/internal/_git/dotnet-runtime</Uri>
      <Sha>5535e31a712343a63f5d7d796cd874e563e5ac14</Sha>
    </Dependency>
    <Dependency Name="System.Windows.Extensions" Version="8.0.0">
      <Uri>https://dev.azure.com/dnceng/internal/_git/dotnet-runtime</Uri>
      <Sha>5535e31a712343a63f5d7d796cd874e563e5ac14</Sha>
    </Dependency>
  </ProductDependencies>
  <ToolsetDependencies>
    <Dependency Name="Microsoft.DotNet.Arcade.Sdk" Version="8.0.0-beta.25264.2">
      <Uri>https://github.com/dotnet/arcade</Uri>
      <Sha>983d15077d88cfed26837e40e8f984fdee5d1715</Sha>
      <SourceBuild RepoName="arcade" ManagedOnly="true" />
    </Dependency>
    <Dependency Name="Microsoft.DotNet.Helix.Sdk" Version="8.0.0-beta.25264.2">
      <Uri>https://github.com/dotnet/arcade</Uri>
      <Sha>983d15077d88cfed26837e40e8f984fdee5d1715</Sha>
    </Dependency>
    <Dependency Name="Microsoft.DotNet.SignTool" Version="8.0.0-beta.25264.2">
      <Uri>https://github.com/dotnet/arcade</Uri>
      <Sha>983d15077d88cfed26837e40e8f984fdee5d1715</Sha>
    </Dependency>
    <Dependency Name="Microsoft.DotNet.XUnitExtensions" Version="8.0.0-beta.25264.2">
      <Uri>https://github.com/dotnet/arcade</Uri>
      <Sha>983d15077d88cfed26837e40e8f984fdee5d1715</Sha>
    </Dependency>
    <Dependency Name="System.Reflection.MetadataLoadContext" Version="8.0.1">
      <Uri>https://dev.azure.com/dnceng/internal/_git/dotnet-runtime</Uri>
      <Sha>81cabf2857a01351e5ab578947c7403a5b128ad1</Sha>
    </Dependency>
    <Dependency Name="Microsoft.DotNet.XliffTasks" Version="1.0.0-beta.23475.1" CoherentParentDependency="Microsoft.DotNet.Arcade.Sdk">
      <Uri>https://github.com/dotnet/xliff-tasks</Uri>
      <Sha>73f0850939d96131c28cf6ea6ee5aacb4da0083a</Sha>
      <SourceBuild RepoName="xliff-tasks" ManagedOnly="true" />
    </Dependency>
    <Dependency Name="Microsoft.IO.Redist" Version="6.0.1">
      <Uri>https://github.com/dotnet/runtime</Uri>
      <Sha>e77011b31a3e5c47d931248a64b47f9b2d47853d</Sha>
    </Dependency>
  </ToolsetDependencies>
</Dependencies><|MERGE_RESOLUTION|>--- conflicted
+++ resolved
@@ -3,17 +3,6 @@
   <ProductDependencies>
     <Dependency Name="Microsoft.TemplateEngine.Abstractions" Version="8.0.410">
       <Uri>https://github.com/dotnet/templating</Uri>
-<<<<<<< HEAD
-      <Sha>d8a5bd5be4cdd1e018220cd8d836bec7d10d6ada</Sha>
-    </Dependency>
-    <Dependency Name="Microsoft.TemplateEngine.Mocks" Version="8.0.313-servicing.25264.1">
-      <Uri>https://github.com/dotnet/templating</Uri>
-      <Sha>d8a5bd5be4cdd1e018220cd8d836bec7d10d6ada</Sha>
-    </Dependency>
-    <Dependency Name="Microsoft.SourceBuild.Intermediate.templating" Version="8.0.313-servicing.25264.1">
-      <Uri>https://github.com/dotnet/templating</Uri>
-      <Sha>d8a5bd5be4cdd1e018220cd8d836bec7d10d6ada</Sha>
-=======
       <Sha>6102dd73509d23ed67c4546ad0840e1026f6890b</Sha>
     </Dependency>
     <Dependency Name="Microsoft.TemplateEngine.Mocks" Version="8.0.410-servicing.25264.2">
@@ -23,7 +12,6 @@
     <Dependency Name="Microsoft.SourceBuild.Intermediate.templating" Version="8.0.410-servicing.25264.2">
       <Uri>https://github.com/dotnet/templating</Uri>
       <Sha>6102dd73509d23ed67c4546ad0840e1026f6890b</Sha>
->>>>>>> a98d46b7
       <SourceBuild RepoName="templating" ManagedOnly="true" />
     </Dependency>
     <Dependency Name="Microsoft.NETCore.App.Ref" Version="8.0.16">
