<?xml version="1.0" encoding="utf-8"?>
<Dependencies>
  <ProductDependencies>
    <Dependency Name="Microsoft.TemplateEngine.Abstractions" Version="8.0.315">
      <Uri>https://github.com/dotnet/templating</Uri>
<<<<<<< HEAD
      <Sha>792298e571e22f47422178c2b08e59554d3499a5</Sha>
    </Dependency>
    <Dependency Name="Microsoft.TemplateEngine.Mocks" Version="8.0.118-servicing.25316.3">
      <Uri>https://github.com/dotnet/templating</Uri>
      <Sha>792298e571e22f47422178c2b08e59554d3499a5</Sha>
    </Dependency>
    <Dependency Name="Microsoft.SourceBuild.Intermediate.templating" Version="8.0.118-servicing.25316.3">
      <Uri>https://github.com/dotnet/templating</Uri>
      <Sha>792298e571e22f47422178c2b08e59554d3499a5</Sha>
=======
      <Sha>7994f94ec4071d4803af1b4f75f4ba964d3391f2</Sha>
    </Dependency>
    <Dependency Name="Microsoft.TemplateEngine.Mocks" Version="8.0.315-servicing.25311.2">
      <Uri>https://github.com/dotnet/templating</Uri>
      <Sha>7994f94ec4071d4803af1b4f75f4ba964d3391f2</Sha>
    </Dependency>
    <Dependency Name="Microsoft.SourceBuild.Intermediate.templating" Version="8.0.315-servicing.25311.2">
      <Uri>https://github.com/dotnet/templating</Uri>
      <Sha>7994f94ec4071d4803af1b4f75f4ba964d3391f2</Sha>
>>>>>>> 2825b105
      <SourceBuild RepoName="templating" ManagedOnly="true" />
    </Dependency>
    <Dependency Name="Microsoft.NETCore.App.Ref" Version="8.0.17">
      <Uri>https://dev.azure.com/dnceng/internal/_git/dotnet-runtime</Uri>
      <Sha>77545d6fd5ca79bc08198fd6d8037c14843f14ad</Sha>
    </Dependency>
    <Dependency Name="VS.Redist.Common.NetCore.SharedFramework.x64.8.0" Version="8.0.17-servicing.25266.2">
      <Uri>https://dev.azure.com/dnceng/internal/_git/dotnet-runtime</Uri>
      <Sha>77545d6fd5ca79bc08198fd6d8037c14843f14ad</Sha>
      <SourceBuild RepoName="runtime" ManagedOnly="false" />
    </Dependency>
    <Dependency Name="VS.Redist.Common.NetCore.TargetingPack.x64.8.0" Version="8.0.17-servicing.25266.2">
      <Uri>https://dev.azure.com/dnceng/internal/_git/dotnet-runtime</Uri>
      <Sha>77545d6fd5ca79bc08198fd6d8037c14843f14ad</Sha>
    </Dependency>
    <Dependency Name="Microsoft.NETCore.App.Runtime.win-x64" Version="8.0.17">
      <Uri>https://dev.azure.com/dnceng/internal/_git/dotnet-runtime</Uri>
      <Sha>77545d6fd5ca79bc08198fd6d8037c14843f14ad</Sha>
    </Dependency>
    <Dependency Name="Microsoft.NETCore.App.Host.win-x64" Version="8.0.17">
      <Uri>https://dev.azure.com/dnceng/internal/_git/dotnet-runtime</Uri>
      <Sha>77545d6fd5ca79bc08198fd6d8037c14843f14ad</Sha>
    </Dependency>
    <Dependency Name="Microsoft.NETCore.Platforms" Version="8.0.17-servicing.25266.2">
      <Uri>https://dev.azure.com/dnceng/internal/_git/dotnet-runtime</Uri>
      <Sha>77545d6fd5ca79bc08198fd6d8037c14843f14ad</Sha>
    </Dependency>
    <Dependency Name="Microsoft.NET.HostModel" Version="8.0.17-servicing.25266.2">
      <Uri>https://dev.azure.com/dnceng/internal/_git/dotnet-runtime</Uri>
      <Sha>77545d6fd5ca79bc08198fd6d8037c14843f14ad</Sha>
    </Dependency>
    <Dependency Name="Microsoft.Extensions.DependencyModel" Version="8.0.2">
      <Uri>https://dev.azure.com/dnceng/internal/_git/dotnet-runtime</Uri>
      <Sha>81cabf2857a01351e5ab578947c7403a5b128ad1</Sha>
    </Dependency>
    <Dependency Name="Microsoft.NETCore.DotNetHostResolver" Version="8.0.17">
      <Uri>https://dev.azure.com/dnceng/internal/_git/dotnet-runtime</Uri>
      <Sha>77545d6fd5ca79bc08198fd6d8037c14843f14ad</Sha>
    </Dependency>
    <Dependency Name="Microsoft.NET.Workload.Emscripten.Current.Manifest-8.0.100" Version="8.0.17" CoherentParentDependency="Microsoft.NETCore.App.Runtime.win-x64">
      <Uri>https://github.com/dotnet/emsdk</Uri>
      <Sha>2b0cca8ad3a88e02fe0878139009ffffde071f1f</Sha>
    </Dependency>
    <Dependency Name="Microsoft.Build" Version="17.10.32">
      <Uri>https://github.com/dotnet/msbuild</Uri>
      <Sha>bb7294f72e2779834a7898b8d7f1d8c54eac9845</Sha>
    </Dependency>
    <Dependency Name="Microsoft.Build.Localization" Version="17.10.32-servicing-25313-10">
      <Uri>https://github.com/dotnet/msbuild</Uri>
      <Sha>bb7294f72e2779834a7898b8d7f1d8c54eac9845</Sha>
    </Dependency>
    <Dependency Name="Microsoft.SourceBuild.Intermediate.msbuild" Version="17.10.32-servicing-25313-10">
      <Uri>https://github.com/dotnet/msbuild</Uri>
      <Sha>bb7294f72e2779834a7898b8d7f1d8c54eac9845</Sha>
      <SourceBuild RepoName="msbuild" ManagedOnly="true" />
    </Dependency>
    <Dependency Name="Microsoft.FSharp.Compiler" Version="12.8.301-beta.24271.6">
      <Uri>https://github.com/dotnet/fsharp</Uri>
      <Sha>80c165644db640d0f309affe0daa281c7e17b939</Sha>
    </Dependency>
    <Dependency Name="Microsoft.SourceBuild.Intermediate.fsharp" Version="8.0.301-beta.24271.6">
      <Uri>https://github.com/dotnet/fsharp</Uri>
      <Sha>80c165644db640d0f309affe0daa281c7e17b939</Sha>
      <SourceBuild RepoName="fsharp" ManagedOnly="true" />
    </Dependency>
    <Dependency Name="dotnet-format" Version="8.3.631206">
      <Uri>https://github.com/dotnet/format</Uri>
      <Sha>c7e5d39bdc5e4a2fedd4fb4f46e35a9843ddff4a</Sha>
      <SourceBuild RepoName="format" ManagedOnly="true" />
    </Dependency>
    <Dependency Name="Microsoft.Net.Compilers.Toolset" Version="4.10.0-3.25064.8">
      <Uri>https://github.com/dotnet/roslyn</Uri>
      <Sha>85262f5f51be12867c1c2776d7a2be55251c04be</Sha>
      <SourceBuild RepoName="roslyn" ManagedOnly="true" />
    </Dependency>
    <Dependency Name="Microsoft.CodeAnalysis" Version="4.10.0-3.25064.8">
      <Uri>https://github.com/dotnet/roslyn</Uri>
      <Sha>85262f5f51be12867c1c2776d7a2be55251c04be</Sha>
    </Dependency>
    <Dependency Name="Microsoft.CodeAnalysis.CSharp" Version="4.10.0-3.25064.8">
      <Uri>https://github.com/dotnet/roslyn</Uri>
      <Sha>85262f5f51be12867c1c2776d7a2be55251c04be</Sha>
    </Dependency>
    <Dependency Name="Microsoft.CodeAnalysis.CSharp.CodeStyle" Version="4.10.0-3.25064.8">
      <Uri>https://github.com/dotnet/roslyn</Uri>
      <Sha>85262f5f51be12867c1c2776d7a2be55251c04be</Sha>
    </Dependency>
    <Dependency Name="Microsoft.CodeAnalysis.CSharp.Features" Version="4.10.0-3.25064.8">
      <Uri>https://github.com/dotnet/roslyn</Uri>
      <Sha>85262f5f51be12867c1c2776d7a2be55251c04be</Sha>
    </Dependency>
    <Dependency Name="Microsoft.CodeAnalysis.CSharp.Workspaces" Version="4.10.0-3.25064.8">
      <Uri>https://github.com/dotnet/roslyn</Uri>
      <Sha>85262f5f51be12867c1c2776d7a2be55251c04be</Sha>
    </Dependency>
    <Dependency Name="Microsoft.CodeAnalysis.Workspaces.MSBuild" Version="4.10.0-3.25064.8">
      <Uri>https://github.com/dotnet/roslyn</Uri>
      <Sha>85262f5f51be12867c1c2776d7a2be55251c04be</Sha>
    </Dependency>
    <Dependency Name="Microsoft.AspNetCore.DeveloperCertificates.XPlat" Version="8.0.17-servicing.25266.9">
      <Uri>https://dev.azure.com/dnceng/internal/_git/dotnet-aspnetcore</Uri>
      <Sha>fa4d80b76c2431a825be026f6bbabca63e1f42ef</Sha>
    </Dependency>
    <Dependency Name="Microsoft.AspNetCore.TestHost" Version="8.0.17">
      <Uri>https://dev.azure.com/dnceng/internal/_git/dotnet-aspnetcore</Uri>
      <Sha>fa4d80b76c2431a825be026f6bbabca63e1f42ef</Sha>
    </Dependency>
    <Dependency Name="Microsoft.Build.NuGetSdkResolver" Version="6.10.2-rc.8">
      <Uri>https://github.com/nuget/nuget.client</Uri>
      <Sha>b42cb884109d8d33c956311f1a8c89a90be0c195</Sha>
    </Dependency>
    <Dependency Name="NuGet.Build.Tasks" Version="6.10.2-rc.8">
      <Uri>https://github.com/nuget/nuget.client</Uri>
      <Sha>b42cb884109d8d33c956311f1a8c89a90be0c195</Sha>
    </Dependency>
    <Dependency Name="NuGet.Build.Tasks.Console" Version="6.10.2-rc.8">
      <Uri>https://github.com/nuget/nuget.client</Uri>
      <Sha>b42cb884109d8d33c956311f1a8c89a90be0c195</Sha>
    </Dependency>
    <Dependency Name="NuGet.Build.Tasks.Pack" Version="6.10.2-rc.8">
      <Uri>https://github.com/nuget/nuget.client</Uri>
      <Sha>b42cb884109d8d33c956311f1a8c89a90be0c195</Sha>
    </Dependency>
    <Dependency Name="NuGet.Commands" Version="6.10.2-rc.8">
      <Uri>https://github.com/nuget/nuget.client</Uri>
      <Sha>b42cb884109d8d33c956311f1a8c89a90be0c195</Sha>
    </Dependency>
    <Dependency Name="NuGet.CommandLine.XPlat" Version="6.10.2-rc.8">
      <Uri>https://github.com/nuget/nuget.client</Uri>
      <Sha>b42cb884109d8d33c956311f1a8c89a90be0c195</Sha>
    </Dependency>
    <Dependency Name="NuGet.Common" Version="6.10.2-rc.8">
      <Uri>https://github.com/nuget/nuget.client</Uri>
      <Sha>b42cb884109d8d33c956311f1a8c89a90be0c195</Sha>
    </Dependency>
    <Dependency Name="NuGet.Configuration" Version="6.10.2-rc.8">
      <Uri>https://github.com/nuget/nuget.client</Uri>
      <Sha>b42cb884109d8d33c956311f1a8c89a90be0c195</Sha>
    </Dependency>
    <Dependency Name="NuGet.Credentials" Version="6.10.2-rc.8">
      <Uri>https://github.com/nuget/nuget.client</Uri>
      <Sha>b42cb884109d8d33c956311f1a8c89a90be0c195</Sha>
    </Dependency>
    <Dependency Name="NuGet.DependencyResolver.Core" Version="6.10.2-rc.8">
      <Uri>https://github.com/nuget/nuget.client</Uri>
      <Sha>b42cb884109d8d33c956311f1a8c89a90be0c195</Sha>
    </Dependency>
    <Dependency Name="NuGet.Frameworks" Version="6.10.2-rc.8">
      <Uri>https://github.com/nuget/nuget.client</Uri>
      <Sha>b42cb884109d8d33c956311f1a8c89a90be0c195</Sha>
    </Dependency>
    <Dependency Name="NuGet.LibraryModel" Version="6.10.2-rc.8">
      <Uri>https://github.com/nuget/nuget.client</Uri>
      <Sha>b42cb884109d8d33c956311f1a8c89a90be0c195</Sha>
    </Dependency>
    <Dependency Name="NuGet.ProjectModel" Version="6.10.2-rc.8">
      <Uri>https://github.com/nuget/nuget.client</Uri>
      <Sha>b42cb884109d8d33c956311f1a8c89a90be0c195</Sha>
    </Dependency>
    <Dependency Name="NuGet.Protocol" Version="6.10.2-rc.8">
      <Uri>https://github.com/nuget/nuget.client</Uri>
      <Sha>b42cb884109d8d33c956311f1a8c89a90be0c195</Sha>
    </Dependency>
    <Dependency Name="NuGet.Packaging" Version="6.10.2-rc.8">
      <Uri>https://github.com/nuget/nuget.client</Uri>
      <Sha>b42cb884109d8d33c956311f1a8c89a90be0c195</Sha>
    </Dependency>
    <Dependency Name="NuGet.Versioning" Version="6.10.2-rc.8">
      <Uri>https://github.com/nuget/nuget.client</Uri>
      <Sha>b42cb884109d8d33c956311f1a8c89a90be0c195</Sha>
    </Dependency>
    <Dependency Name="NuGet.Localization" Version="6.10.2-rc.8">
      <Uri>https://github.com/nuget/nuget.client</Uri>
      <Sha>b42cb884109d8d33c956311f1a8c89a90be0c195</Sha>
    </Dependency>
    <Dependency Name="Microsoft.NET.Test.Sdk" Version="17.10.0-release-24317-02">
      <Uri>https://github.com/microsoft/vstest</Uri>
      <Sha>c4d80397805bec06b354d20aeb1773e243c6add0</Sha>
      <SourceBuild RepoName="vstest" ManagedOnly="true" />
    </Dependency>
    <Dependency Name="Microsoft.TestPlatform.CLI" Version="17.10.0-release-24317-02">
      <Uri>https://github.com/microsoft/vstest</Uri>
      <Sha>c4d80397805bec06b354d20aeb1773e243c6add0</Sha>
    </Dependency>
    <Dependency Name="Microsoft.TestPlatform.Build" Version="17.10.0-release-24317-02">
      <Uri>https://github.com/microsoft/vstest</Uri>
      <Sha>c4d80397805bec06b354d20aeb1773e243c6add0</Sha>
    </Dependency>
    <Dependency Name="Microsoft.NET.ILLink.Tasks" Version="8.0.17">
      <Uri>https://dev.azure.com/dnceng/internal/_git/dotnet-runtime</Uri>
      <Sha>77545d6fd5ca79bc08198fd6d8037c14843f14ad</Sha>
    </Dependency>
    <Dependency Name="System.Formats.Asn1" Version="8.0.2">
      <Uri>https://dev.azure.com/dnceng/internal/_git/dotnet-runtime</Uri>
      <Sha>50c4cb9fc31c47f03eac865d7bc518af173b74b7</Sha>
    </Dependency>
    <Dependency Name="System.CodeDom" Version="8.0.0">
      <Uri>https://dev.azure.com/dnceng/internal/_git/dotnet-runtime</Uri>
      <Sha>5535e31a712343a63f5d7d796cd874e563e5ac14</Sha>
    </Dependency>
    <Dependency Name="System.Diagnostics.EventLog" Version="8.0.2">
      <Uri>https://dev.azure.com/dnceng/internal/_git/dotnet-runtime</Uri>
      <Sha>50c4cb9fc31c47f03eac865d7bc518af173b74b7</Sha>
    </Dependency>
    <Dependency Name="System.Security.Cryptography.ProtectedData" Version="8.0.0">
      <Uri>https://dev.azure.com/dnceng/internal/_git/dotnet-runtime</Uri>
      <Sha>5535e31a712343a63f5d7d796cd874e563e5ac14</Sha>
    </Dependency>
    <Dependency Name="System.Text.Encoding.CodePages" Version="8.0.0">
      <Uri>https://dev.azure.com/dnceng/internal/_git/dotnet-runtime</Uri>
      <Sha>5535e31a712343a63f5d7d796cd874e563e5ac14</Sha>
    </Dependency>
    <Dependency Name="System.Resources.Extensions" Version="8.0.0">
      <Uri>https://dev.azure.com/dnceng/internal/_git/dotnet-runtime</Uri>
      <Sha>5535e31a712343a63f5d7d796cd874e563e5ac14</Sha>
    </Dependency>
    <Dependency Name="Microsoft.WindowsDesktop.App.Runtime.win-x64" Version="8.0.17">
      <Uri>https://dev.azure.com/dnceng/internal/_git/dotnet-windowsdesktop</Uri>
      <Sha>5ce68f29d66fae8adb0e78b44afbb09dc3cdfbb7</Sha>
    </Dependency>
    <Dependency Name="VS.Redist.Common.WindowsDesktop.SharedFramework.x64.8.0" Version="8.0.17-servicing.25267.1">
      <Uri>https://dev.azure.com/dnceng/internal/_git/dotnet-windowsdesktop</Uri>
      <Sha>5ce68f29d66fae8adb0e78b44afbb09dc3cdfbb7</Sha>
    </Dependency>
    <Dependency Name="Microsoft.WindowsDesktop.App.Ref" Version="8.0.17">
      <Uri>https://dev.azure.com/dnceng/internal/_git/dotnet-windowsdesktop</Uri>
      <Sha>5ce68f29d66fae8adb0e78b44afbb09dc3cdfbb7</Sha>
    </Dependency>
    <Dependency Name="VS.Redist.Common.WindowsDesktop.TargetingPack.x64.8.0" Version="8.0.17-servicing.25267.1">
      <Uri>https://dev.azure.com/dnceng/internal/_git/dotnet-windowsdesktop</Uri>
      <Sha>5ce68f29d66fae8adb0e78b44afbb09dc3cdfbb7</Sha>
    </Dependency>
    <Dependency Name="Microsoft.NET.Sdk.WindowsDesktop" Version="8.0.17-servicing.25266.9" CoherentParentDependency="Microsoft.WindowsDesktop.App.Ref">
      <Uri>https://dev.azure.com/dnceng/internal/_git/dotnet-wpf</Uri>
      <Sha>3385cf1d42f4e488140452369a247a4a16183ce4</Sha>
    </Dependency>
    <Dependency Name="Microsoft.AspNetCore.App.Ref" Version="8.0.17">
      <Uri>https://dev.azure.com/dnceng/internal/_git/dotnet-aspnetcore</Uri>
      <Sha>fa4d80b76c2431a825be026f6bbabca63e1f42ef</Sha>
    </Dependency>
    <Dependency Name="Microsoft.AspNetCore.App.Ref.Internal" Version="8.0.17-servicing.25266.9">
      <Uri>https://dev.azure.com/dnceng/internal/_git/dotnet-aspnetcore</Uri>
      <Sha>fa4d80b76c2431a825be026f6bbabca63e1f42ef</Sha>
    </Dependency>
    <Dependency Name="Microsoft.AspNetCore.App.Runtime.win-x64" Version="8.0.17">
      <Uri>https://dev.azure.com/dnceng/internal/_git/dotnet-aspnetcore</Uri>
      <Sha>fa4d80b76c2431a825be026f6bbabca63e1f42ef</Sha>
    </Dependency>
    <Dependency Name="VS.Redist.Common.AspNetCore.SharedFramework.x64.8.0" Version="8.0.17-servicing.25266.9">
      <Uri>https://dev.azure.com/dnceng/internal/_git/dotnet-aspnetcore</Uri>
      <Sha>fa4d80b76c2431a825be026f6bbabca63e1f42ef</Sha>
      <SourceBuild RepoName="aspnetcore" ManagedOnly="true" />
    </Dependency>
    <Dependency Name="dotnet-dev-certs" Version="8.0.17-servicing.25266.9">
      <Uri>https://dev.azure.com/dnceng/internal/_git/dotnet-aspnetcore</Uri>
      <Sha>fa4d80b76c2431a825be026f6bbabca63e1f42ef</Sha>
    </Dependency>
    <Dependency Name="dotnet-user-jwts" Version="8.0.17-servicing.25266.9">
      <Uri>https://dev.azure.com/dnceng/internal/_git/dotnet-aspnetcore</Uri>
      <Sha>fa4d80b76c2431a825be026f6bbabca63e1f42ef</Sha>
    </Dependency>
    <Dependency Name="dotnet-user-secrets" Version="8.0.17-servicing.25266.9">
      <Uri>https://dev.azure.com/dnceng/internal/_git/dotnet-aspnetcore</Uri>
      <Sha>fa4d80b76c2431a825be026f6bbabca63e1f42ef</Sha>
    </Dependency>
    <Dependency Name="Microsoft.AspNetCore.Analyzers" Version="8.0.17-servicing.25266.9">
      <Uri>https://dev.azure.com/dnceng/internal/_git/dotnet-aspnetcore</Uri>
      <Sha>fa4d80b76c2431a825be026f6bbabca63e1f42ef</Sha>
    </Dependency>
    <Dependency Name="Microsoft.AspNetCore.Components.SdkAnalyzers" Version="8.0.17-servicing.25266.9">
      <Uri>https://dev.azure.com/dnceng/internal/_git/dotnet-aspnetcore</Uri>
      <Sha>fa4d80b76c2431a825be026f6bbabca63e1f42ef</Sha>
    </Dependency>
    <Dependency Name="Microsoft.AspNetCore.Mvc.Analyzers" Version="8.0.17-servicing.25266.9">
      <Uri>https://dev.azure.com/dnceng/internal/_git/dotnet-aspnetcore</Uri>
      <Sha>fa4d80b76c2431a825be026f6bbabca63e1f42ef</Sha>
    </Dependency>
    <Dependency Name="Microsoft.AspNetCore.Mvc.Api.Analyzers" Version="8.0.17-servicing.25266.9">
      <Uri>https://dev.azure.com/dnceng/internal/_git/dotnet-aspnetcore</Uri>
      <Sha>fa4d80b76c2431a825be026f6bbabca63e1f42ef</Sha>
    </Dependency>
    <Dependency Name="Microsoft.CodeAnalysis.Razor.Tooling.Internal" Version="7.0.0-preview.25275.6">
      <Uri>https://github.com/dotnet/razor</Uri>
      <Sha>09ca88197916e545aefea53f16ed1b266644cde9</Sha>
      <SourceBuild RepoName="razor" ManagedOnly="true" />
    </Dependency>
    <Dependency Name="Microsoft.AspNetCore.Mvc.Razor.Extensions.Tooling.Internal" Version="7.0.0-preview.25275.6">
      <Uri>https://github.com/dotnet/razor</Uri>
      <Sha>09ca88197916e545aefea53f16ed1b266644cde9</Sha>
    </Dependency>
    <Dependency Name="Microsoft.NET.Sdk.Razor.SourceGenerators.Transport" Version="7.0.0-preview.25275.6">
      <Uri>https://github.com/dotnet/razor</Uri>
      <Sha>09ca88197916e545aefea53f16ed1b266644cde9</Sha>
    </Dependency>
    <Dependency Name="Microsoft.Extensions.FileProviders.Embedded" Version="8.0.17">
      <Uri>https://dev.azure.com/dnceng/internal/_git/dotnet-aspnetcore</Uri>
      <Sha>fa4d80b76c2431a825be026f6bbabca63e1f42ef</Sha>
    </Dependency>
    <Dependency Name="Microsoft.AspNetCore.Authorization" Version="8.0.17">
      <Uri>https://dev.azure.com/dnceng/internal/_git/dotnet-aspnetcore</Uri>
      <Sha>fa4d80b76c2431a825be026f6bbabca63e1f42ef</Sha>
    </Dependency>
    <Dependency Name="Microsoft.AspNetCore.Components.Web" Version="8.0.17">
      <Uri>https://dev.azure.com/dnceng/internal/_git/dotnet-aspnetcore</Uri>
      <Sha>fa4d80b76c2431a825be026f6bbabca63e1f42ef</Sha>
    </Dependency>
    <Dependency Name="Microsoft.JSInterop" Version="8.0.17">
      <Uri>https://dev.azure.com/dnceng/internal/_git/dotnet-aspnetcore</Uri>
      <Sha>fa4d80b76c2431a825be026f6bbabca63e1f42ef</Sha>
    </Dependency>
    <Dependency Name="Microsoft.Web.Xdt" Version="7.0.0-preview.22423.2" Pinned="true">
      <Uri>https://github.com/dotnet/xdt</Uri>
      <Sha>9a1c3e1b7f0c8763d4c96e593961a61a72679a7b</Sha>
      <SourceBuild RepoName="xdt" ManagedOnly="true" />
    </Dependency>
    <Dependency Name="Microsoft.CodeAnalysis.NetAnalyzers" Version="8.0.0-preview.23614.1">
      <Uri>https://github.com/dotnet/roslyn-analyzers</Uri>
      <Sha>abef8ced132657943b7150f01a308e2199a17d5d</Sha>
    </Dependency>
    <Dependency Name="Microsoft.CodeAnalysis.PublicApiAnalyzers" Version="3.11.0-beta1.23614.1">
      <Uri>https://github.com/dotnet/roslyn-analyzers</Uri>
      <Sha>abef8ced132657943b7150f01a308e2199a17d5d</Sha>
    </Dependency>
    <Dependency Name="Microsoft.SourceBuild.Intermediate.roslyn-analyzers" Version="3.11.0-beta1.23614.1">
      <Uri>https://github.com/dotnet/roslyn-analyzers</Uri>
      <Sha>abef8ced132657943b7150f01a308e2199a17d5d</Sha>
      <SourceBuild RepoName="roslyn-analyzers" ManagedOnly="true" />
    </Dependency>
    <Dependency Name="System.CommandLine" Version="2.0.0-beta4.23307.1">
      <Uri>https://github.com/dotnet/command-line-api</Uri>
      <Sha>02fe27cd6a9b001c8feb7938e6ef4b3799745759</Sha>
    </Dependency>
    <Dependency Name="Microsoft.SourceBuild.Intermediate.command-line-api" Version="0.1.430701">
      <Uri>https://github.com/dotnet/command-line-api</Uri>
      <Sha>02fe27cd6a9b001c8feb7938e6ef4b3799745759</Sha>
      <SourceBuild RepoName="command-line-api" ManagedOnly="true" />
    </Dependency>
    <Dependency Name="Microsoft.SourceBuild.Intermediate.source-build-externals" Version="8.0.0-alpha.1.25202.2">
      <Uri>https://github.com/dotnet/source-build-externals</Uri>
      <Sha>16bcad1c13be082bd52ce178896d1119a73081a9</Sha>
      <SourceBuild RepoName="source-build-externals" ManagedOnly="true" />
    </Dependency>
    <Dependency Name="Microsoft.SourceBuild.Intermediate.source-build-reference-packages" Version="8.0.0-alpha.1.25316.2">
      <Uri>https://github.com/dotnet/source-build-reference-packages</Uri>
      <Sha>3827e68e002064268d4be4b2d1d96048f9794808</Sha>
      <SourceBuild RepoName="source-build-reference-packages" ManagedOnly="true" />
    </Dependency>
    <Dependency Name="Microsoft.Deployment.DotNet.Releases" Version="2.0.0-rtm.1.25064.1">
      <Uri>https://github.com/dotnet/deployment-tools</Uri>
      <Sha>5255d40e228ea1d4b624781b5b97ec16484a3b4b</Sha>
    </Dependency>
    <Dependency Name="Microsoft.Build.Tasks.Git" Version="8.0.0-beta.23615.1">
      <Uri>https://github.com/dotnet/sourcelink</Uri>
      <Sha>94eaac3385cafff41094454966e1af1d1cf60f00</Sha>
      <SourceBuild RepoName="sourcelink" ManagedOnly="true" />
    </Dependency>
    <Dependency Name="Microsoft.SourceLink.Common" Version="8.0.0-beta.23615.1">
      <Uri>https://github.com/dotnet/sourcelink</Uri>
      <Sha>94eaac3385cafff41094454966e1af1d1cf60f00</Sha>
    </Dependency>
    <Dependency Name="Microsoft.SourceLink.AzureRepos.Git" Version="8.0.0-beta.23615.1">
      <Uri>https://github.com/dotnet/sourcelink</Uri>
      <Sha>94eaac3385cafff41094454966e1af1d1cf60f00</Sha>
    </Dependency>
    <Dependency Name="Microsoft.SourceLink.GitHub" Version="8.0.0-beta.23615.1">
      <Uri>https://github.com/dotnet/sourcelink</Uri>
      <Sha>94eaac3385cafff41094454966e1af1d1cf60f00</Sha>
    </Dependency>
    <Dependency Name="Microsoft.SourceLink.GitLab" Version="8.0.0-beta.23615.1">
      <Uri>https://github.com/dotnet/sourcelink</Uri>
      <Sha>94eaac3385cafff41094454966e1af1d1cf60f00</Sha>
    </Dependency>
    <Dependency Name="Microsoft.SourceLink.Bitbucket.Git" Version="8.0.0-beta.23615.1">
      <Uri>https://github.com/dotnet/sourcelink</Uri>
      <Sha>94eaac3385cafff41094454966e1af1d1cf60f00</Sha>
    </Dependency>
    <!-- Explicit dependency because Microsoft.Deployment.DotNet.Releases has different versioning
         than the SB intermediate -->
    <Dependency Name="Microsoft.SourceBuild.Intermediate.deployment-tools" Version="8.0.0-rtm.25064.1">
      <Uri>https://github.com/dotnet/deployment-tools</Uri>
      <Sha>5255d40e228ea1d4b624781b5b97ec16484a3b4b</Sha>
      <SourceBuild RepoName="deployment-tools" ManagedOnly="true" />
    </Dependency>
    <Dependency Name="Microsoft.SourceBuild.Intermediate.symreader" Version="2.0.0-beta-23228-03">
      <Uri>https://github.com/dotnet/symreader</Uri>
      <Sha>27e584661980ee6d82c419a2a471ae505b7d122e</Sha>
      <SourceBuild RepoName="symreader" ManagedOnly="true" />
    </Dependency>
    <!-- Dependency required for flowing correct package version in source-build, using PVP flow. -->
    <Dependency Name="Microsoft.Extensions.Logging" Version="8.0.1">
      <Uri>https://dev.azure.com/dnceng/internal/_git/dotnet-runtime</Uri>
      <Sha>81cabf2857a01351e5ab578947c7403a5b128ad1</Sha>
    </Dependency>
    <!-- Dependency required for flowing correct package version in source-build, using PVP flow. -->
    <Dependency Name="Microsoft.Extensions.Logging.Abstractions" Version="8.0.3">
      <Uri>https://dev.azure.com/dnceng/internal/_git/dotnet-runtime</Uri>
      <Sha>50c4cb9fc31c47f03eac865d7bc518af173b74b7</Sha>
    </Dependency>
    <!-- Dependency required for flowing correct package version in source-build, using PVP flow. -->
    <Dependency Name="Microsoft.Extensions.Logging.Console" Version="8.0.1">
      <Uri>https://dev.azure.com/dnceng/internal/_git/dotnet-runtime</Uri>
      <Sha>81cabf2857a01351e5ab578947c7403a5b128ad1</Sha>
    </Dependency>
    <!-- Dependency required for flowing correct package version in source-build, using PVP flow. -->
    <Dependency Name="Microsoft.Extensions.FileSystemGlobbing" Version="8.0.0">
      <Uri>https://dev.azure.com/dnceng/internal/_git/dotnet-runtime</Uri>
      <Sha>5535e31a712343a63f5d7d796cd874e563e5ac14</Sha>
    </Dependency>
    <!-- Dependency required for flowing correct package version in source-build, using PVP flow. -->
    <Dependency Name="System.ServiceProcess.ServiceController" Version="8.0.1">
      <Uri>https://dev.azure.com/dnceng/internal/_git/dotnet-runtime</Uri>
      <Sha>81cabf2857a01351e5ab578947c7403a5b128ad1</Sha>
    </Dependency>
    <Dependency Name="System.Text.Json" Version="8.0.5">
      <Uri>https://dev.azure.com/dnceng/internal/_git/dotnet-runtime</Uri>
      <Sha>81cabf2857a01351e5ab578947c7403a5b128ad1</Sha>
    </Dependency>
    <Dependency Name="Microsoft.Bcl.AsyncInterfaces" Version="8.0.0">
      <Uri>https://dev.azure.com/dnceng/internal/_git/dotnet-runtime</Uri>
      <Sha>5535e31a712343a63f5d7d796cd874e563e5ac14</Sha>
    </Dependency>
    <Dependency Name="Microsoft.Extensions.FileProviders.Abstractions" Version="8.0.0">
      <Uri>https://dev.azure.com/dnceng/internal/_git/dotnet-runtime</Uri>
      <Sha>5535e31a712343a63f5d7d796cd874e563e5ac14</Sha>
    </Dependency>
    <Dependency Name="Microsoft.Extensions.ObjectPool" Version="8.0.17">
      <Uri>https://dev.azure.com/dnceng/internal/_git/dotnet-aspnetcore</Uri>
      <Sha>fa4d80b76c2431a825be026f6bbabca63e1f42ef</Sha>
    </Dependency>
    <Dependency Name="Microsoft.Win32.SystemEvents" Version="8.0.0">
      <Uri>https://dev.azure.com/dnceng/internal/_git/dotnet-runtime</Uri>
      <Sha>5535e31a712343a63f5d7d796cd874e563e5ac14</Sha>
    </Dependency>
    <Dependency Name="System.Composition.AttributedModel" Version="8.0.0">
      <Uri>https://dev.azure.com/dnceng/internal/_git/dotnet-runtime</Uri>
      <Sha>5535e31a712343a63f5d7d796cd874e563e5ac14</Sha>
    </Dependency>
    <Dependency Name="System.Composition.Convention" Version="8.0.0">
      <Uri>https://dev.azure.com/dnceng/internal/_git/dotnet-runtime</Uri>
      <Sha>5535e31a712343a63f5d7d796cd874e563e5ac14</Sha>
    </Dependency>
    <Dependency Name="System.Composition.Hosting" Version="8.0.0">
      <Uri>https://dev.azure.com/dnceng/internal/_git/dotnet-runtime</Uri>
      <Sha>5535e31a712343a63f5d7d796cd874e563e5ac14</Sha>
    </Dependency>
    <Dependency Name="System.Composition.Runtime" Version="8.0.0">
      <Uri>https://dev.azure.com/dnceng/internal/_git/dotnet-runtime</Uri>
      <Sha>5535e31a712343a63f5d7d796cd874e563e5ac14</Sha>
    </Dependency>
    <Dependency Name="System.Composition.TypedParts" Version="8.0.0">
      <Uri>https://dev.azure.com/dnceng/internal/_git/dotnet-runtime</Uri>
      <Sha>5535e31a712343a63f5d7d796cd874e563e5ac14</Sha>
    </Dependency>
    <Dependency Name="System.Configuration.ConfigurationManager" Version="8.0.1">
      <Uri>https://dev.azure.com/dnceng/internal/_git/dotnet-runtime</Uri>
      <Sha>81cabf2857a01351e5ab578947c7403a5b128ad1</Sha>
    </Dependency>
    <Dependency Name="System.Drawing.Common" Version="8.0.4">
      <Uri>https://dev.azure.com/dnceng/internal/_git/dotnet-winforms</Uri>
      <Sha>41a4bd690229661e3ec74276ce3f93863b22435b</Sha>
    </Dependency>
    <Dependency Name="System.Security.Cryptography.Pkcs" Version="8.0.1">
      <Uri>https://dev.azure.com/dnceng/internal/_git/dotnet-runtime</Uri>
      <Sha>81cabf2857a01351e5ab578947c7403a5b128ad1</Sha>
    </Dependency>
    <Dependency Name="System.Security.Cryptography.Xml" Version="8.0.2">
      <Uri>https://dev.azure.com/dnceng/internal/_git/dotnet-runtime</Uri>
      <Sha>81cabf2857a01351e5ab578947c7403a5b128ad1</Sha>
    </Dependency>
    <Dependency Name="System.Security.Permissions" Version="8.0.0">
      <Uri>https://dev.azure.com/dnceng/internal/_git/dotnet-runtime</Uri>
      <Sha>5535e31a712343a63f5d7d796cd874e563e5ac14</Sha>
    </Dependency>
    <Dependency Name="System.Windows.Extensions" Version="8.0.0">
      <Uri>https://dev.azure.com/dnceng/internal/_git/dotnet-runtime</Uri>
      <Sha>5535e31a712343a63f5d7d796cd874e563e5ac14</Sha>
    </Dependency>
  </ProductDependencies>
  <ToolsetDependencies>
    <Dependency Name="Microsoft.DotNet.Arcade.Sdk" Version="8.0.0-beta.25310.3">
      <Uri>https://github.com/dotnet/arcade</Uri>
      <Sha>2ce3f8c7b2614c2b19985b669ffcd934bc39ffd1</Sha>
      <SourceBuild RepoName="arcade" ManagedOnly="true" />
    </Dependency>
    <Dependency Name="Microsoft.DotNet.Helix.Sdk" Version="8.0.0-beta.25310.3">
      <Uri>https://github.com/dotnet/arcade</Uri>
      <Sha>2ce3f8c7b2614c2b19985b669ffcd934bc39ffd1</Sha>
    </Dependency>
    <Dependency Name="Microsoft.DotNet.SignTool" Version="8.0.0-beta.25310.3">
      <Uri>https://github.com/dotnet/arcade</Uri>
      <Sha>2ce3f8c7b2614c2b19985b669ffcd934bc39ffd1</Sha>
    </Dependency>
    <Dependency Name="Microsoft.DotNet.XUnitExtensions" Version="8.0.0-beta.25310.3">
      <Uri>https://github.com/dotnet/arcade</Uri>
      <Sha>2ce3f8c7b2614c2b19985b669ffcd934bc39ffd1</Sha>
    </Dependency>
    <Dependency Name="System.Reflection.MetadataLoadContext" Version="8.0.1">
      <Uri>https://dev.azure.com/dnceng/internal/_git/dotnet-runtime</Uri>
      <Sha>81cabf2857a01351e5ab578947c7403a5b128ad1</Sha>
    </Dependency>
    <Dependency Name="Microsoft.DotNet.XliffTasks" Version="1.0.0-beta.23475.1" CoherentParentDependency="Microsoft.DotNet.Arcade.Sdk">
      <Uri>https://github.com/dotnet/xliff-tasks</Uri>
      <Sha>73f0850939d96131c28cf6ea6ee5aacb4da0083a</Sha>
      <SourceBuild RepoName="xliff-tasks" ManagedOnly="true" />
    </Dependency>
    <Dependency Name="Microsoft.IO.Redist" Version="6.0.1">
      <Uri>https://github.com/dotnet/runtime</Uri>
      <Sha>e77011b31a3e5c47d931248a64b47f9b2d47853d</Sha>
    </Dependency>
  </ToolsetDependencies>
</Dependencies><|MERGE_RESOLUTION|>--- conflicted
+++ resolved
@@ -3,17 +3,6 @@
   <ProductDependencies>
     <Dependency Name="Microsoft.TemplateEngine.Abstractions" Version="8.0.315">
       <Uri>https://github.com/dotnet/templating</Uri>
-<<<<<<< HEAD
-      <Sha>792298e571e22f47422178c2b08e59554d3499a5</Sha>
-    </Dependency>
-    <Dependency Name="Microsoft.TemplateEngine.Mocks" Version="8.0.118-servicing.25316.3">
-      <Uri>https://github.com/dotnet/templating</Uri>
-      <Sha>792298e571e22f47422178c2b08e59554d3499a5</Sha>
-    </Dependency>
-    <Dependency Name="Microsoft.SourceBuild.Intermediate.templating" Version="8.0.118-servicing.25316.3">
-      <Uri>https://github.com/dotnet/templating</Uri>
-      <Sha>792298e571e22f47422178c2b08e59554d3499a5</Sha>
-=======
       <Sha>7994f94ec4071d4803af1b4f75f4ba964d3391f2</Sha>
     </Dependency>
     <Dependency Name="Microsoft.TemplateEngine.Mocks" Version="8.0.315-servicing.25311.2">
@@ -23,7 +12,6 @@
     <Dependency Name="Microsoft.SourceBuild.Intermediate.templating" Version="8.0.315-servicing.25311.2">
       <Uri>https://github.com/dotnet/templating</Uri>
       <Sha>7994f94ec4071d4803af1b4f75f4ba964d3391f2</Sha>
->>>>>>> 2825b105
       <SourceBuild RepoName="templating" ManagedOnly="true" />
     </Dependency>
     <Dependency Name="Microsoft.NETCore.App.Ref" Version="8.0.17">
