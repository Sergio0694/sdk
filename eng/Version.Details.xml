<?xml version="1.0" encoding="utf-8"?>
<Dependencies>
  <ProductDependencies>
    <Dependency Name="Microsoft.TemplateEngine.Abstractions" Version="10.0.100-preview.4.25170.1">
      <Uri>https://github.com/dotnet/templating</Uri>
      <Sha>2cbd93ac6b6f9f6b206f5d1bbc4973e36b1824da</Sha>
    </Dependency>
    <Dependency Name="Microsoft.TemplateEngine.Edge" Version="10.0.100-preview.4.25170.1">
      <Uri>https://github.com/dotnet/templating</Uri>
      <Sha>2cbd93ac6b6f9f6b206f5d1bbc4973e36b1824da</Sha>
    </Dependency>
    <Dependency Name="Microsoft.TemplateEngine.Orchestrator.RunnableProjects" Version="10.0.100-preview.4.25170.1">
      <Uri>https://github.com/dotnet/templating</Uri>
      <Sha>2cbd93ac6b6f9f6b206f5d1bbc4973e36b1824da</Sha>
    </Dependency>
    <Dependency Name="Microsoft.TemplateEngine.Utils" Version="10.0.100-preview.4.25170.1">
      <Uri>https://github.com/dotnet/templating</Uri>
      <Sha>2cbd93ac6b6f9f6b206f5d1bbc4973e36b1824da</Sha>
    </Dependency>
    <Dependency Name="Microsoft.TemplateSearch.Common" Version="10.0.100-preview.4.25170.1">
      <Uri>https://github.com/dotnet/templating</Uri>
      <Sha>2cbd93ac6b6f9f6b206f5d1bbc4973e36b1824da</Sha>
    </Dependency>
    <Dependency Name="Microsoft.TemplateEngine.Mocks" Version="10.0.100-preview.4.25170.1">
      <Uri>https://github.com/dotnet/templating</Uri>
      <Sha>2cbd93ac6b6f9f6b206f5d1bbc4973e36b1824da</Sha>
    </Dependency>
    <Dependency Name="Microsoft.TemplateEngine.TestHelper" Version="10.0.100-preview.4.25170.1">
      <Uri>https://github.com/dotnet/templating</Uri>
      <Sha>2cbd93ac6b6f9f6b206f5d1bbc4973e36b1824da</Sha>
    </Dependency>
    <Dependency Name="Microsoft.TemplateEngine.Authoring.TemplateVerifier" Version="10.0.100-preview.4.25170.1">
      <Uri>https://github.com/dotnet/templating</Uri>
      <Sha>2cbd93ac6b6f9f6b206f5d1bbc4973e36b1824da</Sha>
    </Dependency>
    <Dependency Name="Microsoft.TemplateSearch.TemplateDiscovery" Version="10.0.100-preview.4.25170.1">
      <Uri>https://github.com/dotnet/templating</Uri>
      <Sha>2cbd93ac6b6f9f6b206f5d1bbc4973e36b1824da</Sha>
    </Dependency>
    <!-- Intermediate is necessary for source build. -->
    <Dependency Name="Microsoft.SourceBuild.Intermediate.templating" Version="10.0.100-preview.4.25170.1">
      <Uri>https://github.com/dotnet/templating</Uri>
      <Sha>2cbd93ac6b6f9f6b206f5d1bbc4973e36b1824da</Sha>
      <SourceBuild RepoName="templating" ManagedOnly="true" />
    </Dependency>
    <Dependency Name="Microsoft.NETCore.App.Ref" Version="10.0.0-preview.4.25174.9">
      <Uri>https://github.com/dotnet/runtime</Uri>
      <Sha>659321ff5db13026f52aec70cf2a6692bd4be454</Sha>
    </Dependency>
    <Dependency Name="VS.Redist.Common.NetCore.SharedFramework.x64.10.0" Version="10.0.0-preview.4.25174.9">
      <Uri>https://github.com/dotnet/runtime</Uri>
      <Sha>659321ff5db13026f52aec70cf2a6692bd4be454</Sha>
    </Dependency>
    <Dependency Name="VS.Redist.Common.NetCore.TargetingPack.x64.10.0" Version="10.0.0-preview.4.25174.9">
      <Uri>https://github.com/dotnet/runtime</Uri>
      <Sha>659321ff5db13026f52aec70cf2a6692bd4be454</Sha>
    </Dependency>
    <Dependency Name="Microsoft.NETCore.App.Runtime.win-x64" Version="10.0.0-preview.4.25174.9">
      <Uri>https://github.com/dotnet/runtime</Uri>
      <Sha>659321ff5db13026f52aec70cf2a6692bd4be454</Sha>
    </Dependency>
    <Dependency Name="Microsoft.NETCore.App.Host.win-x64" Version="10.0.0-preview.4.25174.9">
      <Uri>https://github.com/dotnet/runtime</Uri>
      <Sha>659321ff5db13026f52aec70cf2a6692bd4be454</Sha>
    </Dependency>
    <Dependency Name="Microsoft.NETCore.Platforms" Version="10.0.0-preview.4.25174.9">
      <Uri>https://github.com/dotnet/runtime</Uri>
      <Sha>659321ff5db13026f52aec70cf2a6692bd4be454</Sha>
    </Dependency>
    <Dependency Name="Microsoft.NET.HostModel" Version="10.0.0-preview.4.25174.9">
      <Uri>https://github.com/dotnet/runtime</Uri>
      <Sha>659321ff5db13026f52aec70cf2a6692bd4be454</Sha>
    </Dependency>
    <Dependency Name="System.IO.Hashing" Version="10.0.0-preview.4.25174.9">
      <Uri>https://github.com/dotnet/runtime</Uri>
      <Sha>659321ff5db13026f52aec70cf2a6692bd4be454</Sha>
    </Dependency>
    <Dependency Name="Microsoft.Extensions.DependencyModel" Version="10.0.0-preview.4.25174.9">
      <Uri>https://github.com/dotnet/runtime</Uri>
      <Sha>659321ff5db13026f52aec70cf2a6692bd4be454</Sha>
    </Dependency>
    <!-- Intermediate is necessary for source build. -->
    <Dependency Name="Microsoft.SourceBuild.Intermediate.runtime.linux-x64" Version="10.0.0-preview.4.25174.9">
      <Uri>https://github.com/dotnet/runtime</Uri>
      <Sha>659321ff5db13026f52aec70cf2a6692bd4be454</Sha>
      <SourceBuild RepoName="runtime" ManagedOnly="false" />
    </Dependency>
    <!-- Change blob version in GenerateInstallerLayout.targets if this is unpinned to service targeting pack -->
    <!-- No new netstandard.library planned for 3.1 timeframe at this time. -->
    <Dependency Name="NETStandard.Library.Ref" Version="2.1.0" Pinned="true">
      <Uri>https://github.com/dotnet/core-setup</Uri>
      <Sha>7d57652f33493fa022125b7f63aad0d70c52d810</Sha>
    </Dependency>
    <Dependency Name="Microsoft.NET.Workload.Emscripten.Current.Manifest-10.0.100.Transport" Version="10.0.0-preview.3.25155.1" CoherentParentDependency="Microsoft.NETCore.App.Runtime.win-x64">
      <Uri>https://github.com/dotnet/emsdk</Uri>
      <Sha>7619d65bf2534a42257d1d8488552e59790475f6</Sha>
    </Dependency>
    <!-- Intermediate is necessary for source build. -->
    <Dependency Name="Microsoft.SourceBuild.Intermediate.emsdk" Version="10.0.0-preview.3.25155.1" CoherentParentDependency="Microsoft.NETCore.App.Runtime.win-x64">
      <Uri>https://github.com/dotnet/emsdk</Uri>
      <Sha>7619d65bf2534a42257d1d8488552e59790475f6</Sha>
      <SourceBuild RepoName="emsdk" ManagedOnly="true" />
    </Dependency>
    <Dependency Name="Microsoft.Build" Version="17.15.0-preview-25181-20">
      <Uri>https://github.com/dotnet/msbuild</Uri>
      <Sha>06d1cb4401fa6a7e948e582c708987cb91238414</Sha>
    </Dependency>
    <Dependency Name="Microsoft.Build.Localization" Version="17.15.0-preview-25181-20">
      <Uri>https://github.com/dotnet/msbuild</Uri>
      <Sha>06d1cb4401fa6a7e948e582c708987cb91238414</Sha>
    </Dependency>
    <!-- Intermediate is necessary for source build. -->
    <Dependency Name="Microsoft.SourceBuild.Intermediate.msbuild" Version="17.15.0-preview-25181-20">
      <Uri>https://github.com/dotnet/msbuild</Uri>
      <Sha>06d1cb4401fa6a7e948e582c708987cb91238414</Sha>
      <SourceBuild RepoName="msbuild" ManagedOnly="true" />
    </Dependency>
    <Dependency Name="Microsoft.FSharp.Compiler" Version="13.9.300-beta.25181.1">
      <Uri>https://github.com/dotnet/fsharp</Uri>
      <Sha>e165bbea9e27ceb4c8b91c22bd0c564ff1dc8b25</Sha>
    </Dependency>
    <!-- Intermediate is necessary for source build. -->
    <Dependency Name="Microsoft.SourceBuild.Intermediate.fsharp" Version="9.0.300-beta.25181.1">
      <Uri>https://github.com/dotnet/fsharp</Uri>
      <Sha>e165bbea9e27ceb4c8b91c22bd0c564ff1dc8b25</Sha>
      <SourceBuild RepoName="fsharp" ManagedOnly="true" />
    </Dependency>
    <Dependency Name="Microsoft.Net.Compilers.Toolset" Version="4.14.0-3.25179.1">
      <Uri>https://github.com/dotnet/roslyn</Uri>
      <Sha>304768b76e90f5d224b745e3a03cfc5e9509baf6</Sha>
    </Dependency>
    <!-- Intermediate is necessary for source build. -->
    <Dependency Name="Microsoft.SourceBuild.Intermediate.roslyn" Version="4.14.0-3.25179.1">
      <Uri>https://github.com/dotnet/roslyn</Uri>
      <Sha>304768b76e90f5d224b745e3a03cfc5e9509baf6</Sha>
      <SourceBuild RepoName="roslyn" ManagedOnly="true" />
    </Dependency>
    <Dependency Name="Microsoft.Net.Compilers.Toolset.Framework" Version="4.14.0-3.25179.1">
      <Uri>https://github.com/dotnet/roslyn</Uri>
      <Sha>304768b76e90f5d224b745e3a03cfc5e9509baf6</Sha>
    </Dependency>
    <Dependency Name="Microsoft.CodeAnalysis" Version="4.14.0-3.25179.1">
      <Uri>https://github.com/dotnet/roslyn</Uri>
      <Sha>304768b76e90f5d224b745e3a03cfc5e9509baf6</Sha>
    </Dependency>
    <Dependency Name="Microsoft.CodeAnalysis.CSharp" Version="4.14.0-3.25179.1">
      <Uri>https://github.com/dotnet/roslyn</Uri>
      <Sha>304768b76e90f5d224b745e3a03cfc5e9509baf6</Sha>
    </Dependency>
    <Dependency Name="Microsoft.CodeAnalysis.CSharp.CodeStyle" Version="4.14.0-3.25179.1">
      <Uri>https://github.com/dotnet/roslyn</Uri>
      <Sha>304768b76e90f5d224b745e3a03cfc5e9509baf6</Sha>
    </Dependency>
    <Dependency Name="Microsoft.CodeAnalysis.CSharp.Features" Version="4.14.0-3.25179.1">
      <Uri>https://github.com/dotnet/roslyn</Uri>
      <Sha>304768b76e90f5d224b745e3a03cfc5e9509baf6</Sha>
    </Dependency>
    <Dependency Name="Microsoft.CodeAnalysis.CSharp.Workspaces" Version="4.14.0-3.25179.1">
      <Uri>https://github.com/dotnet/roslyn</Uri>
      <Sha>304768b76e90f5d224b745e3a03cfc5e9509baf6</Sha>
    </Dependency>
    <Dependency Name="Microsoft.CodeAnalysis.Workspaces.Common" Version="4.14.0-3.25179.1">
      <Uri>https://github.com/dotnet/roslyn</Uri>
      <Sha>304768b76e90f5d224b745e3a03cfc5e9509baf6</Sha>
    </Dependency>
    <Dependency Name="Microsoft.CodeAnalysis.Workspaces.MSBuild" Version="4.14.0-3.25179.1">
      <Uri>https://github.com/dotnet/roslyn</Uri>
      <Sha>304768b76e90f5d224b745e3a03cfc5e9509baf6</Sha>
    </Dependency>
    <Dependency Name="Microsoft.Build.NuGetSdkResolver" Version="6.14.0-preview.1.99">
      <Uri>https://github.com/nuget/nuget.client</Uri>
      <Sha>ccb6097e8ffda05b7629cb2cbd7a5b6482e6e91e</Sha>
    </Dependency>
    <Dependency Name="NuGet.Build.Tasks" Version="6.14.0-preview.1.99">
      <Uri>https://github.com/nuget/nuget.client</Uri>
      <Sha>ccb6097e8ffda05b7629cb2cbd7a5b6482e6e91e</Sha>
      <SourceBuildTarball RepoName="nuget-client" ManagedOnly="true" />
    </Dependency>
    <Dependency Name="NuGet.Build.Tasks.Console" Version="6.14.0-preview.1.99">
      <Uri>https://github.com/nuget/nuget.client</Uri>
      <Sha>ccb6097e8ffda05b7629cb2cbd7a5b6482e6e91e</Sha>
    </Dependency>
    <Dependency Name="NuGet.Build.Tasks.Pack" Version="6.14.0-preview.1.99">
      <Uri>https://github.com/nuget/nuget.client</Uri>
      <Sha>ccb6097e8ffda05b7629cb2cbd7a5b6482e6e91e</Sha>
    </Dependency>
    <Dependency Name="NuGet.Commands" Version="6.14.0-preview.1.99">
      <Uri>https://github.com/nuget/nuget.client</Uri>
      <Sha>ccb6097e8ffda05b7629cb2cbd7a5b6482e6e91e</Sha>
    </Dependency>
    <Dependency Name="NuGet.CommandLine.XPlat" Version="6.14.0-preview.1.99">
      <Uri>https://github.com/nuget/nuget.client</Uri>
      <Sha>ccb6097e8ffda05b7629cb2cbd7a5b6482e6e91e</Sha>
    </Dependency>
    <Dependency Name="NuGet.Common" Version="6.14.0-preview.1.99">
      <Uri>https://github.com/nuget/nuget.client</Uri>
      <Sha>ccb6097e8ffda05b7629cb2cbd7a5b6482e6e91e</Sha>
    </Dependency>
    <Dependency Name="NuGet.Configuration" Version="6.14.0-preview.1.99">
      <Uri>https://github.com/nuget/nuget.client</Uri>
      <Sha>ccb6097e8ffda05b7629cb2cbd7a5b6482e6e91e</Sha>
    </Dependency>
    <Dependency Name="NuGet.Credentials" Version="6.14.0-preview.1.99">
      <Uri>https://github.com/nuget/nuget.client</Uri>
      <Sha>ccb6097e8ffda05b7629cb2cbd7a5b6482e6e91e</Sha>
    </Dependency>
    <Dependency Name="NuGet.DependencyResolver.Core" Version="6.14.0-preview.1.99">
      <Uri>https://github.com/nuget/nuget.client</Uri>
      <Sha>ccb6097e8ffda05b7629cb2cbd7a5b6482e6e91e</Sha>
    </Dependency>
    <Dependency Name="NuGet.Frameworks" Version="6.14.0-preview.1.99">
      <Uri>https://github.com/nuget/nuget.client</Uri>
      <Sha>ccb6097e8ffda05b7629cb2cbd7a5b6482e6e91e</Sha>
    </Dependency>
    <Dependency Name="NuGet.LibraryModel" Version="6.14.0-preview.1.99">
      <Uri>https://github.com/nuget/nuget.client</Uri>
      <Sha>ccb6097e8ffda05b7629cb2cbd7a5b6482e6e91e</Sha>
    </Dependency>
    <Dependency Name="NuGet.ProjectModel" Version="6.14.0-preview.1.99">
      <Uri>https://github.com/nuget/nuget.client</Uri>
      <Sha>ccb6097e8ffda05b7629cb2cbd7a5b6482e6e91e</Sha>
    </Dependency>
    <Dependency Name="NuGet.Protocol" Version="6.14.0-preview.1.99">
      <Uri>https://github.com/nuget/nuget.client</Uri>
      <Sha>ccb6097e8ffda05b7629cb2cbd7a5b6482e6e91e</Sha>
    </Dependency>
    <Dependency Name="NuGet.Packaging" Version="6.14.0-preview.1.99">
      <Uri>https://github.com/nuget/nuget.client</Uri>
      <Sha>ccb6097e8ffda05b7629cb2cbd7a5b6482e6e91e</Sha>
    </Dependency>
    <Dependency Name="NuGet.Versioning" Version="6.14.0-preview.1.99">
      <Uri>https://github.com/nuget/nuget.client</Uri>
      <Sha>ccb6097e8ffda05b7629cb2cbd7a5b6482e6e91e</Sha>
    </Dependency>
    <Dependency Name="NuGet.Localization" Version="6.14.0-preview.1.99">
      <Uri>https://github.com/nuget/nuget.client</Uri>
      <Sha>ccb6097e8ffda05b7629cb2cbd7a5b6482e6e91e</Sha>
    </Dependency>
    <Dependency Name="Microsoft.NET.Test.Sdk" Version="17.14.0-preview-25201-01">
      <Uri>https://github.com/microsoft/vstest</Uri>
      <Sha>72fcaec0a118c15b702c68b859c238eed6b1cd17</Sha>
    </Dependency>
    <Dependency Name="Microsoft.TestPlatform.CLI" Version="17.14.0-preview-25201-01">
      <Uri>https://github.com/microsoft/vstest</Uri>
      <Sha>72fcaec0a118c15b702c68b859c238eed6b1cd17</Sha>
    </Dependency>
    <Dependency Name="Microsoft.TestPlatform.Build" Version="17.14.0-preview-25201-01">
      <Uri>https://github.com/microsoft/vstest</Uri>
      <Sha>72fcaec0a118c15b702c68b859c238eed6b1cd17</Sha>
    </Dependency>
    <!-- Intermediate is necessary for source build. -->
    <Dependency Name="Microsoft.SourceBuild.Intermediate.vstest" Version="17.14.0-preview-25201-01">
      <Uri>https://github.com/microsoft/vstest</Uri>
      <Sha>72fcaec0a118c15b702c68b859c238eed6b1cd17</Sha>
      <SourceBuild RepoName="vstest" ManagedOnly="true" />
    </Dependency>
    <Dependency Name="Microsoft.NET.ILLink.Tasks" Version="10.0.0-preview.4.25174.9">
      <Uri>https://github.com/dotnet/runtime</Uri>
      <Sha>659321ff5db13026f52aec70cf2a6692bd4be454</Sha>
    </Dependency>
    <Dependency Name="System.CodeDom" Version="10.0.0-preview.4.25174.9">
      <Uri>https://github.com/dotnet/runtime</Uri>
      <Sha>659321ff5db13026f52aec70cf2a6692bd4be454</Sha>
    </Dependency>
    <Dependency Name="System.Formats.Asn1" Version="10.0.0-preview.4.25174.9">
      <Uri>https://github.com/dotnet/runtime</Uri>
      <Sha>659321ff5db13026f52aec70cf2a6692bd4be454</Sha>
    </Dependency>
    <Dependency Name="System.Security.Cryptography.ProtectedData" Version="10.0.0-preview.4.25174.9">
      <Uri>https://github.com/dotnet/runtime</Uri>
      <Sha>659321ff5db13026f52aec70cf2a6692bd4be454</Sha>
    </Dependency>
    <Dependency Name="System.Text.Encoding.CodePages" Version="10.0.0-preview.4.25174.9">
      <Uri>https://github.com/dotnet/runtime</Uri>
      <Sha>659321ff5db13026f52aec70cf2a6692bd4be454</Sha>
    </Dependency>
    <Dependency Name="System.Resources.Extensions" Version="10.0.0-preview.4.25174.9">
      <Uri>https://github.com/dotnet/runtime</Uri>
      <Sha>659321ff5db13026f52aec70cf2a6692bd4be454</Sha>
    </Dependency>
    <Dependency Name="Microsoft.WindowsDesktop.App.Runtime.win-x64" Version="10.0.0-preview.4.25201.2">
      <Uri>https://github.com/dotnet/windowsdesktop</Uri>
      <Sha>bbbf31922f9654cf1ecb12f0bf2b80af4345d02a</Sha>
      <SourceBuildTarball RepoName="windowsdesktop" ManagedOnly="true" />
    </Dependency>
    <Dependency Name="VS.Redist.Common.WindowsDesktop.SharedFramework.x64.10.0" Version="10.0.0-preview.4.25201.2">
      <Uri>https://github.com/dotnet/windowsdesktop</Uri>
      <Sha>bbbf31922f9654cf1ecb12f0bf2b80af4345d02a</Sha>
    </Dependency>
    <Dependency Name="Microsoft.WindowsDesktop.App.Ref" Version="10.0.0-preview.4.25201.2">
      <Uri>https://github.com/dotnet/windowsdesktop</Uri>
      <Sha>bbbf31922f9654cf1ecb12f0bf2b80af4345d02a</Sha>
    </Dependency>
    <Dependency Name="VS.Redist.Common.WindowsDesktop.TargetingPack.x64.10.0" Version="10.0.0-preview.4.25201.2">
      <Uri>https://github.com/dotnet/windowsdesktop</Uri>
      <Sha>bbbf31922f9654cf1ecb12f0bf2b80af4345d02a</Sha>
    </Dependency>
    <Dependency Name="Microsoft.NET.Sdk.WindowsDesktop" Version="10.0.0-preview.4.25201.2" CoherentParentDependency="Microsoft.WindowsDesktop.App.Ref">
      <Uri>https://github.com/dotnet/wpf</Uri>
      <Sha>f18b874d65939e75a8141f08aa45a77b44d01b2a</Sha>
    </Dependency>
    <Dependency Name="Microsoft.AspNetCore.App.Ref" Version="10.0.0-preview.4.25181.4">
      <Uri>https://github.com/dotnet/aspnetcore</Uri>
      <Sha>d6cb325fd375d674cbce7c5c473712e0fa210db5</Sha>
    </Dependency>
    <Dependency Name="Microsoft.AspNetCore.App.Ref.Internal" Version="10.0.0-preview.4.25181.4">
      <Uri>https://github.com/dotnet/aspnetcore</Uri>
      <Sha>d6cb325fd375d674cbce7c5c473712e0fa210db5</Sha>
    </Dependency>
    <Dependency Name="Microsoft.AspNetCore.App.Runtime.win-x64" Version="10.0.0-preview.4.25181.4">
      <Uri>https://github.com/dotnet/aspnetcore</Uri>
      <Sha>d6cb325fd375d674cbce7c5c473712e0fa210db5</Sha>
    </Dependency>
    <Dependency Name="VS.Redist.Common.AspNetCore.SharedFramework.x64.10.0" Version="10.0.0-preview.4.25181.4">
      <Uri>https://github.com/dotnet/aspnetcore</Uri>
      <Sha>d6cb325fd375d674cbce7c5c473712e0fa210db5</Sha>
    </Dependency>
    <Dependency Name="dotnet-dev-certs" Version="10.0.0-preview.4.25181.4">
      <Uri>https://github.com/dotnet/aspnetcore</Uri>
      <Sha>d6cb325fd375d674cbce7c5c473712e0fa210db5</Sha>
    </Dependency>
    <Dependency Name="dotnet-user-jwts" Version="10.0.0-preview.4.25181.4">
      <Uri>https://github.com/dotnet/aspnetcore</Uri>
      <Sha>d6cb325fd375d674cbce7c5c473712e0fa210db5</Sha>
    </Dependency>
    <Dependency Name="dotnet-user-secrets" Version="10.0.0-preview.4.25181.4">
      <Uri>https://github.com/dotnet/aspnetcore</Uri>
      <Sha>d6cb325fd375d674cbce7c5c473712e0fa210db5</Sha>
    </Dependency>
    <Dependency Name="Microsoft.AspNetCore.Analyzers" Version="10.0.0-preview.4.25181.4">
      <Uri>https://github.com/dotnet/aspnetcore</Uri>
      <Sha>d6cb325fd375d674cbce7c5c473712e0fa210db5</Sha>
    </Dependency>
    <!-- Authentication and Components needed for dotnet/maui CoherentParentDependency -->
    <Dependency Name="Microsoft.AspNetCore.Authentication.Facebook" Version="10.0.0-preview.4.25181.4">
      <Uri>https://github.com/dotnet/aspnetcore</Uri>
      <Sha>d6cb325fd375d674cbce7c5c473712e0fa210db5</Sha>
    </Dependency>
    <Dependency Name="Microsoft.AspNetCore.Authentication.Google" Version="10.0.0-preview.4.25181.4">
      <Uri>https://github.com/dotnet/aspnetcore</Uri>
      <Sha>d6cb325fd375d674cbce7c5c473712e0fa210db5</Sha>
    </Dependency>
    <Dependency Name="Microsoft.AspNetCore.Authentication.MicrosoftAccount" Version="10.0.0-preview.4.25181.4">
      <Uri>https://github.com/dotnet/aspnetcore</Uri>
      <Sha>d6cb325fd375d674cbce7c5c473712e0fa210db5</Sha>
    </Dependency>
    <Dependency Name="Microsoft.AspNetCore.Components" Version="10.0.0-preview.4.25181.4">
      <Uri>https://github.com/dotnet/aspnetcore</Uri>
      <Sha>d6cb325fd375d674cbce7c5c473712e0fa210db5</Sha>
    </Dependency>
    <Dependency Name="Microsoft.AspNetCore.Components.Analyzers" Version="10.0.0-preview.4.25181.4">
      <Uri>https://github.com/dotnet/aspnetcore</Uri>
      <Sha>d6cb325fd375d674cbce7c5c473712e0fa210db5</Sha>
    </Dependency>
    <Dependency Name="Microsoft.AspNetCore.Components.Forms" Version="10.0.0-preview.4.25181.4">
      <Uri>https://github.com/dotnet/aspnetcore</Uri>
      <Sha>d6cb325fd375d674cbce7c5c473712e0fa210db5</Sha>
    </Dependency>
    <Dependency Name="Microsoft.AspNetCore.Components.WebAssembly" Version="10.0.0-preview.4.25181.4">
      <Uri>https://github.com/dotnet/aspnetcore</Uri>
      <Sha>d6cb325fd375d674cbce7c5c473712e0fa210db5</Sha>
    </Dependency>
    <Dependency Name="Microsoft.AspNetCore.Components.WebAssembly.Server" Version="10.0.0-preview.4.25181.4">
      <Uri>https://github.com/dotnet/aspnetcore</Uri>
      <Sha>d6cb325fd375d674cbce7c5c473712e0fa210db5</Sha>
    </Dependency>
    <Dependency Name="Microsoft.AspNetCore.Components.SdkAnalyzers" Version="10.0.0-preview.4.25181.4">
      <Uri>https://github.com/dotnet/aspnetcore</Uri>
      <Sha>d6cb325fd375d674cbce7c5c473712e0fa210db5</Sha>
    </Dependency>
    <Dependency Name="Microsoft.AspNetCore.Components.WebView" Version="10.0.0-preview.4.25181.4">
      <Uri>https://github.com/dotnet/aspnetcore</Uri>
      <Sha>d6cb325fd375d674cbce7c5c473712e0fa210db5</Sha>
    </Dependency>
    <Dependency Name="Microsoft.AspNetCore.Metadata" Version="10.0.0-preview.4.25181.4">
      <Uri>https://github.com/dotnet/aspnetcore</Uri>
      <Sha>d6cb325fd375d674cbce7c5c473712e0fa210db5</Sha>
    </Dependency>
    <Dependency Name="Microsoft.AspNetCore.Mvc.Analyzers" Version="10.0.0-preview.4.25181.4">
      <Uri>https://github.com/dotnet/aspnetcore</Uri>
      <Sha>d6cb325fd375d674cbce7c5c473712e0fa210db5</Sha>
    </Dependency>
    <Dependency Name="Microsoft.AspNetCore.Mvc.Api.Analyzers" Version="10.0.0-preview.4.25181.4">
      <Uri>https://github.com/dotnet/aspnetcore</Uri>
      <Sha>d6cb325fd375d674cbce7c5c473712e0fa210db5</Sha>
    </Dependency>
    <Dependency Name="Microsoft.Extensions.FileProviders.Embedded" Version="10.0.0-preview.4.25181.4">
      <Uri>https://github.com/dotnet/aspnetcore</Uri>
      <Sha>d6cb325fd375d674cbce7c5c473712e0fa210db5</Sha>
    </Dependency>
    <Dependency Name="Microsoft.AspNetCore.Authorization" Version="10.0.0-preview.4.25181.4">
      <Uri>https://github.com/dotnet/aspnetcore</Uri>
      <Sha>d6cb325fd375d674cbce7c5c473712e0fa210db5</Sha>
    </Dependency>
    <Dependency Name="Microsoft.AspNetCore.Components.Web" Version="10.0.0-preview.4.25181.4">
      <Uri>https://github.com/dotnet/aspnetcore</Uri>
      <Sha>d6cb325fd375d674cbce7c5c473712e0fa210db5</Sha>
    </Dependency>
    <Dependency Name="Microsoft.JSInterop" Version="10.0.0-preview.4.25181.4">
      <Uri>https://github.com/dotnet/aspnetcore</Uri>
      <Sha>d6cb325fd375d674cbce7c5c473712e0fa210db5</Sha>
    </Dependency>
    <Dependency Name="Microsoft.Extensions.ObjectPool" Version="10.0.0-preview.4.25181.4">
      <Uri>https://github.com/dotnet/aspnetcore</Uri>
      <Sha>d6cb325fd375d674cbce7c5c473712e0fa210db5</Sha>
    </Dependency>
    <Dependency Name="Microsoft.AspNetCore.DeveloperCertificates.XPlat" Version="10.0.0-preview.4.25181.4">
      <Uri>https://github.com/dotnet/aspnetcore</Uri>
      <Sha>d6cb325fd375d674cbce7c5c473712e0fa210db5</Sha>
    </Dependency>
    <Dependency Name="Microsoft.AspNetCore.TestHost" Version="10.0.0-preview.4.25181.4">
      <Uri>https://github.com/dotnet/aspnetcore</Uri>
      <Sha>d6cb325fd375d674cbce7c5c473712e0fa210db5</Sha>
    </Dependency>
    <Dependency Name="Microsoft.DotNet.Web.ItemTemplates.10.0" Version="10.0.0-preview.4.25181.4">
      <Uri>https://github.com/dotnet/aspnetcore</Uri>
      <Sha>d6cb325fd375d674cbce7c5c473712e0fa210db5</Sha>
    </Dependency>
    <Dependency Name="Microsoft.DotNet.Web.ProjectTemplates.10.0" Version="10.0.0-preview.4.25181.4">
      <Uri>https://github.com/dotnet/aspnetcore</Uri>
      <Sha>d6cb325fd375d674cbce7c5c473712e0fa210db5</Sha>
    </Dependency>
    <!-- Intermediate is necessary for source build. -->
    <Dependency Name="Microsoft.SourceBuild.Intermediate.aspnetcore" Version="10.0.0-preview.4.25181.4">
      <Uri>https://github.com/dotnet/aspnetcore</Uri>
      <Sha>d6cb325fd375d674cbce7c5c473712e0fa210db5</Sha>
      <SourceBuild RepoName="aspnetcore" ManagedOnly="true" />
    </Dependency>
<<<<<<< HEAD
    <Dependency Name="Microsoft.CodeAnalysis.Razor.Tooling.Internal" Version="9.0.0-preview.25201.3">
      <Uri>https://github.com/dotnet/razor</Uri>
      <Sha>10596b271c4b209101aa722e69ef8c87b0c8537f</Sha>
    </Dependency>
    <Dependency Name="Microsoft.AspNetCore.Mvc.Razor.Extensions.Tooling.Internal" Version="9.0.0-preview.25201.3">
      <Uri>https://github.com/dotnet/razor</Uri>
      <Sha>10596b271c4b209101aa722e69ef8c87b0c8537f</Sha>
    </Dependency>
    <Dependency Name="Microsoft.NET.Sdk.Razor.SourceGenerators.Transport" Version="9.0.0-preview.25201.3">
      <Uri>https://github.com/dotnet/razor</Uri>
      <Sha>10596b271c4b209101aa722e69ef8c87b0c8537f</Sha>
    </Dependency>
    <!-- Intermediate is necessary for source build. -->
    <Dependency Name="Microsoft.SourceBuild.Intermediate.razor" Version="9.0.0-preview.25201.3">
      <Uri>https://github.com/dotnet/razor</Uri>
      <Sha>10596b271c4b209101aa722e69ef8c87b0c8537f</Sha>
=======
    <Dependency Name="Microsoft.CodeAnalysis.Razor.Tooling.Internal" Version="10.0.0-preview.25201.5">
      <Uri>https://github.com/dotnet/razor</Uri>
      <Sha>3a13c275da4704a1700a780be06843e64c23af51</Sha>
    </Dependency>
    <Dependency Name="Microsoft.AspNetCore.Mvc.Razor.Extensions.Tooling.Internal" Version="10.0.0-preview.25201.5">
      <Uri>https://github.com/dotnet/razor</Uri>
      <Sha>3a13c275da4704a1700a780be06843e64c23af51</Sha>
    </Dependency>
    <Dependency Name="Microsoft.NET.Sdk.Razor.SourceGenerators.Transport" Version="10.0.0-preview.25201.5">
      <Uri>https://github.com/dotnet/razor</Uri>
      <Sha>3a13c275da4704a1700a780be06843e64c23af51</Sha>
    </Dependency>
    <!-- Intermediate is necessary for source build. -->
    <Dependency Name="Microsoft.SourceBuild.Intermediate.razor" Version="10.0.0-preview.25201.5">
      <Uri>https://github.com/dotnet/razor</Uri>
      <Sha>3a13c275da4704a1700a780be06843e64c23af51</Sha>
>>>>>>> b3588990
      <SourceBuild RepoName="razor" ManagedOnly="true" />
    </Dependency>
    <!-- For coherency purposes, these versions should be gated by the versions of winforms and wpf routed via windowsdesktop -->
    <Dependency Name="Microsoft.Dotnet.WinForms.ProjectTemplates" Version="10.0.0-preview.4.25179.1" CoherentParentDependency="Microsoft.WindowsDesktop.App.Runtime.win-x64">
      <Uri>https://github.com/dotnet/winforms</Uri>
      <Sha>a3ece863faf99059663a526b3af04c1eb638d123</Sha>
    </Dependency>
    <Dependency Name="Microsoft.DotNet.Wpf.ProjectTemplates" Version="10.0.0-preview.4.25201.2" CoherentParentDependency="Microsoft.WindowsDesktop.App.Runtime.win-x64">
      <Uri>https://github.com/dotnet/wpf</Uri>
      <Sha>f18b874d65939e75a8141f08aa45a77b44d01b2a</Sha>
    </Dependency>
    <Dependency Name="Microsoft.Web.Xdt" Version="10.0.0-preview.25201.1">
      <Uri>https://github.com/dotnet/xdt</Uri>
      <Sha>22bcd52ea9888ebeb1daf9bc6a4c0924fe609a51</Sha>
    </Dependency>
    <!-- Intermediate is necessary for source build. -->
    <Dependency Name="Microsoft.SourceBuild.Intermediate.xdt" Version="10.0.0-preview.25201.1">
      <Uri>https://github.com/dotnet/xdt</Uri>
      <Sha>22bcd52ea9888ebeb1daf9bc6a4c0924fe609a51</Sha>
      <SourceBuild RepoName="xdt" ManagedOnly="true" />
    </Dependency>
    <Dependency Name="Microsoft.CodeAnalysis.NetAnalyzers" Version="10.0.0-preview.25177.1">
      <Uri>https://github.com/dotnet/roslyn-analyzers</Uri>
      <Sha>d98c60c0da655de406d3c45d0c82bfd82cc15a66</Sha>
    </Dependency>
    <Dependency Name="Microsoft.CodeAnalysis.PublicApiAnalyzers" Version="3.12.0-beta1.25177.1">
      <Uri>https://github.com/dotnet/roslyn-analyzers</Uri>
      <Sha>d98c60c0da655de406d3c45d0c82bfd82cc15a66</Sha>
    </Dependency>
    <!-- Intermediate is necessary for source build. -->
    <Dependency Name="Microsoft.SourceBuild.Intermediate.roslyn-analyzers" Version="3.12.0-beta1.25177.1">
      <Uri>https://github.com/dotnet/roslyn-analyzers</Uri>
      <Sha>d98c60c0da655de406d3c45d0c82bfd82cc15a66</Sha>
      <SourceBuild RepoName="roslyn-analyzers" ManagedOnly="true" />
    </Dependency>
    <Dependency Name="System.CommandLine" Version="2.0.0-beta4.25071.2">
      <Uri>https://github.com/dotnet/command-line-api</Uri>
      <Sha>3bbb940ceeb3254790899d751a8d418348563d40</Sha>
    </Dependency>
    <Dependency Name="System.CommandLine.Rendering" Version="0.4.0-alpha.25071.2">
      <Uri>https://github.com/dotnet/command-line-api</Uri>
      <Sha>3bbb940ceeb3254790899d751a8d418348563d40</Sha>
    </Dependency>
    <!-- Microsoft.CodeAnalysis.Workspaces.MSBuild transitively references M.Bcl.AsyncInterfaces.
         Adding an explicit dependency to make sure the latest version is used instead of the SBRP
         one under source build. -->
    <!-- Intermediate is necessary for source build. -->
    <Dependency Name="Microsoft.DiaSymReader" Version="2.2.0-beta.25177.1">
      <Uri>https://github.com/dotnet/symreader</Uri>
      <Sha>6a1f83490ef989d99de47019f8201d51a6526889</Sha>
    </Dependency>
    <!-- Intermediate is necessary for source build. -->
    <Dependency Name="Microsoft.SourceBuild.Intermediate.command-line-api" Version="0.1.607102">
      <Uri>https://github.com/dotnet/command-line-api</Uri>
      <Sha>3bbb940ceeb3254790899d751a8d418348563d40</Sha>
      <SourceBuild RepoName="command-line-api" ManagedOnly="true" />
    </Dependency>
    <!-- Intermediate is necessary for source build. -->
    <Dependency Name="Microsoft.SourceBuild.Intermediate.source-build-externals" Version="10.0.618101">
      <Uri>https://github.com/dotnet/source-build-externals</Uri>
      <Sha>e862af6a41a678bcec164c751c2a3f7a648776cd</Sha>
      <SourceBuild RepoName="source-build-externals" ManagedOnly="true" />
    </Dependency>
    <!-- Intermediate is necessary for source build. -->
    <Dependency Name="Microsoft.SourceBuild.Intermediate.source-build-reference-packages" Version="10.0.618101">
      <Uri>https://github.com/dotnet/source-build-reference-packages</Uri>
      <Sha>f216638d3d6324b6ec140f826b92a7f853dbdfb7</Sha>
      <SourceBuild RepoName="source-build-reference-packages" ManagedOnly="true" />
    </Dependency>
    <Dependency Name="Microsoft.Deployment.DotNet.Releases" Version="2.0.0-preview.1.25177.1">
      <Uri>https://github.com/dotnet/deployment-tools</Uri>
      <Sha>d6809d150ec5ff46e3e492bc6cd3ca2b0e615e18</Sha>
    </Dependency>
    <Dependency Name="Microsoft.Build.Tasks.Git" Version="10.0.0-beta.25181.2">
      <Uri>https://github.com/dotnet/sourcelink</Uri>
      <Sha>ac7ae1e61b102c3978ef69890c48494fddbc2b2a</Sha>
    </Dependency>
    <Dependency Name="Microsoft.SourceLink.Common" Version="10.0.0-beta.25181.2">
      <Uri>https://github.com/dotnet/sourcelink</Uri>
      <Sha>ac7ae1e61b102c3978ef69890c48494fddbc2b2a</Sha>
    </Dependency>
    <Dependency Name="Microsoft.SourceLink.AzureRepos.Git" Version="10.0.0-beta.25181.2">
      <Uri>https://github.com/dotnet/sourcelink</Uri>
      <Sha>ac7ae1e61b102c3978ef69890c48494fddbc2b2a</Sha>
    </Dependency>
    <Dependency Name="Microsoft.SourceLink.GitHub" Version="10.0.0-beta.25181.2">
      <Uri>https://github.com/dotnet/sourcelink</Uri>
      <Sha>ac7ae1e61b102c3978ef69890c48494fddbc2b2a</Sha>
    </Dependency>
    <Dependency Name="Microsoft.SourceLink.GitLab" Version="10.0.0-beta.25181.2">
      <Uri>https://github.com/dotnet/sourcelink</Uri>
      <Sha>ac7ae1e61b102c3978ef69890c48494fddbc2b2a</Sha>
    </Dependency>
    <Dependency Name="Microsoft.SourceLink.Bitbucket.Git" Version="10.0.0-beta.25181.2">
      <Uri>https://github.com/dotnet/sourcelink</Uri>
      <Sha>ac7ae1e61b102c3978ef69890c48494fddbc2b2a</Sha>
    </Dependency>
    <!-- Intermediate is necessary for source build. -->
    <Dependency Name="Microsoft.SourceBuild.Intermediate.sourcelink" Version="10.0.0-beta.25181.2">
      <Uri>https://github.com/dotnet/sourcelink</Uri>
      <Sha>ac7ae1e61b102c3978ef69890c48494fddbc2b2a</Sha>
      <SourceBuild RepoName="sourcelink" ManagedOnly="true" />
    </Dependency>
    <!-- Intermediate is necessary for source build. -->
    <Dependency Name="Microsoft.SourceBuild.Intermediate.deployment-tools" Version="9.0.0-preview.1.25177.1">
      <Uri>https://github.com/dotnet/deployment-tools</Uri>
      <Sha>d6809d150ec5ff46e3e492bc6cd3ca2b0e615e18</Sha>
      <SourceBuild RepoName="deployment-tools" ManagedOnly="true" />
    </Dependency>
    <!-- Intermediate is necessary for source build. -->
    <Dependency Name="Microsoft.SourceBuild.Intermediate.symreader" Version="2.2.0-beta.25177.1">
      <Uri>https://github.com/dotnet/symreader</Uri>
      <Sha>6a1f83490ef989d99de47019f8201d51a6526889</Sha>
      <SourceBuild RepoName="symreader" ManagedOnly="true" />
    </Dependency>
    <!-- Dependency required for flowing correct package version in source-build, using PVP flow. -->
    <Dependency Name="Microsoft.Extensions.Logging" Version="10.0.0-preview.4.25174.9">
      <Uri>https://github.com/dotnet/runtime</Uri>
      <Sha>659321ff5db13026f52aec70cf2a6692bd4be454</Sha>
    </Dependency>
    <!-- Dependency required for flowing correct package version in source-build, using PVP flow. -->
    <Dependency Name="Microsoft.Extensions.Logging.Abstractions" Version="10.0.0-preview.4.25174.9">
      <Uri>https://github.com/dotnet/runtime</Uri>
      <Sha>659321ff5db13026f52aec70cf2a6692bd4be454</Sha>
    </Dependency>
    <!-- Dependency required for flowing correct package version in source-build, using PVP flow. -->
    <Dependency Name="Microsoft.Extensions.Logging.Console" Version="10.0.0-preview.4.25174.9">
      <Uri>https://github.com/dotnet/runtime</Uri>
      <Sha>659321ff5db13026f52aec70cf2a6692bd4be454</Sha>
    </Dependency>
    <!-- Dependency required for flowing correct package version in source-build, using PVP flow. -->
    <Dependency Name="Microsoft.Extensions.FileSystemGlobbing" Version="10.0.0-preview.4.25174.9">
      <Uri>https://github.com/dotnet/runtime</Uri>
      <Sha>659321ff5db13026f52aec70cf2a6692bd4be454</Sha>
    </Dependency>
    <!-- Dependency required for flowing correct package version in source-build, using PVP flow. -->
    <Dependency Name="System.ServiceProcess.ServiceController" Version="10.0.0-preview.4.25174.9">
      <Uri>https://github.com/dotnet/runtime</Uri>
      <Sha>659321ff5db13026f52aec70cf2a6692bd4be454</Sha>
    </Dependency>
    <Dependency Name="System.Text.Json" Version="10.0.0-preview.4.25174.9">
      <Uri>https://github.com/dotnet/runtime</Uri>
      <Sha>659321ff5db13026f52aec70cf2a6692bd4be454</Sha>
    </Dependency>
    <Dependency Name="Microsoft.Bcl.AsyncInterfaces" Version="10.0.0-preview.4.25174.9">
      <Uri>https://github.com/dotnet/runtime</Uri>
      <Sha>659321ff5db13026f52aec70cf2a6692bd4be454</Sha>
    </Dependency>
    <Dependency Name="Microsoft.Extensions.FileProviders.Abstractions" Version="10.0.0-preview.4.25174.9">
      <Uri>https://github.com/dotnet/runtime</Uri>
      <Sha>659321ff5db13026f52aec70cf2a6692bd4be454</Sha>
    </Dependency>
    <Dependency Name="Microsoft.Win32.SystemEvents" Version="10.0.0-preview.4.25174.9">
      <Uri>https://github.com/dotnet/runtime</Uri>
      <Sha>659321ff5db13026f52aec70cf2a6692bd4be454</Sha>
    </Dependency>
    <Dependency Name="System.Composition.AttributedModel" Version="10.0.0-preview.4.25174.9">
      <Uri>https://github.com/dotnet/runtime</Uri>
      <Sha>659321ff5db13026f52aec70cf2a6692bd4be454</Sha>
    </Dependency>
    <Dependency Name="System.Composition.Convention" Version="10.0.0-preview.4.25174.9">
      <Uri>https://github.com/dotnet/runtime</Uri>
      <Sha>659321ff5db13026f52aec70cf2a6692bd4be454</Sha>
    </Dependency>
    <Dependency Name="System.Composition.Hosting" Version="10.0.0-preview.4.25174.9">
      <Uri>https://github.com/dotnet/runtime</Uri>
      <Sha>659321ff5db13026f52aec70cf2a6692bd4be454</Sha>
    </Dependency>
    <Dependency Name="System.Composition.Runtime" Version="10.0.0-preview.4.25174.9">
      <Uri>https://github.com/dotnet/runtime</Uri>
      <Sha>659321ff5db13026f52aec70cf2a6692bd4be454</Sha>
    </Dependency>
    <Dependency Name="System.Composition.TypedParts" Version="10.0.0-preview.4.25174.9">
      <Uri>https://github.com/dotnet/runtime</Uri>
      <Sha>659321ff5db13026f52aec70cf2a6692bd4be454</Sha>
    </Dependency>
    <Dependency Name="System.Configuration.ConfigurationManager" Version="10.0.0-preview.4.25174.9">
      <Uri>https://github.com/dotnet/runtime</Uri>
      <Sha>659321ff5db13026f52aec70cf2a6692bd4be454</Sha>
    </Dependency>
    <Dependency Name="System.Security.Cryptography.Pkcs" Version="10.0.0-preview.4.25174.9">
      <Uri>https://github.com/dotnet/runtime</Uri>
      <Sha>659321ff5db13026f52aec70cf2a6692bd4be454</Sha>
    </Dependency>
    <Dependency Name="System.Security.Cryptography.Xml" Version="10.0.0-preview.4.25174.9">
      <Uri>https://github.com/dotnet/runtime</Uri>
      <Sha>659321ff5db13026f52aec70cf2a6692bd4be454</Sha>
    </Dependency>
    <Dependency Name="System.Security.Permissions" Version="10.0.0-preview.4.25174.9">
      <Uri>https://github.com/dotnet/runtime</Uri>
      <Sha>659321ff5db13026f52aec70cf2a6692bd4be454</Sha>
    </Dependency>
    <Dependency Name="System.Windows.Extensions" Version="10.0.0-preview.4.25174.9">
      <Uri>https://github.com/dotnet/runtime</Uri>
      <Sha>659321ff5db13026f52aec70cf2a6692bd4be454</Sha>
    </Dependency>
  </ProductDependencies>
  <ToolsetDependencies>
    <Dependency Name="Microsoft.DotNet.Arcade.Sdk" Version="10.0.0-beta.25201.4">
      <Uri>https://github.com/dotnet/arcade</Uri>
      <Sha>5768bb1b57dfd7d9ac9a84749da0537162277e56</Sha>
    </Dependency>
    <Dependency Name="Microsoft.DotNet.Build.Tasks.Installers" Version="10.0.0-beta.25201.4">
      <Uri>https://github.com/dotnet/arcade</Uri>
      <Sha>5768bb1b57dfd7d9ac9a84749da0537162277e56</Sha>
    </Dependency>
    <Dependency Name="Microsoft.DotNet.Helix.Sdk" Version="10.0.0-beta.25201.4">
      <Uri>https://github.com/dotnet/arcade</Uri>
      <Sha>5768bb1b57dfd7d9ac9a84749da0537162277e56</Sha>
    </Dependency>
    <Dependency Name="Microsoft.DotNet.SignTool" Version="10.0.0-beta.25201.4">
      <Uri>https://github.com/dotnet/arcade</Uri>
      <Sha>5768bb1b57dfd7d9ac9a84749da0537162277e56</Sha>
    </Dependency>
    <Dependency Name="Microsoft.DotNet.XUnitExtensions" Version="10.0.0-beta.25201.4">
      <Uri>https://github.com/dotnet/arcade</Uri>
      <Sha>5768bb1b57dfd7d9ac9a84749da0537162277e56</Sha>
    </Dependency>
    <Dependency Name="Microsoft.DotNet.XliffTasks" Version="10.0.0-beta.25201.4">
      <Uri>https://github.com/dotnet/arcade</Uri>
      <Sha>5768bb1b57dfd7d9ac9a84749da0537162277e56</Sha>
    </Dependency>
    <!-- Intermediate is necessary for source build. -->
    <Dependency Name="Microsoft.SourceBuild.Intermediate.arcade" Version="10.0.0-beta.25201.4">
      <Uri>https://github.com/dotnet/arcade</Uri>
      <Sha>5768bb1b57dfd7d9ac9a84749da0537162277e56</Sha>
      <SourceBuild RepoName="arcade" ManagedOnly="true" />
    </Dependency>
    <Dependency Name="System.Reflection.MetadataLoadContext" Version="10.0.0-preview.4.25174.9">
      <Uri>https://github.com/dotnet/runtime</Uri>
      <Sha>659321ff5db13026f52aec70cf2a6692bd4be454</Sha>
    </Dependency>
    <Dependency Name="Microsoft.DotNet.Darc" Version="1.1.0-beta.25201.1">
      <Uri>https://github.com/dotnet/arcade-services</Uri>
      <Sha>deb6996f6aa7d10829b3bf9dc588f0903ca62a31</Sha>
    </Dependency>
    <Dependency Name="Microsoft.DotNet.DarcLib" Version="1.1.0-beta.25201.1">
      <Uri>https://github.com/dotnet/arcade-services</Uri>
      <Sha>deb6996f6aa7d10829b3bf9dc588f0903ca62a31</Sha>
    </Dependency>
    <Dependency Name="Microsoft.DotNet.ScenarioTests.SdkTemplateTests" Version="10.0.0-preview.24602.1">
      <Uri>https://github.com/dotnet/scenario-tests</Uri>
      <Sha>61173bbe1b4ab5f60e760cca9c5fd7eae6e48546</Sha>
    </Dependency>
    <!-- Intermediate is necessary for source build. -->
    <Dependency Name="Microsoft.SourceBuild.Intermediate.scenario-tests" Version="10.0.0-preview.24602.1">
      <Uri>https://github.com/dotnet/scenario-tests</Uri>
      <Sha>61173bbe1b4ab5f60e760cca9c5fd7eae6e48546</Sha>
      <SourceBuild RepoName="scenario-tests" ManagedOnly="true" />
    </Dependency>
    <!--
      Aspire isn't really a toolset dependency. However, it only inserts a baseline manifest in sdk,
      and if you squint at it, this means we can say that its specific dependency versions don't matter to sdk.
      It also doesn't currently ship 9.0 preview versions, meaning the version is locked to the latest shipped from 8.0 era.
      Avoiding this as a product dependency avoids a long coherency path (aspnetcore->extensions->aspire->sdk).
      **It is** of course possible that an incoherent aspire means that aspire depends on versions of extensions that
      aren't shipping, or those extensions packages depend on aspnetcore packages that won't ship. However, given the cost
      of maintaining this coherency path is high. This being toolset means that aspire is responsible for its own coherency.
    -->
    <Dependency Name="Microsoft.NET.Sdk.Aspire.Manifest-8.0.100" Version="8.2.2">
      <Uri>https://github.com/dotnet/aspire</Uri>
      <Sha>5fa9337a84a52e9bd185d04d156eccbdcf592f74</Sha>
    </Dependency>
    <!-- Intermediate is necessary for source build. -->
    <Dependency Name="Microsoft.SourceBuild.Intermediate.aspire" Version="8.2.2-preview.1.24521.5">
      <Uri>https://github.com/dotnet/aspire</Uri>
      <Sha>5fa9337a84a52e9bd185d04d156eccbdcf592f74</Sha>
      <SourceBuild RepoName="aspire" ManagedOnly="true" />
    </Dependency>
    <Dependency Name="Microsoft.IO.Redist" Version="6.0.1">
      <Uri>https://github.com/dotnet/runtime</Uri>
      <Sha>e77011b31a3e5c47d931248a64b47f9b2d47853d</Sha>
    </Dependency>
    <Dependency Name="Microsoft.Testing.Platform" Version="1.7.0-preview.25201.1">
      <Uri>https://github.com/microsoft/testfx</Uri>
      <Sha>3143fe976be7542be5bd87f0a58ece5e1f91424a</Sha>
    </Dependency>
    <Dependency Name="MSTest" Version="3.9.0-preview.25201.1">
      <Uri>https://github.com/microsoft/testfx</Uri>
      <Sha>3143fe976be7542be5bd87f0a58ece5e1f91424a</Sha>
    </Dependency>
    <Dependency Name="Microsoft.Extensions.Configuration.Ini" Version="10.0.0-preview.4.25174.9">
      <Uri>https://github.com/dotnet/runtime</Uri>
      <Sha>659321ff5db13026f52aec70cf2a6692bd4be454</Sha>
    </Dependency>
  </ToolsetDependencies>
</Dependencies><|MERGE_RESOLUTION|>--- conflicted
+++ resolved
@@ -426,24 +426,6 @@
       <Sha>d6cb325fd375d674cbce7c5c473712e0fa210db5</Sha>
       <SourceBuild RepoName="aspnetcore" ManagedOnly="true" />
     </Dependency>
-<<<<<<< HEAD
-    <Dependency Name="Microsoft.CodeAnalysis.Razor.Tooling.Internal" Version="9.0.0-preview.25201.3">
-      <Uri>https://github.com/dotnet/razor</Uri>
-      <Sha>10596b271c4b209101aa722e69ef8c87b0c8537f</Sha>
-    </Dependency>
-    <Dependency Name="Microsoft.AspNetCore.Mvc.Razor.Extensions.Tooling.Internal" Version="9.0.0-preview.25201.3">
-      <Uri>https://github.com/dotnet/razor</Uri>
-      <Sha>10596b271c4b209101aa722e69ef8c87b0c8537f</Sha>
-    </Dependency>
-    <Dependency Name="Microsoft.NET.Sdk.Razor.SourceGenerators.Transport" Version="9.0.0-preview.25201.3">
-      <Uri>https://github.com/dotnet/razor</Uri>
-      <Sha>10596b271c4b209101aa722e69ef8c87b0c8537f</Sha>
-    </Dependency>
-    <!-- Intermediate is necessary for source build. -->
-    <Dependency Name="Microsoft.SourceBuild.Intermediate.razor" Version="9.0.0-preview.25201.3">
-      <Uri>https://github.com/dotnet/razor</Uri>
-      <Sha>10596b271c4b209101aa722e69ef8c87b0c8537f</Sha>
-=======
     <Dependency Name="Microsoft.CodeAnalysis.Razor.Tooling.Internal" Version="10.0.0-preview.25201.5">
       <Uri>https://github.com/dotnet/razor</Uri>
       <Sha>3a13c275da4704a1700a780be06843e64c23af51</Sha>
@@ -460,7 +442,6 @@
     <Dependency Name="Microsoft.SourceBuild.Intermediate.razor" Version="10.0.0-preview.25201.5">
       <Uri>https://github.com/dotnet/razor</Uri>
       <Sha>3a13c275da4704a1700a780be06843e64c23af51</Sha>
->>>>>>> b3588990
       <SourceBuild RepoName="razor" ManagedOnly="true" />
     </Dependency>
     <!-- For coherency purposes, these versions should be gated by the versions of winforms and wpf routed via windowsdesktop -->
