--- conflicted
+++ resolved
@@ -1,19 +1,6 @@
 <?xml version="1.0" encoding="utf-8"?>
 <Dependencies>
   <ProductDependencies>
-<<<<<<< HEAD
-    <Dependency Name="Microsoft.TemplateEngine.Cli" Version="5.0.0-preview.8.20371.3">
-      <Uri>https://github.com/dotnet/templating</Uri>
-      <Sha>096be35db97669a59b298168b2be30f9b43eab8a</Sha>
-    </Dependency>
-    <Dependency Name="Microsoft.NETCore.App.Ref" Version="5.0.0-preview.8.20407.11">
-      <Uri>https://github.com/dotnet/runtime</Uri>
-      <Sha>bf456654f9a4f9a86c15d9d50095ff29cde5f0a4</Sha>
-    </Dependency>
-    <Dependency Name="Microsoft.NETCore.App.Runtime.win-x64" Version="5.0.0-preview.8.20407.11">
-      <Uri>https://github.com/dotnet/runtime</Uri>
-      <Sha>bf456654f9a4f9a86c15d9d50095ff29cde5f0a4</Sha>
-=======
     <Dependency Name="Microsoft.TemplateEngine.Cli" Version="5.0.0-rc.1.20424.2">
       <Uri>https://github.com/dotnet/templating</Uri>
       <Sha>33ab866736b99a365bc18640ebab4e6be75d69bf</Sha>
@@ -41,25 +28,11 @@
     <Dependency Name="Microsoft.NETCore.Platforms" Version="5.0.0-rc.1.20427.1">
       <Uri>https://github.com/dotnet/runtime</Uri>
       <Sha>7d2968eb2d6030287d412d21c7a012831e9f42f0</Sha>
->>>>>>> b46a26f5
     </Dependency>
     <Dependency Name="Microsoft.DotNet.XUnitExtensions" Version="5.0.0-beta.20424.23">
       <Uri>https://github.com/dotnet/arcade</Uri>
       <Sha>229645f3ad023a4aa2717d266cef5339dc3b5162</Sha>
     </Dependency>
-<<<<<<< HEAD
-    <Dependency Name="Microsoft.NET.HostModel" Version="5.0.0-preview.8.20407.11">
-      <Uri>https://github.com/dotnet/runtime</Uri>
-      <Sha>bf456654f9a4f9a86c15d9d50095ff29cde5f0a4</Sha>
-    </Dependency>
-    <Dependency Name="Microsoft.Extensions.DependencyModel" Version="5.0.0-preview.8.20407.11">
-      <Uri>https://github.com/dotnet/runtime</Uri>
-      <Sha>bf456654f9a4f9a86c15d9d50095ff29cde5f0a4</Sha>
-    </Dependency>
-    <Dependency Name="Microsoft.NETCore.DotNetHostResolver" Version="5.0.0-preview.8.20407.11">
-      <Uri>https://github.com/dotnet/runtime</Uri>
-      <Sha>bf456654f9a4f9a86c15d9d50095ff29cde5f0a4</Sha>
-=======
     <Dependency Name="Microsoft.NET.HostModel" Version="5.0.0-rc.1.20427.1">
       <Uri>https://github.com/dotnet/runtime</Uri>
       <Sha>7d2968eb2d6030287d412d21c7a012831e9f42f0</Sha>
@@ -71,7 +44,6 @@
     <Dependency Name="Microsoft.NETCore.DotNetHostResolver" Version="5.0.0-rc.1.20427.1">
       <Uri>https://github.com/dotnet/runtime</Uri>
       <Sha>7d2968eb2d6030287d412d21c7a012831e9f42f0</Sha>
->>>>>>> b46a26f5
     </Dependency>
     <Dependency Name="Microsoft.DotNet.Cli.CommandLine" Version="1.0.0-preview.19208.1">
       <Uri>https://github.com/dotnet/CliCommandLineParser</Uri>
@@ -85,29 +57,14 @@
       <Uri>https://github.com/dotnet/msbuild</Uri>
       <Sha>384d02a5f26cb58fdd3e62b72505e318e124657c</Sha>
     </Dependency>
-<<<<<<< HEAD
-    <Dependency Name="Microsoft.FSharp.Compiler" Version="11.0.0-beta.20421.7">
-      <Uri>https://github.com/dotnet/fsharp</Uri>
-      <Sha>255ff6b1407ba44da24596e094da5fde80e68a12</Sha>
-=======
     <Dependency Name="Microsoft.FSharp.Compiler" Version="11.0.0-beta.20426.10">
       <Uri>https://github.com/dotnet/fsharp</Uri>
       <Sha>3b9fe3ec3ed6f154d5f4f9e4ddb62cbb83faacb7</Sha>
->>>>>>> b46a26f5
     </Dependency>
     <Dependency Name="Microsoft.Net.Compilers.Toolset" Version="3.8.0-3.20420.1">
       <Uri>https://github.com/dotnet/roslyn</Uri>
       <Sha>82b3b1f2d95299c9f511069eff25d0501fc2421d</Sha>
     </Dependency>
-<<<<<<< HEAD
-    <Dependency Name="Microsoft.AspNetCore.DeveloperCertificates.XPlat" Version="5.0.0-preview.8.20414.8">
-      <Uri>https://dev.azure.com/dnceng/internal/_git/dotnet-aspnetcore</Uri>
-      <Sha>a4938d07a5127ffad8466ddf703a6b5b21f4b0c9</Sha>
-    </Dependency>
-    <Dependency Name="Microsoft.NET.Sdk.Razor" Version="5.0.0-preview.8.20414.8">
-      <Uri>https://dev.azure.com/dnceng/internal/_git/dotnet-aspnetcore</Uri>
-      <Sha>a4938d07a5127ffad8466ddf703a6b5b21f4b0c9</Sha>
-=======
     <Dependency Name="Microsoft.AspNetCore.DeveloperCertificates.XPlat" Version="5.0.0-rc.1.20426.6">
       <Uri>https://github.com/dotnet/aspnetcore</Uri>
       <Sha>f2b72b051166329d4c1f7a3aa5a6295883e2c334</Sha>
@@ -115,7 +72,6 @@
     <Dependency Name="Microsoft.NET.Sdk.Razor" Version="5.0.0-rc.1.20426.6">
       <Uri>https://github.com/dotnet/aspnetcore</Uri>
       <Sha>f2b72b051166329d4c1f7a3aa5a6295883e2c334</Sha>
->>>>>>> b46a26f5
     </Dependency>
     <Dependency Name="Microsoft.NET.Sdk.BlazorWebAssembly" Version="5.0.0-rc.1.20426.6">
       <Uri>https://github.com/dotnet/aspnetcore</Uri>
@@ -133,47 +89,6 @@
       <Uri>https://github.com/mono/linker</Uri>
       <Sha>d0e680359c03a75f2c5f624783b3351a3ae42007</Sha>
     </Dependency>
-<<<<<<< HEAD
-    <Dependency Name="System.CodeDom" Version="5.0.0-preview.8.20407.11">
-      <Uri>https://github.com/dotnet/runtime</Uri>
-      <Sha>bf456654f9a4f9a86c15d9d50095ff29cde5f0a4</Sha>
-    </Dependency>
-    <Dependency Name="System.Security.Cryptography.ProtectedData" Version="5.0.0-preview.8.20407.11">
-      <Uri>https://github.com/dotnet/runtime</Uri>
-      <Sha>bf456654f9a4f9a86c15d9d50095ff29cde5f0a4</Sha>
-    </Dependency>
-    <Dependency Name="System.Text.Encoding.CodePages" Version="5.0.0-preview.8.20407.11">
-      <Uri>https://github.com/dotnet/runtime</Uri>
-      <Sha>bf456654f9a4f9a86c15d9d50095ff29cde5f0a4</Sha>
-    </Dependency>
-    <Dependency Name="System.Resources.Extensions" Version="5.0.0-preview.8.20407.11">
-      <Uri>https://github.com/dotnet/runtime</Uri>
-      <Sha>bf456654f9a4f9a86c15d9d50095ff29cde5f0a4</Sha>
-    </Dependency>
-    <Dependency Name="Microsoft.WindowsDesktop.App" Version="5.0.0-preview.8.20411.6">
-      <Uri>https://dev.azure.com/dnceng/internal/_git/dotnet-windowsdesktop</Uri>
-      <Sha>96bcf705df5a66cab1476e4c56332b9f67786808</Sha>
-    </Dependency>
-    <Dependency Name="Microsoft.NET.Sdk.WindowsDesktop" Version="5.0.0-preview.8.20411.7" CoherentParentDependency="Microsoft.WindowsDesktop.App">
-      <Uri>https://dev.azure.com/dnceng/internal/_git/dotnet-wpf</Uri>
-      <Sha>e10dacc6153aaf020d87ee256e80eb6df796bcf8</Sha>
-    </Dependency>
-    <Dependency Name="Microsoft.AspNetCore.Analyzers" Version="5.0.0-preview.8.20414.8">
-      <Uri>https://dev.azure.com/dnceng/internal/_git/dotnet-aspnetcore</Uri>
-      <Sha>a4938d07a5127ffad8466ddf703a6b5b21f4b0c9</Sha>
-    </Dependency>
-    <Dependency Name="Microsoft.AspNetCore.Components.Analyzers" Version="5.0.0-preview.8.20414.8">
-      <Uri>https://dev.azure.com/dnceng/internal/_git/dotnet-aspnetcore</Uri>
-      <Sha>a4938d07a5127ffad8466ddf703a6b5b21f4b0c9</Sha>
-    </Dependency>
-    <Dependency Name="Microsoft.AspNetCore.Mvc.Analyzers" Version="5.0.0-preview.8.20414.8">
-      <Uri>https://dev.azure.com/dnceng/internal/_git/dotnet-aspnetcore</Uri>
-      <Sha>a4938d07a5127ffad8466ddf703a6b5b21f4b0c9</Sha>
-    </Dependency>
-    <Dependency Name="Microsoft.AspNetCore.Mvc.Api.Analyzers" Version="5.0.0-preview.8.20414.8">
-      <Uri>https://dev.azure.com/dnceng/internal/_git/dotnet-aspnetcore</Uri>
-      <Sha>a4938d07a5127ffad8466ddf703a6b5b21f4b0c9</Sha>
-=======
     <Dependency Name="System.CodeDom" Version="5.0.0-rc.1.20427.1">
       <Uri>https://github.com/dotnet/runtime</Uri>
       <Sha>7d2968eb2d6030287d412d21c7a012831e9f42f0</Sha>
@@ -253,7 +168,6 @@
     <Dependency Name="VS.Redist.Common.AspNetCore.TargetingPack.x64.5.0" Version="5.0.0-rc.1.20426.6">
       <Uri>https://github.com/dotnet/aspnetcore</Uri>
       <Sha>f2b72b051166329d4c1f7a3aa5a6295883e2c334</Sha>
->>>>>>> b46a26f5
     </Dependency>
     <Dependency Name="Microsoft.Web.Xdt" Version="3.1.0" Pinned="true">
       <Uri>https://github.com/aspnet/xdt</Uri>
