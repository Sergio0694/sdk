--- conflicted
+++ resolved
@@ -34,15 +34,11 @@
       <Uri>https://github.com/dotnet/runtime</Uri>
       <Sha>2679c1eaec27d15a222455c4954d4527a85d0c20</Sha>
     </Dependency>
-<<<<<<< HEAD
+    <Dependency Name="VS.Redist.Common.NetCore.TargetingPack.x64.6.0" Version="7.0.0-alpha.1.21425.4">
+      <Uri>https://github.com/dotnet/runtime</Uri>
+      <Sha>e9108608eacb3a40a5a0ee6278e60de71a00a59d</Sha>
+    </Dependency>
     <Dependency Name="Microsoft.NETCore.App.Runtime.win-x64" Version="7.0.0-alpha.1.21460.1">
-=======
-    <Dependency Name="VS.Redist.Common.NetCore.TargetingPack.x64.6.0" Version="7.0.0-alpha.1.21425.4">
-      <Uri>https://github.com/dotnet/runtime</Uri>
-      <Sha>e9108608eacb3a40a5a0ee6278e60de71a00a59d</Sha>
-    </Dependency>
-    <Dependency Name="Microsoft.NETCore.App.Runtime.win-x64" Version="7.0.0-alpha.1.21425.4">
->>>>>>> 093e3e50
       <Uri>https://github.com/dotnet/runtime</Uri>
       <Sha>2679c1eaec27d15a222455c4954d4527a85d0c20</Sha>
     </Dependency>
