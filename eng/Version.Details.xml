--- conflicted
+++ resolved
@@ -83,20 +83,12 @@
       <Sha>4ae11fa8e4a86aef804cc79a42102641ad528106</Sha>
       <SourceBuild RepoName="msbuild" ManagedOnly="true" />
     </Dependency>
-<<<<<<< HEAD
-    <Dependency Name="Microsoft.FSharp.Compiler" Version="12.8.403-beta.24509.1">
-=======
     <Dependency Name="Microsoft.FSharp.Compiler" Version="12.9.100-beta.24501.1">
->>>>>>> 9595c8aa
       <Uri>https://github.com/dotnet/fsharp</Uri>
       <Sha>19610c0b654766eec49d044cb97ca6eaa2a63d16</Sha>
     </Dependency>
-<<<<<<< HEAD
-    <Dependency Name="Microsoft.SourceBuild.Intermediate.fsharp" Version="8.0.403-beta.24509.1">
-=======
     <!-- Intermediate is necessary for source build. -->
     <Dependency Name="Microsoft.SourceBuild.Intermediate.fsharp" Version="9.0.100-beta.24501.1">
->>>>>>> 9595c8aa
       <Uri>https://github.com/dotnet/fsharp</Uri>
       <Sha>19610c0b654766eec49d044cb97ca6eaa2a63d16</Sha>
       <SourceBuild RepoName="fsharp" ManagedOnly="true" />
@@ -593,24 +585,6 @@
     </Dependency>
   </ProductDependencies>
   <ToolsetDependencies>
-<<<<<<< HEAD
-    <Dependency Name="Microsoft.DotNet.Arcade.Sdk" Version="8.0.0-beta.24508.1">
-      <Uri>https://github.com/dotnet/arcade</Uri>
-      <Sha>e5b13e054339e41d422212a0ecaf24fec20cb5a1</Sha>
-      <SourceBuild RepoName="arcade" ManagedOnly="true" />
-    </Dependency>
-    <Dependency Name="Microsoft.DotNet.Helix.Sdk" Version="8.0.0-beta.24508.1">
-      <Uri>https://github.com/dotnet/arcade</Uri>
-      <Sha>e5b13e054339e41d422212a0ecaf24fec20cb5a1</Sha>
-    </Dependency>
-    <Dependency Name="Microsoft.DotNet.SignTool" Version="8.0.0-beta.24508.1">
-      <Uri>https://github.com/dotnet/arcade</Uri>
-      <Sha>e5b13e054339e41d422212a0ecaf24fec20cb5a1</Sha>
-    </Dependency>
-    <Dependency Name="Microsoft.DotNet.XUnitExtensions" Version="8.0.0-beta.24508.1">
-      <Uri>https://github.com/dotnet/arcade</Uri>
-      <Sha>e5b13e054339e41d422212a0ecaf24fec20cb5a1</Sha>
-=======
     <Dependency Name="Microsoft.DotNet.Arcade.Sdk" Version="9.0.0-beta.24509.3">
       <Uri>https://github.com/dotnet/arcade</Uri>
       <Sha>05c72bb3c9b38138276a8029017f2ef905dcc7fa</Sha>
@@ -626,7 +600,6 @@
     <Dependency Name="Microsoft.DotNet.SignTool" Version="9.0.0-beta.24509.3">
       <Uri>https://github.com/dotnet/arcade</Uri>
       <Sha>05c72bb3c9b38138276a8029017f2ef905dcc7fa</Sha>
->>>>>>> 9595c8aa
     </Dependency>
     <Dependency Name="Microsoft.DotNet.XUnitExtensions" Version="9.0.0-beta.24509.3">
       <Uri>https://github.com/dotnet/arcade</Uri>
