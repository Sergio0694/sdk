<?xml version="1.0" encoding="utf-8"?>
<Dependencies>
  <ProductDependencies>
    <Dependency Name="Microsoft.TemplateEngine.Abstractions" Version="9.0.100-alpha.24069.1">
      <Uri>https://github.com/dotnet/templating</Uri>
      <Sha>74d4a78aeb9518b5973ad3e710347e5aec583ddd</Sha>
    </Dependency>
    <Dependency Name="Microsoft.TemplateEngine.Mocks" Version="9.0.100-alpha.24069.1">
      <Uri>https://github.com/dotnet/templating</Uri>
      <Sha>74d4a78aeb9518b5973ad3e710347e5aec583ddd</Sha>
    </Dependency>
    <Dependency Name="Microsoft.SourceBuild.Intermediate.templating" Version="9.0.100-alpha.24069.1">
      <Uri>https://github.com/dotnet/templating</Uri>
      <Sha>74d4a78aeb9518b5973ad3e710347e5aec583ddd</Sha>
      <SourceBuild RepoName="templating" ManagedOnly="true" />
    </Dependency>
    <Dependency Name="Microsoft.NETCore.App.Ref" Version="9.0.0-preview.2.24074.2">
      <Uri>https://github.com/dotnet/runtime</Uri>
      <Sha>cf16ed8fa95f136e007f55591f174689c020f386</Sha>
    </Dependency>
    <Dependency Name="VS.Redist.Common.NetCore.SharedFramework.x64.9.0" Version="9.0.0-preview.2.24074.2">
      <Uri>https://github.com/dotnet/runtime</Uri>
      <Sha>cf16ed8fa95f136e007f55591f174689c020f386</Sha>
      <SourceBuild RepoName="runtime" ManagedOnly="false" />
    </Dependency>
    <Dependency Name="VS.Redist.Common.NetCore.TargetingPack.x64.9.0" Version="9.0.0-preview.2.24074.2">
      <Uri>https://github.com/dotnet/runtime</Uri>
      <Sha>cf16ed8fa95f136e007f55591f174689c020f386</Sha>
    </Dependency>
    <Dependency Name="Microsoft.NETCore.App.Runtime.win-x64" Version="9.0.0-preview.2.24074.2">
      <Uri>https://github.com/dotnet/runtime</Uri>
      <Sha>cf16ed8fa95f136e007f55591f174689c020f386</Sha>
    </Dependency>
    <Dependency Name="Microsoft.NETCore.App.Host.win-x64" Version="9.0.0-preview.2.24074.2">
      <Uri>https://github.com/dotnet/runtime</Uri>
      <Sha>cf16ed8fa95f136e007f55591f174689c020f386</Sha>
    </Dependency>
    <Dependency Name="Microsoft.NETCore.Platforms" Version="9.0.0-preview.2.24074.2">
      <Uri>https://github.com/dotnet/runtime</Uri>
      <Sha>cf16ed8fa95f136e007f55591f174689c020f386</Sha>
    </Dependency>
    <Dependency Name="Microsoft.NET.HostModel" Version="9.0.0-preview.2.24074.2">
      <Uri>https://github.com/dotnet/runtime</Uri>
      <Sha>cf16ed8fa95f136e007f55591f174689c020f386</Sha>
    </Dependency>
    <Dependency Name="Microsoft.Extensions.DependencyModel" Version="9.0.0-preview.2.24074.2">
      <Uri>https://github.com/dotnet/runtime</Uri>
      <Sha>cf16ed8fa95f136e007f55591f174689c020f386</Sha>
    </Dependency>
    <Dependency Name="Microsoft.NET.Workload.Emscripten.Current.Manifest-9.0.100.Transport" Version="9.0.0-alpha.1.24072.1" CoherentParentDependency="Microsoft.NETCore.App.Runtime.win-x64">
      <Uri>https://github.com/dotnet/emsdk</Uri>
      <Sha>ae7c93e25ae596594b3b22d64115f374a3595912</Sha>
      <SourceBuild RepoName="emsdk" ManagedOnly="true" />
    </Dependency>
    <Dependency Name="Microsoft.Build" Version="17.10.0-preview-24073-02">
      <Uri>https://github.com/dotnet/msbuild</Uri>
      <Sha>d51ae5297cd0a24caa8cfe356442cc8634c3f087</Sha>
    </Dependency>
    <Dependency Name="Microsoft.Build.Localization" Version="17.10.0-preview-24073-02">
      <Uri>https://github.com/dotnet/msbuild</Uri>
      <Sha>d51ae5297cd0a24caa8cfe356442cc8634c3f087</Sha>
    </Dependency>
    <Dependency Name="Microsoft.SourceBuild.Intermediate.msbuild" Version="17.10.0-preview-24073-02">
      <Uri>https://github.com/dotnet/msbuild</Uri>
      <Sha>d51ae5297cd0a24caa8cfe356442cc8634c3f087</Sha>
      <SourceBuild RepoName="msbuild" ManagedOnly="true" />
    </Dependency>
    <Dependency Name="Microsoft.FSharp.Compiler" Version="12.8.300-beta.24066.3">
      <Uri>https://github.com/dotnet/fsharp</Uri>
      <Sha>8d7795d4a68a21010577f11084ba937e51daf9a3</Sha>
    </Dependency>
    <Dependency Name="Microsoft.SourceBuild.Intermediate.fsharp" Version="8.0.300-beta.24066.3">
      <Uri>https://github.com/dotnet/fsharp</Uri>
      <Sha>8d7795d4a68a21010577f11084ba937e51daf9a3</Sha>
      <SourceBuild RepoName="fsharp" ManagedOnly="true" />
    </Dependency>
    <Dependency Name="dotnet-format" Version="9.0.507401">
      <Uri>https://github.com/dotnet/format</Uri>
      <Sha>62ad86675213e2541e1ff256867e6f1258485202</Sha>
      <SourceBuild RepoName="format" ManagedOnly="true" />
    </Dependency>
    <Dependency Name="Microsoft.Net.Compilers.Toolset" Version="4.10.0-1.24067.21">
      <Uri>https://github.com/dotnet/roslyn</Uri>
      <Sha>3cd939f76803da435c20b082a5cfcc844386fcfb</Sha>
      <SourceBuild RepoName="roslyn" ManagedOnly="true" />
    </Dependency>
    <Dependency Name="Microsoft.CodeAnalysis" Version="4.10.0-1.24067.21">
      <Uri>https://github.com/dotnet/roslyn</Uri>
      <Sha>3cd939f76803da435c20b082a5cfcc844386fcfb</Sha>
    </Dependency>
    <Dependency Name="Microsoft.CodeAnalysis.CSharp" Version="4.10.0-1.24067.21">
      <Uri>https://github.com/dotnet/roslyn</Uri>
      <Sha>3cd939f76803da435c20b082a5cfcc844386fcfb</Sha>
    </Dependency>
    <Dependency Name="Microsoft.CodeAnalysis.CSharp.CodeStyle" Version="4.10.0-1.24067.21">
      <Uri>https://github.com/dotnet/roslyn</Uri>
      <Sha>3cd939f76803da435c20b082a5cfcc844386fcfb</Sha>
    </Dependency>
    <Dependency Name="Microsoft.CodeAnalysis.CSharp.Features" Version="4.10.0-1.24067.21">
      <Uri>https://github.com/dotnet/roslyn</Uri>
      <Sha>3cd939f76803da435c20b082a5cfcc844386fcfb</Sha>
    </Dependency>
    <Dependency Name="Microsoft.CodeAnalysis.CSharp.Workspaces" Version="4.10.0-1.24067.21">
      <Uri>https://github.com/dotnet/roslyn</Uri>
      <Sha>3cd939f76803da435c20b082a5cfcc844386fcfb</Sha>
    </Dependency>
    <Dependency Name="Microsoft.CodeAnalysis.Workspaces.MSBuild" Version="4.10.0-1.24067.21">
      <Uri>https://github.com/dotnet/roslyn</Uri>
      <Sha>3cd939f76803da435c20b082a5cfcc844386fcfb</Sha>
    </Dependency>
    <Dependency Name="Microsoft.AspNetCore.DeveloperCertificates.XPlat" Version="9.0.0-preview.2.24073.3">
      <Uri>https://github.com/dotnet/aspnetcore</Uri>
      <Sha>b43884c1b21ea71e91c539721a75e5c96b8c1263</Sha>
    </Dependency>
    <Dependency Name="Microsoft.AspNetCore.TestHost" Version="9.0.0-preview.2.24073.3">
      <Uri>https://github.com/dotnet/aspnetcore</Uri>
      <Sha>b43884c1b21ea71e91c539721a75e5c96b8c1263</Sha>
    </Dependency>
<<<<<<< HEAD
    <Dependency Name="Microsoft.Build.NuGetSdkResolver" Version="6.10.0-preview.1.12">
      <Uri>https://github.com/nuget/nuget.client</Uri>
      <Sha>e4899ee48ff3d7787ee345f546c818ce6b962807</Sha>
    </Dependency>
    <Dependency Name="NuGet.Build.Tasks" Version="6.10.0-preview.1.12">
      <Uri>https://github.com/nuget/nuget.client</Uri>
      <Sha>e4899ee48ff3d7787ee345f546c818ce6b962807</Sha>
    </Dependency>
    <Dependency Name="NuGet.Build.Tasks.Console" Version="6.10.0-preview.1.12">
      <Uri>https://github.com/nuget/nuget.client</Uri>
      <Sha>e4899ee48ff3d7787ee345f546c818ce6b962807</Sha>
    </Dependency>
    <Dependency Name="NuGet.Build.Tasks.Pack" Version="6.10.0-preview.1.12">
      <Uri>https://github.com/nuget/nuget.client</Uri>
      <Sha>e4899ee48ff3d7787ee345f546c818ce6b962807</Sha>
    </Dependency>
    <Dependency Name="NuGet.Commands" Version="6.10.0-preview.1.12">
      <Uri>https://github.com/nuget/nuget.client</Uri>
      <Sha>e4899ee48ff3d7787ee345f546c818ce6b962807</Sha>
    </Dependency>
    <Dependency Name="NuGet.CommandLine.XPlat" Version="6.10.0-preview.1.12">
      <Uri>https://github.com/nuget/nuget.client</Uri>
      <Sha>e4899ee48ff3d7787ee345f546c818ce6b962807</Sha>
    </Dependency>
    <Dependency Name="NuGet.Common" Version="6.10.0-preview.1.12">
      <Uri>https://github.com/nuget/nuget.client</Uri>
      <Sha>e4899ee48ff3d7787ee345f546c818ce6b962807</Sha>
    </Dependency>
    <Dependency Name="NuGet.Configuration" Version="6.10.0-preview.1.12">
      <Uri>https://github.com/nuget/nuget.client</Uri>
      <Sha>e4899ee48ff3d7787ee345f546c818ce6b962807</Sha>
    </Dependency>
    <Dependency Name="NuGet.Credentials" Version="6.10.0-preview.1.12">
      <Uri>https://github.com/nuget/nuget.client</Uri>
      <Sha>e4899ee48ff3d7787ee345f546c818ce6b962807</Sha>
    </Dependency>
    <Dependency Name="NuGet.DependencyResolver.Core" Version="6.10.0-preview.1.12">
      <Uri>https://github.com/nuget/nuget.client</Uri>
      <Sha>e4899ee48ff3d7787ee345f546c818ce6b962807</Sha>
    </Dependency>
    <Dependency Name="NuGet.Frameworks" Version="6.10.0-preview.1.12">
      <Uri>https://github.com/nuget/nuget.client</Uri>
      <Sha>e4899ee48ff3d7787ee345f546c818ce6b962807</Sha>
    </Dependency>
    <Dependency Name="NuGet.LibraryModel" Version="6.10.0-preview.1.12">
      <Uri>https://github.com/nuget/nuget.client</Uri>
      <Sha>e4899ee48ff3d7787ee345f546c818ce6b962807</Sha>
    </Dependency>
    <Dependency Name="NuGet.ProjectModel" Version="6.10.0-preview.1.12">
      <Uri>https://github.com/nuget/nuget.client</Uri>
      <Sha>e4899ee48ff3d7787ee345f546c818ce6b962807</Sha>
    </Dependency>
    <Dependency Name="NuGet.Protocol" Version="6.10.0-preview.1.12">
      <Uri>https://github.com/nuget/nuget.client</Uri>
      <Sha>e4899ee48ff3d7787ee345f546c818ce6b962807</Sha>
    </Dependency>
    <Dependency Name="NuGet.Packaging" Version="6.10.0-preview.1.12">
      <Uri>https://github.com/nuget/nuget.client</Uri>
      <Sha>e4899ee48ff3d7787ee345f546c818ce6b962807</Sha>
    </Dependency>
    <Dependency Name="NuGet.Versioning" Version="6.10.0-preview.1.12">
      <Uri>https://github.com/nuget/nuget.client</Uri>
      <Sha>e4899ee48ff3d7787ee345f546c818ce6b962807</Sha>
=======
    <Dependency Name="Microsoft.Build.NuGetSdkResolver" Version="6.9.0-rc.86">
      <Uri>https://github.com/nuget/nuget.client</Uri>
      <Sha>d55931a69dcda3dcb87ba46a09fe268e0febc223</Sha>
    </Dependency>
    <Dependency Name="NuGet.Build.Tasks" Version="6.9.0-rc.86">
      <Uri>https://github.com/nuget/nuget.client</Uri>
      <Sha>d55931a69dcda3dcb87ba46a09fe268e0febc223</Sha>
    </Dependency>
    <Dependency Name="NuGet.Build.Tasks.Console" Version="6.9.0-rc.86">
      <Uri>https://github.com/nuget/nuget.client</Uri>
      <Sha>d55931a69dcda3dcb87ba46a09fe268e0febc223</Sha>
    </Dependency>
    <Dependency Name="NuGet.Build.Tasks.Pack" Version="6.9.0-rc.86">
      <Uri>https://github.com/nuget/nuget.client</Uri>
      <Sha>d55931a69dcda3dcb87ba46a09fe268e0febc223</Sha>
    </Dependency>
    <Dependency Name="NuGet.Commands" Version="6.9.0-rc.86">
      <Uri>https://github.com/nuget/nuget.client</Uri>
      <Sha>d55931a69dcda3dcb87ba46a09fe268e0febc223</Sha>
    </Dependency>
    <Dependency Name="NuGet.CommandLine.XPlat" Version="6.9.0-rc.86">
      <Uri>https://github.com/nuget/nuget.client</Uri>
      <Sha>d55931a69dcda3dcb87ba46a09fe268e0febc223</Sha>
    </Dependency>
    <Dependency Name="NuGet.Common" Version="6.9.0-rc.86">
      <Uri>https://github.com/nuget/nuget.client</Uri>
      <Sha>d55931a69dcda3dcb87ba46a09fe268e0febc223</Sha>
    </Dependency>
    <Dependency Name="NuGet.Configuration" Version="6.9.0-rc.86">
      <Uri>https://github.com/nuget/nuget.client</Uri>
      <Sha>d55931a69dcda3dcb87ba46a09fe268e0febc223</Sha>
    </Dependency>
    <Dependency Name="NuGet.Credentials" Version="6.9.0-rc.86">
      <Uri>https://github.com/nuget/nuget.client</Uri>
      <Sha>d55931a69dcda3dcb87ba46a09fe268e0febc223</Sha>
    </Dependency>
    <Dependency Name="NuGet.DependencyResolver.Core" Version="6.9.0-rc.86">
      <Uri>https://github.com/nuget/nuget.client</Uri>
      <Sha>d55931a69dcda3dcb87ba46a09fe268e0febc223</Sha>
    </Dependency>
    <Dependency Name="NuGet.Frameworks" Version="6.9.0-rc.86">
      <Uri>https://github.com/nuget/nuget.client</Uri>
      <Sha>d55931a69dcda3dcb87ba46a09fe268e0febc223</Sha>
    </Dependency>
    <Dependency Name="NuGet.LibraryModel" Version="6.9.0-rc.86">
      <Uri>https://github.com/nuget/nuget.client</Uri>
      <Sha>d55931a69dcda3dcb87ba46a09fe268e0febc223</Sha>
    </Dependency>
    <Dependency Name="NuGet.ProjectModel" Version="6.9.0-rc.86">
      <Uri>https://github.com/nuget/nuget.client</Uri>
      <Sha>d55931a69dcda3dcb87ba46a09fe268e0febc223</Sha>
    </Dependency>
    <Dependency Name="NuGet.Protocol" Version="6.9.0-rc.86">
      <Uri>https://github.com/nuget/nuget.client</Uri>
      <Sha>d55931a69dcda3dcb87ba46a09fe268e0febc223</Sha>
    </Dependency>
    <Dependency Name="NuGet.Packaging" Version="6.9.0-rc.86">
      <Uri>https://github.com/nuget/nuget.client</Uri>
      <Sha>d55931a69dcda3dcb87ba46a09fe268e0febc223</Sha>
    </Dependency>
    <Dependency Name="NuGet.Versioning" Version="6.9.0-rc.86">
      <Uri>https://github.com/nuget/nuget.client</Uri>
      <Sha>d55931a69dcda3dcb87ba46a09fe268e0febc223</Sha>
>>>>>>> 41077bfa
    </Dependency>
    <Dependency Name="Microsoft.NET.Test.Sdk" Version="17.10.0-preview-24073-02">
      <Uri>https://github.com/microsoft/vstest</Uri>
      <Sha>c0c0e75fb8ea396a8b0717d17c2e738975d412e7</Sha>
      <SourceBuild RepoName="vstest" ManagedOnly="true" />
    </Dependency>
    <Dependency Name="Microsoft.TestPlatform.CLI" Version="17.10.0-preview-24073-02">
      <Uri>https://github.com/microsoft/vstest</Uri>
      <Sha>c0c0e75fb8ea396a8b0717d17c2e738975d412e7</Sha>
    </Dependency>
    <Dependency Name="Microsoft.TestPlatform.Build" Version="17.10.0-preview-24073-02">
      <Uri>https://github.com/microsoft/vstest</Uri>
      <Sha>c0c0e75fb8ea396a8b0717d17c2e738975d412e7</Sha>
    </Dependency>
    <Dependency Name="Microsoft.NET.ILLink.Tasks" Version="9.0.0-preview.2.24074.2">
      <Uri>https://github.com/dotnet/runtime</Uri>
      <Sha>cf16ed8fa95f136e007f55591f174689c020f386</Sha>
    </Dependency>
    <Dependency Name="System.CodeDom" Version="9.0.0-preview.2.24074.2">
      <Uri>https://github.com/dotnet/runtime</Uri>
      <Sha>cf16ed8fa95f136e007f55591f174689c020f386</Sha>
    </Dependency>
    <Dependency Name="System.Security.Cryptography.ProtectedData" Version="9.0.0-preview.2.24074.2">
      <Uri>https://github.com/dotnet/runtime</Uri>
      <Sha>cf16ed8fa95f136e007f55591f174689c020f386</Sha>
    </Dependency>
    <Dependency Name="System.Text.Encoding.CodePages" Version="9.0.0-preview.2.24074.2">
      <Uri>https://github.com/dotnet/runtime</Uri>
      <Sha>cf16ed8fa95f136e007f55591f174689c020f386</Sha>
    </Dependency>
    <Dependency Name="System.Resources.Extensions" Version="9.0.0-preview.2.24074.2">
      <Uri>https://github.com/dotnet/runtime</Uri>
      <Sha>cf16ed8fa95f136e007f55591f174689c020f386</Sha>
    </Dependency>
    <Dependency Name="Microsoft.WindowsDesktop.App.Runtime.win-x64" Version="9.0.0-preview.2.24073.3">
      <Uri>https://github.com/dotnet/windowsdesktop</Uri>
      <Sha>ef3897c9b7e8b400721385301b284aa92f338898</Sha>
      <SourceBuildTarball RepoName="windowsdesktop" ManagedOnly="true" />
    </Dependency>
    <Dependency Name="VS.Redist.Common.WindowsDesktop.SharedFramework.x64.9.0" Version="9.0.0-preview.2.24073.3">
      <Uri>https://github.com/dotnet/windowsdesktop</Uri>
      <Sha>ef3897c9b7e8b400721385301b284aa92f338898</Sha>
    </Dependency>
    <Dependency Name="Microsoft.WindowsDesktop.App.Ref" Version="9.0.0-preview.2.24073.3">
      <Uri>https://github.com/dotnet/windowsdesktop</Uri>
      <Sha>ef3897c9b7e8b400721385301b284aa92f338898</Sha>
    </Dependency>
    <Dependency Name="VS.Redist.Common.WindowsDesktop.TargetingPack.x64.9.0" Version="9.0.0-preview.2.24073.3">
      <Uri>https://github.com/dotnet/windowsdesktop</Uri>
      <Sha>ef3897c9b7e8b400721385301b284aa92f338898</Sha>
    </Dependency>
    <Dependency Name="Microsoft.NET.Sdk.WindowsDesktop" Version="9.0.0-preview.2.24073.3" CoherentParentDependency="Microsoft.WindowsDesktop.App.Ref">
      <Uri>https://github.com/dotnet/wpf</Uri>
      <Sha>6ef4282ca2054a98c4788fb15a0bce82374a122c</Sha>
    </Dependency>
    <Dependency Name="Microsoft.AspNetCore.App.Ref" Version="9.0.0-preview.2.24073.3">
      <Uri>https://github.com/dotnet/aspnetcore</Uri>
      <Sha>b43884c1b21ea71e91c539721a75e5c96b8c1263</Sha>
    </Dependency>
    <Dependency Name="Microsoft.AspNetCore.App.Ref.Internal" Version="9.0.0-preview.2.24073.3">
      <Uri>https://github.com/dotnet/aspnetcore</Uri>
      <Sha>b43884c1b21ea71e91c539721a75e5c96b8c1263</Sha>
    </Dependency>
    <Dependency Name="Microsoft.AspNetCore.App.Runtime.win-x64" Version="9.0.0-preview.2.24073.3">
      <Uri>https://github.com/dotnet/aspnetcore</Uri>
      <Sha>b43884c1b21ea71e91c539721a75e5c96b8c1263</Sha>
    </Dependency>
    <Dependency Name="VS.Redist.Common.AspNetCore.SharedFramework.x64.9.0" Version="9.0.0-preview.2.24073.3">
      <Uri>https://github.com/dotnet/aspnetcore</Uri>
      <Sha>b43884c1b21ea71e91c539721a75e5c96b8c1263</Sha>
      <SourceBuild RepoName="aspnetcore" ManagedOnly="true" />
    </Dependency>
    <Dependency Name="dotnet-dev-certs" Version="9.0.0-preview.2.24073.3">
      <Uri>https://github.com/dotnet/aspnetcore</Uri>
      <Sha>b43884c1b21ea71e91c539721a75e5c96b8c1263</Sha>
    </Dependency>
    <Dependency Name="dotnet-user-jwts" Version="9.0.0-preview.2.24073.3">
      <Uri>https://github.com/dotnet/aspnetcore</Uri>
      <Sha>b43884c1b21ea71e91c539721a75e5c96b8c1263</Sha>
    </Dependency>
    <Dependency Name="dotnet-user-secrets" Version="9.0.0-preview.2.24073.3">
      <Uri>https://github.com/dotnet/aspnetcore</Uri>
      <Sha>b43884c1b21ea71e91c539721a75e5c96b8c1263</Sha>
    </Dependency>
    <Dependency Name="Microsoft.AspNetCore.Analyzers" Version="9.0.0-preview.2.24073.3">
      <Uri>https://github.com/dotnet/aspnetcore</Uri>
      <Sha>b43884c1b21ea71e91c539721a75e5c96b8c1263</Sha>
    </Dependency>
    <Dependency Name="Microsoft.AspNetCore.Components.SdkAnalyzers" Version="9.0.0-preview.2.24073.3">
      <Uri>https://github.com/dotnet/aspnetcore</Uri>
      <Sha>b43884c1b21ea71e91c539721a75e5c96b8c1263</Sha>
    </Dependency>
    <Dependency Name="Microsoft.AspNetCore.Mvc.Analyzers" Version="9.0.0-preview.2.24073.3">
      <Uri>https://github.com/dotnet/aspnetcore</Uri>
      <Sha>b43884c1b21ea71e91c539721a75e5c96b8c1263</Sha>
    </Dependency>
    <Dependency Name="Microsoft.AspNetCore.Mvc.Api.Analyzers" Version="9.0.0-preview.2.24073.3">
      <Uri>https://github.com/dotnet/aspnetcore</Uri>
      <Sha>b43884c1b21ea71e91c539721a75e5c96b8c1263</Sha>
    </Dependency>
    <Dependency Name="Microsoft.CodeAnalysis.Razor.Tooling.Internal" Version="7.0.0-preview.24074.1">
      <Uri>https://github.com/dotnet/razor</Uri>
      <Sha>c8adb2660fb4aca398fe4151435f92d0a113369f</Sha>
      <SourceBuild RepoName="razor" ManagedOnly="true" />
    </Dependency>
    <Dependency Name="Microsoft.AspNetCore.Mvc.Razor.Extensions.Tooling.Internal" Version="7.0.0-preview.24074.1">
      <Uri>https://github.com/dotnet/razor</Uri>
      <Sha>c8adb2660fb4aca398fe4151435f92d0a113369f</Sha>
    </Dependency>
    <Dependency Name="Microsoft.NET.Sdk.Razor.SourceGenerators.Transport" Version="7.0.0-preview.24074.1">
      <Uri>https://github.com/dotnet/razor</Uri>
      <Sha>c8adb2660fb4aca398fe4151435f92d0a113369f</Sha>
    </Dependency>
    <Dependency Name="Microsoft.Extensions.FileProviders.Embedded" Version="9.0.0-preview.2.24073.3">
      <Uri>https://github.com/dotnet/aspnetcore</Uri>
      <Sha>b43884c1b21ea71e91c539721a75e5c96b8c1263</Sha>
    </Dependency>
    <Dependency Name="Microsoft.AspNetCore.Authorization" Version="9.0.0-preview.2.24073.3">
      <Uri>https://github.com/dotnet/aspnetcore</Uri>
      <Sha>b43884c1b21ea71e91c539721a75e5c96b8c1263</Sha>
    </Dependency>
    <Dependency Name="Microsoft.AspNetCore.Components.Web" Version="9.0.0-preview.2.24073.3">
      <Uri>https://github.com/dotnet/aspnetcore</Uri>
      <Sha>b43884c1b21ea71e91c539721a75e5c96b8c1263</Sha>
    </Dependency>
    <Dependency Name="Microsoft.JSInterop" Version="9.0.0-preview.2.24073.3">
      <Uri>https://github.com/dotnet/aspnetcore</Uri>
      <Sha>b43884c1b21ea71e91c539721a75e5c96b8c1263</Sha>
    </Dependency>
    <Dependency Name="Microsoft.Web.Xdt" Version="9.0.0-preview.24067.1">
      <Uri>https://github.com/dotnet/xdt</Uri>
      <Sha>d71290db981c297b17054b64b2bc7c707a547545</Sha>
      <SourceBuild RepoName="xdt" ManagedOnly="true" />
    </Dependency>
    <Dependency Name="Microsoft.CodeAnalysis.NetAnalyzers" Version="9.0.0-preview.24074.1">
      <Uri>https://github.com/dotnet/roslyn-analyzers</Uri>
      <Sha>890806a346d4feba05b88f6ca3da201dec75e4d3</Sha>
    </Dependency>
    <Dependency Name="Microsoft.CodeAnalysis.PublicApiAnalyzers" Version="3.11.0-beta1.24074.1">
      <Uri>https://github.com/dotnet/roslyn-analyzers</Uri>
      <Sha>890806a346d4feba05b88f6ca3da201dec75e4d3</Sha>
    </Dependency>
    <Dependency Name="Microsoft.SourceBuild.Intermediate.roslyn-analyzers" Version="3.11.0-beta1.24074.1">
      <Uri>https://github.com/dotnet/roslyn-analyzers</Uri>
      <Sha>890806a346d4feba05b88f6ca3da201dec75e4d3</Sha>
      <SourceBuild RepoName="roslyn-analyzers" ManagedOnly="true" />
    </Dependency>
    <Dependency Name="System.CommandLine" Version="2.0.0-beta4.24068.1">
      <Uri>https://github.com/dotnet/command-line-api</Uri>
      <Sha>ecd2ce5eafbba3008a7d4f5d04b025d30928c812</Sha>
    </Dependency>
    <Dependency Name="Microsoft.SourceBuild.Intermediate.command-line-api" Version="0.1.506801">
      <Uri>https://github.com/dotnet/command-line-api</Uri>
      <Sha>ecd2ce5eafbba3008a7d4f5d04b025d30928c812</Sha>
      <SourceBuild RepoName="command-line-api" ManagedOnly="true" />
    </Dependency>
    <Dependency Name="Microsoft.SourceBuild.Intermediate.source-build-externals" Version="9.0.0-alpha.1.24072.1">
      <Uri>https://github.com/dotnet/source-build-externals</Uri>
      <Sha>e39dee753ccfed11d28ab8054082d21c41c6a4fe</Sha>
      <SourceBuild RepoName="source-build-externals" ManagedOnly="true" />
    </Dependency>
    <Dependency Name="Microsoft.SourceBuild.Intermediate.source-build-reference-packages" Version="9.0.0-alpha.1.24073.1">
      <Uri>https://github.com/dotnet/source-build-reference-packages</Uri>
      <Sha>412264fd6c04712d1d31ff05d37c6919101ef4f4</Sha>
      <SourceBuild RepoName="source-build-reference-packages" ManagedOnly="true" />
    </Dependency>
    <Dependency Name="Microsoft.Deployment.DotNet.Releases" Version="2.0.0-preview.1.24067.1">
      <Uri>https://github.com/dotnet/deployment-tools</Uri>
      <Sha>e56c69b0610b50407d29fdc2dda2574712a7b94d</Sha>
    </Dependency>
    <Dependency Name="Microsoft.Build.Tasks.Git" Version="9.0.0-beta.24073.2">
      <Uri>https://github.com/dotnet/sourcelink</Uri>
      <Sha>20a7588e413cbb02d8b13199daf0b3cb638708a8</Sha>
      <SourceBuild RepoName="sourcelink" ManagedOnly="true" />
    </Dependency>
    <Dependency Name="Microsoft.SourceLink.Common" Version="9.0.0-beta.24073.2">
      <Uri>https://github.com/dotnet/sourcelink</Uri>
      <Sha>20a7588e413cbb02d8b13199daf0b3cb638708a8</Sha>
    </Dependency>
    <Dependency Name="Microsoft.SourceLink.AzureRepos.Git" Version="9.0.0-beta.24073.2">
      <Uri>https://github.com/dotnet/sourcelink</Uri>
      <Sha>20a7588e413cbb02d8b13199daf0b3cb638708a8</Sha>
    </Dependency>
    <Dependency Name="Microsoft.SourceLink.GitHub" Version="9.0.0-beta.24073.2">
      <Uri>https://github.com/dotnet/sourcelink</Uri>
      <Sha>20a7588e413cbb02d8b13199daf0b3cb638708a8</Sha>
    </Dependency>
    <Dependency Name="Microsoft.SourceLink.GitLab" Version="9.0.0-beta.24073.2">
      <Uri>https://github.com/dotnet/sourcelink</Uri>
      <Sha>20a7588e413cbb02d8b13199daf0b3cb638708a8</Sha>
    </Dependency>
    <Dependency Name="Microsoft.SourceLink.Bitbucket.Git" Version="9.0.0-beta.24073.2">
      <Uri>https://github.com/dotnet/sourcelink</Uri>
      <Sha>20a7588e413cbb02d8b13199daf0b3cb638708a8</Sha>
    </Dependency>
    <!-- Explicit dependency because Microsoft.Deployment.DotNet.Releases has different versioning
         than the SB intermediate -->
    <Dependency Name="Microsoft.SourceBuild.Intermediate.deployment-tools" Version="9.0.0-preview.1.24067.1">
      <Uri>https://github.com/dotnet/deployment-tools</Uri>
      <Sha>e56c69b0610b50407d29fdc2dda2574712a7b94d</Sha>
      <SourceBuild RepoName="deployment-tools" ManagedOnly="true" />
    </Dependency>
    <Dependency Name="Microsoft.SourceBuild.Intermediate.symreader" Version="2.0.0-beta-23228-03">
      <Uri>https://github.com/dotnet/symreader</Uri>
      <Sha>27e584661980ee6d82c419a2a471ae505b7d122e</Sha>
      <SourceBuild RepoName="symreader" ManagedOnly="true" />
    </Dependency>
    <!-- Dependency required for flowing correct package version in source-build, using PVP flow. -->
    <Dependency Name="Microsoft.Extensions.Logging" Version="9.0.0-preview.2.24074.2">
      <Uri>https://github.com/dotnet/runtime</Uri>
      <Sha>cf16ed8fa95f136e007f55591f174689c020f386</Sha>
    </Dependency>
    <!-- Dependency required for flowing correct package version in source-build, using PVP flow. -->
    <Dependency Name="Microsoft.Extensions.Logging.Abstractions" Version="9.0.0-preview.2.24074.2">
      <Uri>https://github.com/dotnet/runtime</Uri>
      <Sha>cf16ed8fa95f136e007f55591f174689c020f386</Sha>
    </Dependency>
    <!-- Dependency required for flowing correct package version in source-build, using PVP flow. -->
    <Dependency Name="Microsoft.Extensions.Logging.Console" Version="9.0.0-preview.2.24074.2">
      <Uri>https://github.com/dotnet/runtime</Uri>
      <Sha>cf16ed8fa95f136e007f55591f174689c020f386</Sha>
    </Dependency>
    <!-- Dependency required for flowing correct package version in source-build, using PVP flow. -->
    <Dependency Name="Microsoft.Extensions.FileSystemGlobbing" Version="9.0.0-preview.2.24074.2">
      <Uri>https://github.com/dotnet/runtime</Uri>
      <Sha>cf16ed8fa95f136e007f55591f174689c020f386</Sha>
    </Dependency>
    <!-- Dependency required for flowing correct package version in source-build, using PVP flow. -->
    <Dependency Name="System.ServiceProcess.ServiceController" Version="9.0.0-preview.2.24074.2">
      <Uri>https://github.com/dotnet/runtime</Uri>
      <Sha>cf16ed8fa95f136e007f55591f174689c020f386</Sha>
    </Dependency>
  </ProductDependencies>
  <ToolsetDependencies>
    <Dependency Name="Microsoft.DotNet.Arcade.Sdk" Version="9.0.0-beta.24068.4">
      <Uri>https://github.com/dotnet/arcade</Uri>
      <Sha>3ce3eaf210b1f815e5f90b33865d8cc5e9ed9849</Sha>
      <SourceBuild RepoName="arcade" ManagedOnly="true" />
    </Dependency>
    <Dependency Name="Microsoft.DotNet.Helix.Sdk" Version="9.0.0-beta.24068.4">
      <Uri>https://github.com/dotnet/arcade</Uri>
      <Sha>3ce3eaf210b1f815e5f90b33865d8cc5e9ed9849</Sha>
    </Dependency>
    <Dependency Name="Microsoft.DotNet.SignTool" Version="9.0.0-beta.24068.4">
      <Uri>https://github.com/dotnet/arcade</Uri>
      <Sha>3ce3eaf210b1f815e5f90b33865d8cc5e9ed9849</Sha>
    </Dependency>
    <Dependency Name="Microsoft.DotNet.XUnitExtensions" Version="9.0.0-beta.24068.4">
      <Uri>https://github.com/dotnet/arcade</Uri>
      <Sha>3ce3eaf210b1f815e5f90b33865d8cc5e9ed9849</Sha>
    </Dependency>
    <Dependency Name="System.Reflection.MetadataLoadContext" Version="9.0.0-preview.2.24074.2">
      <Uri>https://github.com/dotnet/runtime</Uri>
      <Sha>cf16ed8fa95f136e007f55591f174689c020f386</Sha>
    </Dependency>
    <Dependency Name="Microsoft.DotNet.XliffTasks" Version="9.0.0-beta.24068.4">
      <Uri>https://github.com/dotnet/arcade</Uri>
      <Sha>3ce3eaf210b1f815e5f90b33865d8cc5e9ed9849</Sha>
    </Dependency>
  </ToolsetDependencies>
</Dependencies><|MERGE_RESOLUTION|>--- conflicted
+++ resolved
@@ -116,71 +116,6 @@
       <Uri>https://github.com/dotnet/aspnetcore</Uri>
       <Sha>b43884c1b21ea71e91c539721a75e5c96b8c1263</Sha>
     </Dependency>
-<<<<<<< HEAD
-    <Dependency Name="Microsoft.Build.NuGetSdkResolver" Version="6.10.0-preview.1.12">
-      <Uri>https://github.com/nuget/nuget.client</Uri>
-      <Sha>e4899ee48ff3d7787ee345f546c818ce6b962807</Sha>
-    </Dependency>
-    <Dependency Name="NuGet.Build.Tasks" Version="6.10.0-preview.1.12">
-      <Uri>https://github.com/nuget/nuget.client</Uri>
-      <Sha>e4899ee48ff3d7787ee345f546c818ce6b962807</Sha>
-    </Dependency>
-    <Dependency Name="NuGet.Build.Tasks.Console" Version="6.10.0-preview.1.12">
-      <Uri>https://github.com/nuget/nuget.client</Uri>
-      <Sha>e4899ee48ff3d7787ee345f546c818ce6b962807</Sha>
-    </Dependency>
-    <Dependency Name="NuGet.Build.Tasks.Pack" Version="6.10.0-preview.1.12">
-      <Uri>https://github.com/nuget/nuget.client</Uri>
-      <Sha>e4899ee48ff3d7787ee345f546c818ce6b962807</Sha>
-    </Dependency>
-    <Dependency Name="NuGet.Commands" Version="6.10.0-preview.1.12">
-      <Uri>https://github.com/nuget/nuget.client</Uri>
-      <Sha>e4899ee48ff3d7787ee345f546c818ce6b962807</Sha>
-    </Dependency>
-    <Dependency Name="NuGet.CommandLine.XPlat" Version="6.10.0-preview.1.12">
-      <Uri>https://github.com/nuget/nuget.client</Uri>
-      <Sha>e4899ee48ff3d7787ee345f546c818ce6b962807</Sha>
-    </Dependency>
-    <Dependency Name="NuGet.Common" Version="6.10.0-preview.1.12">
-      <Uri>https://github.com/nuget/nuget.client</Uri>
-      <Sha>e4899ee48ff3d7787ee345f546c818ce6b962807</Sha>
-    </Dependency>
-    <Dependency Name="NuGet.Configuration" Version="6.10.0-preview.1.12">
-      <Uri>https://github.com/nuget/nuget.client</Uri>
-      <Sha>e4899ee48ff3d7787ee345f546c818ce6b962807</Sha>
-    </Dependency>
-    <Dependency Name="NuGet.Credentials" Version="6.10.0-preview.1.12">
-      <Uri>https://github.com/nuget/nuget.client</Uri>
-      <Sha>e4899ee48ff3d7787ee345f546c818ce6b962807</Sha>
-    </Dependency>
-    <Dependency Name="NuGet.DependencyResolver.Core" Version="6.10.0-preview.1.12">
-      <Uri>https://github.com/nuget/nuget.client</Uri>
-      <Sha>e4899ee48ff3d7787ee345f546c818ce6b962807</Sha>
-    </Dependency>
-    <Dependency Name="NuGet.Frameworks" Version="6.10.0-preview.1.12">
-      <Uri>https://github.com/nuget/nuget.client</Uri>
-      <Sha>e4899ee48ff3d7787ee345f546c818ce6b962807</Sha>
-    </Dependency>
-    <Dependency Name="NuGet.LibraryModel" Version="6.10.0-preview.1.12">
-      <Uri>https://github.com/nuget/nuget.client</Uri>
-      <Sha>e4899ee48ff3d7787ee345f546c818ce6b962807</Sha>
-    </Dependency>
-    <Dependency Name="NuGet.ProjectModel" Version="6.10.0-preview.1.12">
-      <Uri>https://github.com/nuget/nuget.client</Uri>
-      <Sha>e4899ee48ff3d7787ee345f546c818ce6b962807</Sha>
-    </Dependency>
-    <Dependency Name="NuGet.Protocol" Version="6.10.0-preview.1.12">
-      <Uri>https://github.com/nuget/nuget.client</Uri>
-      <Sha>e4899ee48ff3d7787ee345f546c818ce6b962807</Sha>
-    </Dependency>
-    <Dependency Name="NuGet.Packaging" Version="6.10.0-preview.1.12">
-      <Uri>https://github.com/nuget/nuget.client</Uri>
-      <Sha>e4899ee48ff3d7787ee345f546c818ce6b962807</Sha>
-    </Dependency>
-    <Dependency Name="NuGet.Versioning" Version="6.10.0-preview.1.12">
-      <Uri>https://github.com/nuget/nuget.client</Uri>
-      <Sha>e4899ee48ff3d7787ee345f546c818ce6b962807</Sha>
-=======
     <Dependency Name="Microsoft.Build.NuGetSdkResolver" Version="6.9.0-rc.86">
       <Uri>https://github.com/nuget/nuget.client</Uri>
       <Sha>d55931a69dcda3dcb87ba46a09fe268e0febc223</Sha>
@@ -244,7 +179,6 @@
     <Dependency Name="NuGet.Versioning" Version="6.9.0-rc.86">
       <Uri>https://github.com/nuget/nuget.client</Uri>
       <Sha>d55931a69dcda3dcb87ba46a09fe268e0febc223</Sha>
->>>>>>> 41077bfa
     </Dependency>
     <Dependency Name="Microsoft.NET.Test.Sdk" Version="17.10.0-preview-24073-02">
       <Uri>https://github.com/microsoft/vstest</Uri>
