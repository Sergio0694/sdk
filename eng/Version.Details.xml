--- conflicted
+++ resolved
@@ -139,85 +139,15 @@
       <Uri>https://dev.azure.com/dnceng/internal/_git/dotnet-aspnetcore</Uri>
       <Sha>ed74665e773dd1ebea3289c5662d71c590305932</Sha>
     </Dependency>
-<<<<<<< HEAD
-    <Dependency Name="Microsoft.Build.NuGetSdkResolver" Version="6.12.4-rc.9">
-      <Uri>https://github.com/nuget/nuget.client</Uri>
-      <Sha>42bfb4554167e1d2fc2b950728d9bd8164f806c1</Sha>
-    </Dependency>
-    <Dependency Name="NuGet.Build.Tasks" Version="6.12.4-rc.9">
-      <Uri>https://github.com/nuget/nuget.client</Uri>
-      <Sha>42bfb4554167e1d2fc2b950728d9bd8164f806c1</Sha>
+    <Dependency Name="Microsoft.Build.NuGetSdkResolver" Version="6.14.0-rc.116">
+      <Uri>https://github.com/nuget/nuget.client</Uri>
+      <Sha>0da03caba83448ee887f0f1846dd05e1f1705d45</Sha>
+    </Dependency>
+    <Dependency Name="NuGet.Build.Tasks" Version="6.14.0-rc.116">
+      <Uri>https://github.com/nuget/nuget.client</Uri>
+      <Sha>0da03caba83448ee887f0f1846dd05e1f1705d45</Sha>
       <SourceBuildTarball RepoName="nuget-client" ManagedOnly="true" />
     </Dependency>
-    <Dependency Name="NuGet.Build.Tasks.Console" Version="6.12.4-rc.9">
-      <Uri>https://github.com/nuget/nuget.client</Uri>
-      <Sha>42bfb4554167e1d2fc2b950728d9bd8164f806c1</Sha>
-    </Dependency>
-    <Dependency Name="NuGet.Build.Tasks.Pack" Version="6.12.4-rc.9">
-      <Uri>https://github.com/nuget/nuget.client</Uri>
-      <Sha>42bfb4554167e1d2fc2b950728d9bd8164f806c1</Sha>
-    </Dependency>
-    <Dependency Name="NuGet.Commands" Version="6.12.4-rc.9">
-      <Uri>https://github.com/nuget/nuget.client</Uri>
-      <Sha>42bfb4554167e1d2fc2b950728d9bd8164f806c1</Sha>
-    </Dependency>
-    <Dependency Name="NuGet.CommandLine.XPlat" Version="6.12.4-rc.9">
-      <Uri>https://github.com/nuget/nuget.client</Uri>
-      <Sha>42bfb4554167e1d2fc2b950728d9bd8164f806c1</Sha>
-    </Dependency>
-    <Dependency Name="NuGet.Common" Version="6.12.4-rc.9">
-      <Uri>https://github.com/nuget/nuget.client</Uri>
-      <Sha>42bfb4554167e1d2fc2b950728d9bd8164f806c1</Sha>
-    </Dependency>
-    <Dependency Name="NuGet.Configuration" Version="6.12.4-rc.9">
-      <Uri>https://github.com/nuget/nuget.client</Uri>
-      <Sha>42bfb4554167e1d2fc2b950728d9bd8164f806c1</Sha>
-    </Dependency>
-    <Dependency Name="NuGet.Credentials" Version="6.12.4-rc.9">
-      <Uri>https://github.com/nuget/nuget.client</Uri>
-      <Sha>42bfb4554167e1d2fc2b950728d9bd8164f806c1</Sha>
-    </Dependency>
-    <Dependency Name="NuGet.DependencyResolver.Core" Version="6.12.4-rc.9">
-      <Uri>https://github.com/nuget/nuget.client</Uri>
-      <Sha>42bfb4554167e1d2fc2b950728d9bd8164f806c1</Sha>
-    </Dependency>
-    <Dependency Name="NuGet.Frameworks" Version="6.12.4-rc.9">
-      <Uri>https://github.com/nuget/nuget.client</Uri>
-      <Sha>42bfb4554167e1d2fc2b950728d9bd8164f806c1</Sha>
-    </Dependency>
-    <Dependency Name="NuGet.LibraryModel" Version="6.12.4-rc.9">
-      <Uri>https://github.com/nuget/nuget.client</Uri>
-      <Sha>42bfb4554167e1d2fc2b950728d9bd8164f806c1</Sha>
-    </Dependency>
-    <Dependency Name="NuGet.ProjectModel" Version="6.12.4-rc.9">
-      <Uri>https://github.com/nuget/nuget.client</Uri>
-      <Sha>42bfb4554167e1d2fc2b950728d9bd8164f806c1</Sha>
-    </Dependency>
-    <Dependency Name="NuGet.Protocol" Version="6.12.4-rc.9">
-      <Uri>https://github.com/nuget/nuget.client</Uri>
-      <Sha>42bfb4554167e1d2fc2b950728d9bd8164f806c1</Sha>
-    </Dependency>
-    <Dependency Name="NuGet.Packaging" Version="6.12.4-rc.9">
-      <Uri>https://github.com/nuget/nuget.client</Uri>
-      <Sha>42bfb4554167e1d2fc2b950728d9bd8164f806c1</Sha>
-    </Dependency>
-    <Dependency Name="NuGet.Versioning" Version="6.12.4-rc.9">
-      <Uri>https://github.com/nuget/nuget.client</Uri>
-      <Sha>42bfb4554167e1d2fc2b950728d9bd8164f806c1</Sha>
-    </Dependency>
-    <Dependency Name="NuGet.Localization" Version="6.12.4-rc.9">
-      <Uri>https://github.com/nuget/nuget.client</Uri>
-      <Sha>42bfb4554167e1d2fc2b950728d9bd8164f806c1</Sha>
-=======
-    <Dependency Name="Microsoft.Build.NuGetSdkResolver" Version="6.14.0-rc.116">
-      <Uri>https://github.com/nuget/nuget.client</Uri>
-      <Sha>0da03caba83448ee887f0f1846dd05e1f1705d45</Sha>
-    </Dependency>
-    <Dependency Name="NuGet.Build.Tasks" Version="6.14.0-rc.116">
-      <Uri>https://github.com/nuget/nuget.client</Uri>
-      <Sha>0da03caba83448ee887f0f1846dd05e1f1705d45</Sha>
-      <SourceBuildTarball RepoName="nuget-client" ManagedOnly="true" />
-    </Dependency>
     <Dependency Name="NuGet.Build.Tasks.Console" Version="6.14.0-rc.116">
       <Uri>https://github.com/nuget/nuget.client</Uri>
       <Sha>0da03caba83448ee887f0f1846dd05e1f1705d45</Sha>
@@ -277,7 +207,6 @@
     <Dependency Name="NuGet.Localization" Version="6.14.0-rc.116">
       <Uri>https://github.com/nuget/nuget.client</Uri>
       <Sha>0da03caba83448ee887f0f1846dd05e1f1705d45</Sha>
->>>>>>> 3feb0759
     </Dependency>
     <Dependency Name="Microsoft.NET.Test.Sdk" Version="17.14.1-release-25302-01">
       <Uri>https://github.com/microsoft/vstest</Uri>
