--- conflicted
+++ resolved
@@ -18,20 +18,12 @@
       <Uri>https://dev.azure.com/dnceng/internal/_git/dotnet-runtime</Uri>
       <Sha>81cabf2857a01351e5ab578947c7403a5b128ad1</Sha>
     </Dependency>
-<<<<<<< HEAD
     <Dependency Name="VS.Redist.Common.NetCore.SharedFramework.x64.8.0" Version="8.0.10-servicing.24474.4">
-=======
-    <Dependency Name="VS.Redist.Common.NetCore.SharedFramework.x64.8.0" Version="8.0.10-servicing.24466.10">
->>>>>>> 16f57521
       <Uri>https://dev.azure.com/dnceng/internal/_git/dotnet-runtime</Uri>
       <Sha>81cabf2857a01351e5ab578947c7403a5b128ad1</Sha>
       <SourceBuild RepoName="runtime" ManagedOnly="false" />
     </Dependency>
-<<<<<<< HEAD
     <Dependency Name="VS.Redist.Common.NetCore.TargetingPack.x64.8.0" Version="8.0.10-servicing.24474.4">
-=======
-    <Dependency Name="VS.Redist.Common.NetCore.TargetingPack.x64.8.0" Version="8.0.10-servicing.24466.10">
->>>>>>> 16f57521
       <Uri>https://dev.azure.com/dnceng/internal/_git/dotnet-runtime</Uri>
       <Sha>81cabf2857a01351e5ab578947c7403a5b128ad1</Sha>
     </Dependency>
@@ -43,19 +35,11 @@
       <Uri>https://dev.azure.com/dnceng/internal/_git/dotnet-runtime</Uri>
       <Sha>81cabf2857a01351e5ab578947c7403a5b128ad1</Sha>
     </Dependency>
-<<<<<<< HEAD
     <Dependency Name="Microsoft.NETCore.Platforms" Version="8.0.10-servicing.24474.4">
       <Uri>https://dev.azure.com/dnceng/internal/_git/dotnet-runtime</Uri>
       <Sha>81cabf2857a01351e5ab578947c7403a5b128ad1</Sha>
     </Dependency>
     <Dependency Name="Microsoft.NET.HostModel" Version="8.0.10-servicing.24474.4">
-=======
-    <Dependency Name="Microsoft.NETCore.Platforms" Version="8.0.10-servicing.24466.10">
-      <Uri>https://dev.azure.com/dnceng/internal/_git/dotnet-runtime</Uri>
-      <Sha>81cabf2857a01351e5ab578947c7403a5b128ad1</Sha>
-    </Dependency>
-    <Dependency Name="Microsoft.NET.HostModel" Version="8.0.10-servicing.24466.10">
->>>>>>> 16f57521
       <Uri>https://dev.azure.com/dnceng/internal/_git/dotnet-runtime</Uri>
       <Sha>81cabf2857a01351e5ab578947c7403a5b128ad1</Sha>
     </Dependency>
@@ -98,41 +82,11 @@
       <Sha>86f5186deeea364bd8541d51657e52a54b2a96b2</Sha>
       <SourceBuild RepoName="format" ManagedOnly="true" />
     </Dependency>
-<<<<<<< HEAD
-    <Dependency Name="Microsoft.Net.Compilers.Toolset" Version="4.10.0-3.24468.7">
-      <Uri>https://dev.azure.com/dnceng/internal/_git/dotnet-roslyn</Uri>
-      <Sha>154f8a3b6c93384fa1ab0b6a6e30c8230d7fdf7c</Sha>
+    <Dependency Name="Microsoft.Net.Compilers.Toolset" Version="4.10.0-3.24515.13">
+      <Uri>https://github.com/dotnet/roslyn</Uri>
+      <Sha>e29d0b744b8facc8e2ef8b687e9bd2e51d0db531</Sha>
       <SourceBuild RepoName="roslyn" ManagedOnly="true" />
     </Dependency>
-    <Dependency Name="Microsoft.CodeAnalysis" Version="4.10.0-3.24468.7">
-      <Uri>https://dev.azure.com/dnceng/internal/_git/dotnet-roslyn</Uri>
-      <Sha>154f8a3b6c93384fa1ab0b6a6e30c8230d7fdf7c</Sha>
-    </Dependency>
-    <Dependency Name="Microsoft.CodeAnalysis.CSharp" Version="4.10.0-3.24468.7">
-      <Uri>https://dev.azure.com/dnceng/internal/_git/dotnet-roslyn</Uri>
-      <Sha>154f8a3b6c93384fa1ab0b6a6e30c8230d7fdf7c</Sha>
-    </Dependency>
-    <Dependency Name="Microsoft.CodeAnalysis.CSharp.CodeStyle" Version="4.10.0-3.24468.7">
-      <Uri>https://dev.azure.com/dnceng/internal/_git/dotnet-roslyn</Uri>
-      <Sha>154f8a3b6c93384fa1ab0b6a6e30c8230d7fdf7c</Sha>
-    </Dependency>
-    <Dependency Name="Microsoft.CodeAnalysis.CSharp.Features" Version="4.10.0-3.24468.7">
-      <Uri>https://dev.azure.com/dnceng/internal/_git/dotnet-roslyn</Uri>
-      <Sha>154f8a3b6c93384fa1ab0b6a6e30c8230d7fdf7c</Sha>
-    </Dependency>
-    <Dependency Name="Microsoft.CodeAnalysis.CSharp.Workspaces" Version="4.10.0-3.24468.7">
-      <Uri>https://dev.azure.com/dnceng/internal/_git/dotnet-roslyn</Uri>
-      <Sha>154f8a3b6c93384fa1ab0b6a6e30c8230d7fdf7c</Sha>
-    </Dependency>
-    <Dependency Name="Microsoft.CodeAnalysis.Workspaces.MSBuild" Version="4.10.0-3.24468.7">
-      <Uri>https://dev.azure.com/dnceng/internal/_git/dotnet-roslyn</Uri>
-      <Sha>154f8a3b6c93384fa1ab0b6a6e30c8230d7fdf7c</Sha>
-=======
-    <Dependency Name="Microsoft.Net.Compilers.Toolset" Version="4.10.0-3.24515.13">
-      <Uri>https://github.com/dotnet/roslyn</Uri>
-      <Sha>e29d0b744b8facc8e2ef8b687e9bd2e51d0db531</Sha>
-      <SourceBuild RepoName="roslyn" ManagedOnly="true" />
-    </Dependency>
     <Dependency Name="Microsoft.CodeAnalysis" Version="4.10.0-3.24515.13">
       <Uri>https://github.com/dotnet/roslyn</Uri>
       <Sha>e29d0b744b8facc8e2ef8b687e9bd2e51d0db531</Sha>
@@ -156,7 +110,6 @@
     <Dependency Name="Microsoft.CodeAnalysis.Workspaces.MSBuild" Version="4.10.0-3.24515.13">
       <Uri>https://github.com/dotnet/roslyn</Uri>
       <Sha>e29d0b744b8facc8e2ef8b687e9bd2e51d0db531</Sha>
->>>>>>> 16f57521
     </Dependency>
     <Dependency Name="Microsoft.AspNetCore.DeveloperCertificates.XPlat" Version="8.0.10-servicing.24468.4">
       <Uri>https://dev.azure.com/dnceng/internal/_git/dotnet-aspnetcore</Uri>
