<?xml version="1.0" encoding="utf-8"?>
<Dependencies>
  <ProductDependencies>
    <Dependency Name="Microsoft.TemplateEngine.Abstractions" Version="10.0.100-preview.2.25113.1">
      <Uri>https://github.com/dotnet/templating</Uri>
      <Sha>3d5470b310671a50305fba0fce33bd0420834aef</Sha>
    </Dependency>
    <Dependency Name="Microsoft.TemplateEngine.Edge" Version="10.0.100-preview.2.25113.1">
      <Uri>https://github.com/dotnet/templating</Uri>
      <Sha>3d5470b310671a50305fba0fce33bd0420834aef</Sha>
    </Dependency>
    <Dependency Name="Microsoft.TemplateEngine.Orchestrator.RunnableProjects" Version="10.0.100-preview.2.25113.1">
      <Uri>https://github.com/dotnet/templating</Uri>
      <Sha>3d5470b310671a50305fba0fce33bd0420834aef</Sha>
    </Dependency>
    <Dependency Name="Microsoft.TemplateEngine.Utils" Version="10.0.100-preview.2.25113.1">
      <Uri>https://github.com/dotnet/templating</Uri>
      <Sha>3d5470b310671a50305fba0fce33bd0420834aef</Sha>
    </Dependency>
    <Dependency Name="Microsoft.TemplateSearch.Common" Version="10.0.100-preview.2.25113.1">
      <Uri>https://github.com/dotnet/templating</Uri>
      <Sha>3d5470b310671a50305fba0fce33bd0420834aef</Sha>
    </Dependency>
    <Dependency Name="Microsoft.TemplateEngine.Mocks" Version="10.0.100-preview.2.25113.1">
      <Uri>https://github.com/dotnet/templating</Uri>
      <Sha>3d5470b310671a50305fba0fce33bd0420834aef</Sha>
    </Dependency>
    <Dependency Name="Microsoft.TemplateEngine.TestHelper" Version="10.0.100-preview.2.25113.1">
      <Uri>https://github.com/dotnet/templating</Uri>
      <Sha>3d5470b310671a50305fba0fce33bd0420834aef</Sha>
    </Dependency>
    <Dependency Name="Microsoft.TemplateEngine.Authoring.TemplateVerifier" Version="10.0.100-preview.2.25113.1">
      <Uri>https://github.com/dotnet/templating</Uri>
      <Sha>3d5470b310671a50305fba0fce33bd0420834aef</Sha>
    </Dependency>
    <Dependency Name="Microsoft.TemplateSearch.TemplateDiscovery" Version="10.0.100-preview.2.25113.1">
      <Uri>https://github.com/dotnet/templating</Uri>
      <Sha>3d5470b310671a50305fba0fce33bd0420834aef</Sha>
    </Dependency>
    <!-- Intermediate is necessary for source build. -->
    <Dependency Name="Microsoft.SourceBuild.Intermediate.templating" Version="10.0.100-preview.2.25113.1">
      <Uri>https://github.com/dotnet/templating</Uri>
      <Sha>3d5470b310671a50305fba0fce33bd0420834aef</Sha>
      <SourceBuild RepoName="templating" ManagedOnly="true" />
    </Dependency>
    <Dependency Name="Microsoft.NETCore.App.Ref" Version="10.0.0-preview.2.25114.1">
      <Uri>https://github.com/dotnet/runtime</Uri>
      <Sha>42423ef91c9f23381d99dee708fa55336318debc</Sha>
    </Dependency>
    <Dependency Name="VS.Redist.Common.NetCore.SharedFramework.x64.10.0" Version="10.0.0-preview.2.25114.1">
      <Uri>https://github.com/dotnet/runtime</Uri>
      <Sha>42423ef91c9f23381d99dee708fa55336318debc</Sha>
    </Dependency>
    <Dependency Name="VS.Redist.Common.NetCore.TargetingPack.x64.10.0" Version="10.0.0-preview.2.25114.1">
      <Uri>https://github.com/dotnet/runtime</Uri>
      <Sha>42423ef91c9f23381d99dee708fa55336318debc</Sha>
    </Dependency>
    <Dependency Name="Microsoft.NETCore.App.Runtime.win-x64" Version="10.0.0-preview.2.25114.1">
      <Uri>https://github.com/dotnet/runtime</Uri>
      <Sha>42423ef91c9f23381d99dee708fa55336318debc</Sha>
    </Dependency>
    <Dependency Name="Microsoft.NETCore.App.Host.win-x64" Version="10.0.0-preview.2.25114.1">
      <Uri>https://github.com/dotnet/runtime</Uri>
      <Sha>42423ef91c9f23381d99dee708fa55336318debc</Sha>
    </Dependency>
    <Dependency Name="Microsoft.NETCore.Platforms" Version="10.0.0-preview.2.25114.1">
      <Uri>https://github.com/dotnet/runtime</Uri>
      <Sha>42423ef91c9f23381d99dee708fa55336318debc</Sha>
    </Dependency>
    <Dependency Name="Microsoft.NET.HostModel" Version="10.0.0-preview.2.25114.1">
      <Uri>https://github.com/dotnet/runtime</Uri>
      <Sha>42423ef91c9f23381d99dee708fa55336318debc</Sha>
    </Dependency>
    <Dependency Name="System.IO.Hashing" Version="10.0.0-preview.2.25114.1">
      <Uri>https://github.com/dotnet/runtime</Uri>
      <Sha>42423ef91c9f23381d99dee708fa55336318debc</Sha>
    </Dependency>
    <Dependency Name="Microsoft.Extensions.DependencyModel" Version="10.0.0-preview.2.25114.1">
      <Uri>https://github.com/dotnet/runtime</Uri>
      <Sha>42423ef91c9f23381d99dee708fa55336318debc</Sha>
    </Dependency>
    <!-- Intermediate is necessary for source build. -->
    <Dependency Name="Microsoft.SourceBuild.Intermediate.runtime.linux-x64" Version="10.0.0-preview.2.25114.1">
      <Uri>https://github.com/dotnet/runtime</Uri>
      <Sha>42423ef91c9f23381d99dee708fa55336318debc</Sha>
      <SourceBuild RepoName="runtime" ManagedOnly="false" />
    </Dependency>
    <!-- Change blob version in GenerateLayout.targets if this is unpinned to service targeting pack -->
    <!-- No new netstandard.library planned for 3.1 timeframe at this time. -->
    <Dependency Name="NETStandard.Library.Ref" Version="2.1.0" Pinned="true">
      <Uri>https://github.com/dotnet/core-setup</Uri>
      <Sha>7d57652f33493fa022125b7f63aad0d70c52d810</Sha>
    </Dependency>
    <Dependency Name="Microsoft.NET.Workload.Emscripten.Current.Manifest-10.0.100.Transport" Version="10.0.0-preview.2.25105.3" CoherentParentDependency="Microsoft.NETCore.App.Runtime.win-x64">
      <Uri>https://github.com/dotnet/emsdk</Uri>
      <Sha>c8c1ff004deb78cbd4b1599c96f9a19e9f09ca62</Sha>
    </Dependency>
    <!-- Intermediate is necessary for source build. -->
    <Dependency Name="Microsoft.SourceBuild.Intermediate.emsdk" Version="10.0.0-preview.2.25105.3" CoherentParentDependency="Microsoft.NETCore.App.Runtime.win-x64">
      <Uri>https://github.com/dotnet/emsdk</Uri>
      <Sha>c8c1ff004deb78cbd4b1599c96f9a19e9f09ca62</Sha>
      <SourceBuild RepoName="emsdk" ManagedOnly="true" />
    </Dependency>
    <Dependency Name="Microsoft.Build" Version="17.14.0-preview-25112-08">
      <Uri>https://github.com/dotnet/msbuild</Uri>
      <Sha>0b44ec8b09d2b53ef021618fb57526ded656a4fc</Sha>
    </Dependency>
    <Dependency Name="Microsoft.Build.Localization" Version="17.14.0-preview-25112-08">
      <Uri>https://github.com/dotnet/msbuild</Uri>
      <Sha>0b44ec8b09d2b53ef021618fb57526ded656a4fc</Sha>
    </Dependency>
    <!-- Intermediate is necessary for source build. -->
    <Dependency Name="Microsoft.SourceBuild.Intermediate.msbuild" Version="17.14.0-preview-25112-08">
      <Uri>https://github.com/dotnet/msbuild</Uri>
      <Sha>0b44ec8b09d2b53ef021618fb57526ded656a4fc</Sha>
      <SourceBuild RepoName="msbuild" ManagedOnly="true" />
    </Dependency>
    <Dependency Name="Microsoft.FSharp.Compiler" Version="13.9.300-beta.25079.4">
      <Uri>https://github.com/dotnet/fsharp</Uri>
      <Sha>387f04cb6675c984036a64c9bb768ac6f00e06f9</Sha>
    </Dependency>
    <!-- Intermediate is necessary for source build. -->
    <Dependency Name="Microsoft.SourceBuild.Intermediate.fsharp" Version="9.0.300-beta.25079.4">
      <Uri>https://github.com/dotnet/fsharp</Uri>
      <Sha>387f04cb6675c984036a64c9bb768ac6f00e06f9</Sha>
      <SourceBuild RepoName="fsharp" ManagedOnly="true" />
    </Dependency>
    <Dependency Name="Microsoft.Net.Compilers.Toolset" Version="4.14.0-2.25115.2">
      <Uri>https://github.com/dotnet/roslyn</Uri>
      <Sha>d862b947d551d420a2363e4c7d457e768b2fa22c</Sha>
    </Dependency>
    <!-- Intermediate is necessary for source build. -->
    <Dependency Name="Microsoft.SourceBuild.Intermediate.roslyn" Version="4.14.0-2.25115.2">
      <Uri>https://github.com/dotnet/roslyn</Uri>
      <Sha>d862b947d551d420a2363e4c7d457e768b2fa22c</Sha>
      <SourceBuild RepoName="roslyn" ManagedOnly="true" />
    </Dependency>
    <Dependency Name="Microsoft.Net.Compilers.Toolset.Framework" Version="4.14.0-2.25115.2">
      <Uri>https://github.com/dotnet/roslyn</Uri>
      <Sha>d862b947d551d420a2363e4c7d457e768b2fa22c</Sha>
    </Dependency>
    <Dependency Name="Microsoft.CodeAnalysis" Version="4.14.0-2.25115.2">
      <Uri>https://github.com/dotnet/roslyn</Uri>
      <Sha>d862b947d551d420a2363e4c7d457e768b2fa22c</Sha>
    </Dependency>
    <Dependency Name="Microsoft.CodeAnalysis.CSharp" Version="4.14.0-2.25115.2">
      <Uri>https://github.com/dotnet/roslyn</Uri>
      <Sha>d862b947d551d420a2363e4c7d457e768b2fa22c</Sha>
    </Dependency>
    <Dependency Name="Microsoft.CodeAnalysis.CSharp.CodeStyle" Version="4.14.0-2.25115.2">
      <Uri>https://github.com/dotnet/roslyn</Uri>
      <Sha>d862b947d551d420a2363e4c7d457e768b2fa22c</Sha>
    </Dependency>
    <Dependency Name="Microsoft.CodeAnalysis.CSharp.Features" Version="4.14.0-2.25115.2">
      <Uri>https://github.com/dotnet/roslyn</Uri>
      <Sha>d862b947d551d420a2363e4c7d457e768b2fa22c</Sha>
    </Dependency>
    <Dependency Name="Microsoft.CodeAnalysis.CSharp.Workspaces" Version="4.14.0-2.25115.2">
      <Uri>https://github.com/dotnet/roslyn</Uri>
      <Sha>d862b947d551d420a2363e4c7d457e768b2fa22c</Sha>
    </Dependency>
<<<<<<< HEAD
    <Dependency Name="Microsoft.CodeAnalysis.Workspaces.MSBuild" Version="4.14.0-2.25115.2">
      <Uri>https://github.com/dotnet/roslyn</Uri>
      <Sha>d862b947d551d420a2363e4c7d457e768b2fa22c</Sha>
    </Dependency>
    <Dependency Name="Microsoft.AspNetCore.DeveloperCertificates.XPlat" Version="9.0.0-rtm.24529.3">
      <Uri>https://dev.azure.com/dnceng/internal/_git/dotnet-aspnetcore</Uri>
      <Sha>af22effae4069a5dfb9b0735859de48820104f5b</Sha>
=======
    <Dependency Name="Microsoft.CodeAnalysis.Workspaces.Common" Version="4.14.0-2.25115.2">
      <Uri>https://github.com/dotnet/roslyn</Uri>
      <Sha>d862b947d551d420a2363e4c7d457e768b2fa22c</Sha>
>>>>>>> fa953e43
    </Dependency>
    <Dependency Name="Microsoft.CodeAnalysis.Workspaces.MSBuild" Version="4.14.0-2.25115.2">
      <Uri>https://github.com/dotnet/roslyn</Uri>
      <Sha>d862b947d551d420a2363e4c7d457e768b2fa22c</Sha>
    </Dependency>
    <Dependency Name="Microsoft.Build.NuGetSdkResolver" Version="6.14.0-preview.1.30">
      <Uri>https://github.com/nuget/nuget.client</Uri>
      <Sha>e716e78fa66a29f3e417462256cc340479e25ce2</Sha>
    </Dependency>
    <Dependency Name="NuGet.Build.Tasks" Version="6.14.0-preview.1.30">
      <Uri>https://github.com/nuget/nuget.client</Uri>
      <Sha>e716e78fa66a29f3e417462256cc340479e25ce2</Sha>
      <SourceBuildTarball RepoName="nuget-client" ManagedOnly="true" />
    </Dependency>
    <Dependency Name="NuGet.Build.Tasks.Console" Version="6.14.0-preview.1.30">
      <Uri>https://github.com/nuget/nuget.client</Uri>
      <Sha>e716e78fa66a29f3e417462256cc340479e25ce2</Sha>
    </Dependency>
    <Dependency Name="NuGet.Build.Tasks.Pack" Version="6.14.0-preview.1.30">
      <Uri>https://github.com/nuget/nuget.client</Uri>
      <Sha>e716e78fa66a29f3e417462256cc340479e25ce2</Sha>
    </Dependency>
    <Dependency Name="NuGet.Commands" Version="6.14.0-preview.1.30">
      <Uri>https://github.com/nuget/nuget.client</Uri>
      <Sha>e716e78fa66a29f3e417462256cc340479e25ce2</Sha>
    </Dependency>
    <Dependency Name="NuGet.CommandLine.XPlat" Version="6.14.0-preview.1.30">
      <Uri>https://github.com/nuget/nuget.client</Uri>
      <Sha>e716e78fa66a29f3e417462256cc340479e25ce2</Sha>
    </Dependency>
    <Dependency Name="NuGet.Common" Version="6.14.0-preview.1.30">
      <Uri>https://github.com/nuget/nuget.client</Uri>
      <Sha>e716e78fa66a29f3e417462256cc340479e25ce2</Sha>
    </Dependency>
    <Dependency Name="NuGet.Configuration" Version="6.14.0-preview.1.30">
      <Uri>https://github.com/nuget/nuget.client</Uri>
      <Sha>e716e78fa66a29f3e417462256cc340479e25ce2</Sha>
    </Dependency>
    <Dependency Name="NuGet.Credentials" Version="6.14.0-preview.1.30">
      <Uri>https://github.com/nuget/nuget.client</Uri>
      <Sha>e716e78fa66a29f3e417462256cc340479e25ce2</Sha>
    </Dependency>
    <Dependency Name="NuGet.DependencyResolver.Core" Version="6.14.0-preview.1.30">
      <Uri>https://github.com/nuget/nuget.client</Uri>
      <Sha>e716e78fa66a29f3e417462256cc340479e25ce2</Sha>
    </Dependency>
    <Dependency Name="NuGet.Frameworks" Version="6.14.0-preview.1.30">
      <Uri>https://github.com/nuget/nuget.client</Uri>
      <Sha>e716e78fa66a29f3e417462256cc340479e25ce2</Sha>
    </Dependency>
    <Dependency Name="NuGet.LibraryModel" Version="6.14.0-preview.1.30">
      <Uri>https://github.com/nuget/nuget.client</Uri>
      <Sha>e716e78fa66a29f3e417462256cc340479e25ce2</Sha>
    </Dependency>
    <Dependency Name="NuGet.ProjectModel" Version="6.14.0-preview.1.30">
      <Uri>https://github.com/nuget/nuget.client</Uri>
      <Sha>e716e78fa66a29f3e417462256cc340479e25ce2</Sha>
    </Dependency>
    <Dependency Name="NuGet.Protocol" Version="6.14.0-preview.1.30">
      <Uri>https://github.com/nuget/nuget.client</Uri>
      <Sha>e716e78fa66a29f3e417462256cc340479e25ce2</Sha>
    </Dependency>
    <Dependency Name="NuGet.Packaging" Version="6.14.0-preview.1.30">
      <Uri>https://github.com/nuget/nuget.client</Uri>
      <Sha>e716e78fa66a29f3e417462256cc340479e25ce2</Sha>
    </Dependency>
    <Dependency Name="NuGet.Versioning" Version="6.14.0-preview.1.30">
      <Uri>https://github.com/nuget/nuget.client</Uri>
      <Sha>e716e78fa66a29f3e417462256cc340479e25ce2</Sha>
    </Dependency>
    <Dependency Name="NuGet.Localization" Version="6.14.0-preview.1.30">
      <Uri>https://github.com/nuget/nuget.client</Uri>
      <Sha>e716e78fa66a29f3e417462256cc340479e25ce2</Sha>
    </Dependency>
    <Dependency Name="Microsoft.NET.Test.Sdk" Version="17.14.0-preview-25115-01">
      <Uri>https://github.com/microsoft/vstest</Uri>
      <Sha>483a29c033b2b1a59f61f03ff1d3ee2c25995ead</Sha>
    </Dependency>
    <Dependency Name="Microsoft.TestPlatform.CLI" Version="17.14.0-preview-25115-01">
      <Uri>https://github.com/microsoft/vstest</Uri>
      <Sha>483a29c033b2b1a59f61f03ff1d3ee2c25995ead</Sha>
    </Dependency>
    <Dependency Name="Microsoft.TestPlatform.Build" Version="17.14.0-preview-25115-01">
      <Uri>https://github.com/microsoft/vstest</Uri>
      <Sha>483a29c033b2b1a59f61f03ff1d3ee2c25995ead</Sha>
    </Dependency>
    <!-- Intermediate is necessary for source build. -->
    <Dependency Name="Microsoft.SourceBuild.Intermediate.vstest" Version="17.14.0-preview-25115-01">
      <Uri>https://github.com/microsoft/vstest</Uri>
      <Sha>483a29c033b2b1a59f61f03ff1d3ee2c25995ead</Sha>
      <SourceBuild RepoName="vstest" ManagedOnly="true" />
    </Dependency>
    <Dependency Name="Microsoft.NET.ILLink.Tasks" Version="10.0.0-preview.2.25114.1">
      <Uri>https://github.com/dotnet/runtime</Uri>
      <Sha>42423ef91c9f23381d99dee708fa55336318debc</Sha>
    </Dependency>
    <Dependency Name="System.CodeDom" Version="10.0.0-preview.2.25114.1">
      <Uri>https://github.com/dotnet/runtime</Uri>
      <Sha>42423ef91c9f23381d99dee708fa55336318debc</Sha>
    </Dependency>
    <Dependency Name="System.Formats.Asn1" Version="10.0.0-preview.2.25114.1">
      <Uri>https://github.com/dotnet/runtime</Uri>
      <Sha>42423ef91c9f23381d99dee708fa55336318debc</Sha>
    </Dependency>
    <Dependency Name="System.Security.Cryptography.ProtectedData" Version="10.0.0-preview.2.25114.1">
      <Uri>https://github.com/dotnet/runtime</Uri>
      <Sha>42423ef91c9f23381d99dee708fa55336318debc</Sha>
    </Dependency>
    <Dependency Name="System.Text.Encoding.CodePages" Version="10.0.0-preview.2.25114.1">
      <Uri>https://github.com/dotnet/runtime</Uri>
      <Sha>42423ef91c9f23381d99dee708fa55336318debc</Sha>
    </Dependency>
    <Dependency Name="System.Resources.Extensions" Version="10.0.0-preview.2.25114.1">
      <Uri>https://github.com/dotnet/runtime</Uri>
      <Sha>42423ef91c9f23381d99dee708fa55336318debc</Sha>
    </Dependency>
    <Dependency Name="Microsoft.WindowsDesktop.App.Runtime.win-x64" Version="10.0.0-preview.2.25114.3">
      <Uri>https://github.com/dotnet/windowsdesktop</Uri>
      <Sha>696ef5fd9b53a05bde65397e834e26a5be1a5af0</Sha>
      <SourceBuildTarball RepoName="windowsdesktop" ManagedOnly="true" />
    </Dependency>
    <Dependency Name="VS.Redist.Common.WindowsDesktop.SharedFramework.x64.10.0" Version="10.0.0-preview.2.25114.3">
      <Uri>https://github.com/dotnet/windowsdesktop</Uri>
      <Sha>696ef5fd9b53a05bde65397e834e26a5be1a5af0</Sha>
    </Dependency>
    <Dependency Name="Microsoft.WindowsDesktop.App.Ref" Version="10.0.0-preview.2.25114.3">
      <Uri>https://github.com/dotnet/windowsdesktop</Uri>
      <Sha>696ef5fd9b53a05bde65397e834e26a5be1a5af0</Sha>
    </Dependency>
    <Dependency Name="VS.Redist.Common.WindowsDesktop.TargetingPack.x64.10.0" Version="10.0.0-preview.2.25114.3">
      <Uri>https://github.com/dotnet/windowsdesktop</Uri>
      <Sha>696ef5fd9b53a05bde65397e834e26a5be1a5af0</Sha>
    </Dependency>
    <Dependency Name="Microsoft.NET.Sdk.WindowsDesktop" Version="10.0.0-preview.2.25114.1" CoherentParentDependency="Microsoft.WindowsDesktop.App.Ref">
      <Uri>https://github.com/dotnet/wpf</Uri>
      <Sha>cb73627ebd88b72b287c76fd777ad0024def6b3e</Sha>
    </Dependency>
    <Dependency Name="Microsoft.AspNetCore.App.Ref" Version="10.0.0-preview.2.25114.1">
      <Uri>https://github.com/dotnet/aspnetcore</Uri>
      <Sha>9c410aaf1ef3db65374bf237589ae8bc6910d37c</Sha>
    </Dependency>
    <Dependency Name="Microsoft.AspNetCore.App.Ref.Internal" Version="10.0.0-preview.2.25114.1">
      <Uri>https://github.com/dotnet/aspnetcore</Uri>
      <Sha>9c410aaf1ef3db65374bf237589ae8bc6910d37c</Sha>
    </Dependency>
    <Dependency Name="Microsoft.AspNetCore.App.Runtime.win-x64" Version="10.0.0-preview.2.25114.1">
      <Uri>https://github.com/dotnet/aspnetcore</Uri>
      <Sha>9c410aaf1ef3db65374bf237589ae8bc6910d37c</Sha>
    </Dependency>
    <Dependency Name="VS.Redist.Common.AspNetCore.SharedFramework.x64.10.0" Version="10.0.0-preview.2.25114.1">
      <Uri>https://github.com/dotnet/aspnetcore</Uri>
      <Sha>9c410aaf1ef3db65374bf237589ae8bc6910d37c</Sha>
    </Dependency>
    <Dependency Name="dotnet-dev-certs" Version="10.0.0-preview.2.25114.1">
      <Uri>https://github.com/dotnet/aspnetcore</Uri>
      <Sha>9c410aaf1ef3db65374bf237589ae8bc6910d37c</Sha>
    </Dependency>
    <Dependency Name="dotnet-user-jwts" Version="10.0.0-preview.2.25114.1">
      <Uri>https://github.com/dotnet/aspnetcore</Uri>
      <Sha>9c410aaf1ef3db65374bf237589ae8bc6910d37c</Sha>
    </Dependency>
    <Dependency Name="dotnet-user-secrets" Version="10.0.0-preview.2.25114.1">
      <Uri>https://github.com/dotnet/aspnetcore</Uri>
      <Sha>9c410aaf1ef3db65374bf237589ae8bc6910d37c</Sha>
    </Dependency>
    <Dependency Name="Microsoft.AspNetCore.Analyzers" Version="10.0.0-preview.2.25114.1">
      <Uri>https://github.com/dotnet/aspnetcore</Uri>
      <Sha>9c410aaf1ef3db65374bf237589ae8bc6910d37c</Sha>
    </Dependency>
    <!-- Authentication and Components needed for dotnet/maui CoherentParentDependency -->
    <Dependency Name="Microsoft.AspNetCore.Authentication.Facebook" Version="10.0.0-preview.2.25114.1">
      <Uri>https://github.com/dotnet/aspnetcore</Uri>
      <Sha>9c410aaf1ef3db65374bf237589ae8bc6910d37c</Sha>
    </Dependency>
    <Dependency Name="Microsoft.AspNetCore.Authentication.Google" Version="10.0.0-preview.2.25114.1">
      <Uri>https://github.com/dotnet/aspnetcore</Uri>
      <Sha>9c410aaf1ef3db65374bf237589ae8bc6910d37c</Sha>
    </Dependency>
    <Dependency Name="Microsoft.AspNetCore.Authentication.MicrosoftAccount" Version="10.0.0-preview.2.25114.1">
      <Uri>https://github.com/dotnet/aspnetcore</Uri>
      <Sha>9c410aaf1ef3db65374bf237589ae8bc6910d37c</Sha>
    </Dependency>
    <Dependency Name="Microsoft.AspNetCore.Components" Version="10.0.0-preview.2.25114.1">
      <Uri>https://github.com/dotnet/aspnetcore</Uri>
      <Sha>9c410aaf1ef3db65374bf237589ae8bc6910d37c</Sha>
    </Dependency>
    <Dependency Name="Microsoft.AspNetCore.Components.Analyzers" Version="10.0.0-preview.2.25114.1">
      <Uri>https://github.com/dotnet/aspnetcore</Uri>
      <Sha>9c410aaf1ef3db65374bf237589ae8bc6910d37c</Sha>
    </Dependency>
    <Dependency Name="Microsoft.AspNetCore.Components.Forms" Version="10.0.0-preview.2.25114.1">
      <Uri>https://github.com/dotnet/aspnetcore</Uri>
      <Sha>9c410aaf1ef3db65374bf237589ae8bc6910d37c</Sha>
    </Dependency>
    <Dependency Name="Microsoft.AspNetCore.Components.WebAssembly" Version="10.0.0-preview.2.25114.1">
      <Uri>https://github.com/dotnet/aspnetcore</Uri>
      <Sha>9c410aaf1ef3db65374bf237589ae8bc6910d37c</Sha>
    </Dependency>
    <Dependency Name="Microsoft.AspNetCore.Components.WebAssembly.Server" Version="10.0.0-preview.2.25114.1">
      <Uri>https://github.com/dotnet/aspnetcore</Uri>
      <Sha>9c410aaf1ef3db65374bf237589ae8bc6910d37c</Sha>
    </Dependency>
    <Dependency Name="Microsoft.AspNetCore.Components.SdkAnalyzers" Version="10.0.0-preview.2.25114.1">
      <Uri>https://github.com/dotnet/aspnetcore</Uri>
      <Sha>9c410aaf1ef3db65374bf237589ae8bc6910d37c</Sha>
    </Dependency>
    <Dependency Name="Microsoft.AspNetCore.Components.WebView" Version="10.0.0-preview.2.25114.1">
      <Uri>https://github.com/dotnet/aspnetcore</Uri>
      <Sha>9c410aaf1ef3db65374bf237589ae8bc6910d37c</Sha>
    </Dependency>
    <Dependency Name="Microsoft.AspNetCore.Metadata" Version="10.0.0-preview.2.25114.1">
      <Uri>https://github.com/dotnet/aspnetcore</Uri>
      <Sha>9c410aaf1ef3db65374bf237589ae8bc6910d37c</Sha>
    </Dependency>
    <Dependency Name="Microsoft.AspNetCore.Mvc.Analyzers" Version="10.0.0-preview.2.25114.1">
      <Uri>https://github.com/dotnet/aspnetcore</Uri>
      <Sha>9c410aaf1ef3db65374bf237589ae8bc6910d37c</Sha>
    </Dependency>
    <Dependency Name="Microsoft.AspNetCore.Mvc.Api.Analyzers" Version="10.0.0-preview.2.25114.1">
      <Uri>https://github.com/dotnet/aspnetcore</Uri>
      <Sha>9c410aaf1ef3db65374bf237589ae8bc6910d37c</Sha>
    </Dependency>
    <Dependency Name="Microsoft.Extensions.FileProviders.Embedded" Version="10.0.0-preview.2.25114.1">
      <Uri>https://github.com/dotnet/aspnetcore</Uri>
      <Sha>9c410aaf1ef3db65374bf237589ae8bc6910d37c</Sha>
    </Dependency>
    <Dependency Name="Microsoft.AspNetCore.Authorization" Version="10.0.0-preview.2.25114.1">
      <Uri>https://github.com/dotnet/aspnetcore</Uri>
      <Sha>9c410aaf1ef3db65374bf237589ae8bc6910d37c</Sha>
    </Dependency>
    <Dependency Name="Microsoft.AspNetCore.Components.Web" Version="10.0.0-preview.2.25114.1">
      <Uri>https://github.com/dotnet/aspnetcore</Uri>
      <Sha>9c410aaf1ef3db65374bf237589ae8bc6910d37c</Sha>
    </Dependency>
    <Dependency Name="Microsoft.JSInterop" Version="10.0.0-preview.2.25114.1">
      <Uri>https://github.com/dotnet/aspnetcore</Uri>
      <Sha>9c410aaf1ef3db65374bf237589ae8bc6910d37c</Sha>
    </Dependency>
    <Dependency Name="Microsoft.Extensions.ObjectPool" Version="10.0.0-preview.2.25114.1">
      <Uri>https://github.com/dotnet/aspnetcore</Uri>
      <Sha>9c410aaf1ef3db65374bf237589ae8bc6910d37c</Sha>
    </Dependency>
    <Dependency Name="Microsoft.AspNetCore.DeveloperCertificates.XPlat" Version="10.0.0-preview.2.25114.1">
      <Uri>https://github.com/dotnet/aspnetcore</Uri>
      <Sha>9c410aaf1ef3db65374bf237589ae8bc6910d37c</Sha>
    </Dependency>
    <Dependency Name="Microsoft.AspNetCore.TestHost" Version="10.0.0-preview.2.25114.1">
      <Uri>https://github.com/dotnet/aspnetcore</Uri>
      <Sha>9c410aaf1ef3db65374bf237589ae8bc6910d37c</Sha>
    </Dependency>
    <Dependency Name="Microsoft.DotNet.Web.ItemTemplates.10.0" Version="10.0.0-preview.2.25114.1">
      <Uri>https://github.com/dotnet/aspnetcore</Uri>
      <Sha>9c410aaf1ef3db65374bf237589ae8bc6910d37c</Sha>
    </Dependency>
    <Dependency Name="Microsoft.DotNet.Web.ProjectTemplates.10.0" Version="10.0.0-preview.2.25114.1">
      <Uri>https://github.com/dotnet/aspnetcore</Uri>
      <Sha>9c410aaf1ef3db65374bf237589ae8bc6910d37c</Sha>
    </Dependency>
    <!-- Intermediate is necessary for source build. -->
    <Dependency Name="Microsoft.SourceBuild.Intermediate.aspnetcore" Version="10.0.0-preview.2.25114.1">
      <Uri>https://github.com/dotnet/aspnetcore</Uri>
      <Sha>9c410aaf1ef3db65374bf237589ae8bc6910d37c</Sha>
      <SourceBuild RepoName="aspnetcore" ManagedOnly="true" />
    </Dependency>
    <Dependency Name="Microsoft.CodeAnalysis.Razor.Tooling.Internal" Version="9.0.0-preview.25114.2">
      <Uri>https://github.com/dotnet/razor</Uri>
      <Sha>0d2879a04837394fdb0f53172907915bc923846f</Sha>
    </Dependency>
    <Dependency Name="Microsoft.AspNetCore.Mvc.Razor.Extensions.Tooling.Internal" Version="9.0.0-preview.25114.2">
      <Uri>https://github.com/dotnet/razor</Uri>
      <Sha>0d2879a04837394fdb0f53172907915bc923846f</Sha>
    </Dependency>
    <Dependency Name="Microsoft.NET.Sdk.Razor.SourceGenerators.Transport" Version="9.0.0-preview.25114.2">
      <Uri>https://github.com/dotnet/razor</Uri>
      <Sha>0d2879a04837394fdb0f53172907915bc923846f</Sha>
    </Dependency>
    <!-- Intermediate is necessary for source build. -->
    <Dependency Name="Microsoft.SourceBuild.Intermediate.razor" Version="9.0.0-preview.25114.2">
      <Uri>https://github.com/dotnet/razor</Uri>
      <Sha>0d2879a04837394fdb0f53172907915bc923846f</Sha>
      <SourceBuild RepoName="razor" ManagedOnly="true" />
    </Dependency>
    <!-- For coherency purposes, these versions should be gated by the versions of winforms and wpf routed via windowsdesktop -->
    <Dependency Name="Microsoft.Dotnet.WinForms.ProjectTemplates" Version="10.0.0-preview.2.25114.4" CoherentParentDependency="Microsoft.WindowsDesktop.App.Runtime.win-x64">
      <Uri>https://github.com/dotnet/winforms</Uri>
      <Sha>865c506ac9dad22b6d8d5cc951c4c015031ac10d</Sha>
    </Dependency>
    <Dependency Name="Microsoft.DotNet.Wpf.ProjectTemplates" Version="10.0.0-preview.2.25114.1" CoherentParentDependency="Microsoft.WindowsDesktop.App.Runtime.win-x64">
      <Uri>https://github.com/dotnet/wpf</Uri>
      <Sha>cb73627ebd88b72b287c76fd777ad0024def6b3e</Sha>
    </Dependency>
    <Dependency Name="Microsoft.Web.Xdt" Version="10.0.0-preview.25067.1">
      <Uri>https://github.com/dotnet/xdt</Uri>
      <Sha>1156b9aac00609107c21cf3458b797c76db6be7a</Sha>
    </Dependency>
    <!-- Intermediate is necessary for source build. -->
    <Dependency Name="Microsoft.SourceBuild.Intermediate.xdt" Version="10.0.0-preview.25067.1">
      <Uri>https://github.com/dotnet/xdt</Uri>
      <Sha>1156b9aac00609107c21cf3458b797c76db6be7a</Sha>
      <SourceBuild RepoName="xdt" ManagedOnly="true" />
    </Dependency>
    <Dependency Name="Microsoft.CodeAnalysis.NetAnalyzers" Version="10.0.0-preview.25081.1">
      <Uri>https://github.com/dotnet/roslyn-analyzers</Uri>
      <Sha>8fe7aeb135c64e095f43292c427453858d937184</Sha>
    </Dependency>
    <Dependency Name="Microsoft.CodeAnalysis.PublicApiAnalyzers" Version="3.12.0-beta1.25081.1">
      <Uri>https://github.com/dotnet/roslyn-analyzers</Uri>
      <Sha>8fe7aeb135c64e095f43292c427453858d937184</Sha>
    </Dependency>
    <!-- Intermediate is necessary for source build. -->
    <Dependency Name="Microsoft.SourceBuild.Intermediate.roslyn-analyzers" Version="3.12.0-beta1.25081.1">
      <Uri>https://github.com/dotnet/roslyn-analyzers</Uri>
      <Sha>8fe7aeb135c64e095f43292c427453858d937184</Sha>
      <SourceBuild RepoName="roslyn-analyzers" ManagedOnly="true" />
    </Dependency>
    <Dependency Name="System.CommandLine" Version="2.0.0-beta4.25071.2">
      <Uri>https://github.com/dotnet/command-line-api</Uri>
      <Sha>3bbb940ceeb3254790899d751a8d418348563d40</Sha>
    </Dependency>
    <Dependency Name="System.CommandLine.Rendering" Version="0.4.0-alpha.25071.2">
      <Uri>https://github.com/dotnet/command-line-api</Uri>
      <Sha>3bbb940ceeb3254790899d751a8d418348563d40</Sha>
    </Dependency>
    <!-- Microsoft.CodeAnalysis.Workspaces.MSBuild transitively references M.Bcl.AsyncInterfaces.
         Adding an explicit dependency to make sure the latest version is used instead of the SBRP
         one under source build. -->
    <!-- Intermediate is necessary for source build. -->
    <Dependency Name="Microsoft.DiaSymReader" Version="2.2.0-beta.25103.1">
      <Uri>https://github.com/dotnet/symreader</Uri>
      <Sha>f8fde62a2b44a75ba5c1445f17cef0dcb13abd58</Sha>
    </Dependency>
    <!-- Intermediate is necessary for source build. -->
    <Dependency Name="Microsoft.SourceBuild.Intermediate.command-line-api" Version="0.1.607102">
      <Uri>https://github.com/dotnet/command-line-api</Uri>
      <Sha>3bbb940ceeb3254790899d751a8d418348563d40</Sha>
      <SourceBuild RepoName="command-line-api" ManagedOnly="true" />
    </Dependency>
    <!-- Intermediate is necessary for source build. -->
    <Dependency Name="Microsoft.SourceBuild.Intermediate.source-build-externals" Version="10.0.611001">
      <Uri>https://github.com/dotnet/source-build-externals</Uri>
      <Sha>50ad761f15d81bff4b0fbf35f5d374bb59d8bd28</Sha>
      <SourceBuild RepoName="source-build-externals" ManagedOnly="true" />
    </Dependency>
    <!-- Intermediate is necessary for source build. -->
    <Dependency Name="Microsoft.SourceBuild.Intermediate.source-build-reference-packages" Version="10.0.611203">
      <Uri>https://github.com/dotnet/source-build-reference-packages</Uri>
      <Sha>865d72f852fd723028f8996f8ba9f070bbf37360</Sha>
      <SourceBuild RepoName="source-build-reference-packages" ManagedOnly="true" />
    </Dependency>
    <Dependency Name="Microsoft.Deployment.DotNet.Releases" Version="2.0.0-preview.1.25103.2">
      <Uri>https://github.com/dotnet/deployment-tools</Uri>
      <Sha>beca6cdc02ac45ab0ba4ee071d2b985ec9244230</Sha>
    </Dependency>
    <Dependency Name="Microsoft.Build.Tasks.Git" Version="10.0.0-beta.25113.2">
      <Uri>https://github.com/dotnet/sourcelink</Uri>
      <Sha>0dd14e781f58e9bd54e63357ec9680939fd65a95</Sha>
    </Dependency>
    <Dependency Name="Microsoft.SourceLink.Common" Version="10.0.0-beta.25113.2">
      <Uri>https://github.com/dotnet/sourcelink</Uri>
      <Sha>0dd14e781f58e9bd54e63357ec9680939fd65a95</Sha>
    </Dependency>
    <Dependency Name="Microsoft.SourceLink.AzureRepos.Git" Version="10.0.0-beta.25113.2">
      <Uri>https://github.com/dotnet/sourcelink</Uri>
      <Sha>0dd14e781f58e9bd54e63357ec9680939fd65a95</Sha>
    </Dependency>
    <Dependency Name="Microsoft.SourceLink.GitHub" Version="10.0.0-beta.25113.2">
      <Uri>https://github.com/dotnet/sourcelink</Uri>
      <Sha>0dd14e781f58e9bd54e63357ec9680939fd65a95</Sha>
    </Dependency>
    <Dependency Name="Microsoft.SourceLink.GitLab" Version="10.0.0-beta.25113.2">
      <Uri>https://github.com/dotnet/sourcelink</Uri>
      <Sha>0dd14e781f58e9bd54e63357ec9680939fd65a95</Sha>
    </Dependency>
    <Dependency Name="Microsoft.SourceLink.Bitbucket.Git" Version="10.0.0-beta.25113.2">
      <Uri>https://github.com/dotnet/sourcelink</Uri>
      <Sha>0dd14e781f58e9bd54e63357ec9680939fd65a95</Sha>
    </Dependency>
    <!-- Intermediate is necessary for source build. -->
    <Dependency Name="Microsoft.SourceBuild.Intermediate.sourcelink" Version="10.0.0-beta.25113.2">
      <Uri>https://github.com/dotnet/sourcelink</Uri>
      <Sha>0dd14e781f58e9bd54e63357ec9680939fd65a95</Sha>
      <SourceBuild RepoName="sourcelink" ManagedOnly="true" />
    </Dependency>
    <!-- Intermediate is necessary for source build. -->
    <Dependency Name="Microsoft.SourceBuild.Intermediate.deployment-tools" Version="9.0.0-preview.1.25103.2">
      <Uri>https://github.com/dotnet/deployment-tools</Uri>
      <Sha>beca6cdc02ac45ab0ba4ee071d2b985ec9244230</Sha>
      <SourceBuild RepoName="deployment-tools" ManagedOnly="true" />
    </Dependency>
    <!-- Intermediate is necessary for source build. -->
    <Dependency Name="Microsoft.SourceBuild.Intermediate.symreader" Version="2.2.0-beta.25103.1">
      <Uri>https://github.com/dotnet/symreader</Uri>
      <Sha>f8fde62a2b44a75ba5c1445f17cef0dcb13abd58</Sha>
      <SourceBuild RepoName="symreader" ManagedOnly="true" />
    </Dependency>
    <!-- Dependency required for flowing correct package version in source-build, using PVP flow. -->
    <Dependency Name="Microsoft.Extensions.Logging" Version="10.0.0-preview.2.25114.1">
      <Uri>https://github.com/dotnet/runtime</Uri>
      <Sha>42423ef91c9f23381d99dee708fa55336318debc</Sha>
    </Dependency>
    <!-- Dependency required for flowing correct package version in source-build, using PVP flow. -->
    <Dependency Name="Microsoft.Extensions.Logging.Abstractions" Version="10.0.0-preview.2.25114.1">
      <Uri>https://github.com/dotnet/runtime</Uri>
      <Sha>42423ef91c9f23381d99dee708fa55336318debc</Sha>
    </Dependency>
    <!-- Dependency required for flowing correct package version in source-build, using PVP flow. -->
    <Dependency Name="Microsoft.Extensions.Logging.Console" Version="10.0.0-preview.2.25114.1">
      <Uri>https://github.com/dotnet/runtime</Uri>
      <Sha>42423ef91c9f23381d99dee708fa55336318debc</Sha>
    </Dependency>
    <!-- Dependency required for flowing correct package version in source-build, using PVP flow. -->
    <Dependency Name="Microsoft.Extensions.FileSystemGlobbing" Version="10.0.0-preview.2.25114.1">
      <Uri>https://github.com/dotnet/runtime</Uri>
      <Sha>42423ef91c9f23381d99dee708fa55336318debc</Sha>
    </Dependency>
    <!-- Dependency required for flowing correct package version in source-build, using PVP flow. -->
    <Dependency Name="System.ServiceProcess.ServiceController" Version="10.0.0-preview.2.25114.1">
      <Uri>https://github.com/dotnet/runtime</Uri>
      <Sha>42423ef91c9f23381d99dee708fa55336318debc</Sha>
    </Dependency>
    <Dependency Name="System.Text.Json" Version="10.0.0-preview.2.25114.1">
      <Uri>https://github.com/dotnet/runtime</Uri>
      <Sha>42423ef91c9f23381d99dee708fa55336318debc</Sha>
    </Dependency>
    <Dependency Name="Microsoft.Bcl.AsyncInterfaces" Version="10.0.0-preview.2.25114.1">
      <Uri>https://github.com/dotnet/runtime</Uri>
      <Sha>42423ef91c9f23381d99dee708fa55336318debc</Sha>
    </Dependency>
    <Dependency Name="Microsoft.Extensions.FileProviders.Abstractions" Version="10.0.0-preview.2.25114.1">
      <Uri>https://github.com/dotnet/runtime</Uri>
      <Sha>42423ef91c9f23381d99dee708fa55336318debc</Sha>
    </Dependency>
    <Dependency Name="Microsoft.Win32.SystemEvents" Version="10.0.0-preview.2.25114.1">
      <Uri>https://github.com/dotnet/runtime</Uri>
      <Sha>42423ef91c9f23381d99dee708fa55336318debc</Sha>
    </Dependency>
    <Dependency Name="System.Composition.AttributedModel" Version="10.0.0-preview.2.25114.1">
      <Uri>https://github.com/dotnet/runtime</Uri>
      <Sha>42423ef91c9f23381d99dee708fa55336318debc</Sha>
    </Dependency>
    <Dependency Name="System.Composition.Convention" Version="10.0.0-preview.2.25114.1">
      <Uri>https://github.com/dotnet/runtime</Uri>
      <Sha>42423ef91c9f23381d99dee708fa55336318debc</Sha>
    </Dependency>
    <Dependency Name="System.Composition.Hosting" Version="10.0.0-preview.2.25114.1">
      <Uri>https://github.com/dotnet/runtime</Uri>
      <Sha>42423ef91c9f23381d99dee708fa55336318debc</Sha>
    </Dependency>
    <Dependency Name="System.Composition.Runtime" Version="10.0.0-preview.2.25114.1">
      <Uri>https://github.com/dotnet/runtime</Uri>
      <Sha>42423ef91c9f23381d99dee708fa55336318debc</Sha>
    </Dependency>
    <Dependency Name="System.Composition.TypedParts" Version="10.0.0-preview.2.25114.1">
      <Uri>https://github.com/dotnet/runtime</Uri>
      <Sha>42423ef91c9f23381d99dee708fa55336318debc</Sha>
    </Dependency>
    <Dependency Name="System.Configuration.ConfigurationManager" Version="10.0.0-preview.2.25114.1">
      <Uri>https://github.com/dotnet/runtime</Uri>
      <Sha>42423ef91c9f23381d99dee708fa55336318debc</Sha>
    </Dependency>
    <Dependency Name="System.Security.Cryptography.Pkcs" Version="10.0.0-preview.2.25114.1">
      <Uri>https://github.com/dotnet/runtime</Uri>
      <Sha>42423ef91c9f23381d99dee708fa55336318debc</Sha>
    </Dependency>
    <Dependency Name="System.Security.Cryptography.Xml" Version="10.0.0-preview.2.25114.1">
      <Uri>https://github.com/dotnet/runtime</Uri>
      <Sha>42423ef91c9f23381d99dee708fa55336318debc</Sha>
    </Dependency>
    <Dependency Name="System.Security.Permissions" Version="10.0.0-preview.2.25114.1">
      <Uri>https://github.com/dotnet/runtime</Uri>
      <Sha>42423ef91c9f23381d99dee708fa55336318debc</Sha>
    </Dependency>
    <Dependency Name="System.Windows.Extensions" Version="10.0.0-preview.2.25114.1">
      <Uri>https://github.com/dotnet/runtime</Uri>
      <Sha>42423ef91c9f23381d99dee708fa55336318debc</Sha>
    </Dependency>
  </ProductDependencies>
  <ToolsetDependencies>
    <Dependency Name="Microsoft.DotNet.Arcade.Sdk" Version="10.0.0-beta.25113.2">
      <Uri>https://github.com/dotnet/arcade</Uri>
      <Sha>ea0a0a28cccd4b63a9ec40df53ef2df260ffa5b1</Sha>
    </Dependency>
    <Dependency Name="Microsoft.DotNet.Build.Tasks.Installers" Version="10.0.0-beta.25113.2">
      <Uri>https://github.com/dotnet/arcade</Uri>
      <Sha>ea0a0a28cccd4b63a9ec40df53ef2df260ffa5b1</Sha>
    </Dependency>
    <Dependency Name="Microsoft.DotNet.Helix.Sdk" Version="10.0.0-beta.25113.2">
      <Uri>https://github.com/dotnet/arcade</Uri>
      <Sha>ea0a0a28cccd4b63a9ec40df53ef2df260ffa5b1</Sha>
    </Dependency>
    <Dependency Name="Microsoft.DotNet.SignTool" Version="10.0.0-beta.25113.2">
      <Uri>https://github.com/dotnet/arcade</Uri>
      <Sha>ea0a0a28cccd4b63a9ec40df53ef2df260ffa5b1</Sha>
    </Dependency>
    <Dependency Name="Microsoft.DotNet.XUnitExtensions" Version="10.0.0-beta.25113.2">
      <Uri>https://github.com/dotnet/arcade</Uri>
      <Sha>ea0a0a28cccd4b63a9ec40df53ef2df260ffa5b1</Sha>
    </Dependency>
    <Dependency Name="Microsoft.DotNet.XliffTasks" Version="10.0.0-beta.25113.2">
      <Uri>https://github.com/dotnet/arcade</Uri>
      <Sha>ea0a0a28cccd4b63a9ec40df53ef2df260ffa5b1</Sha>
    </Dependency>
    <!-- Intermediate is necessary for source build. -->
    <Dependency Name="Microsoft.SourceBuild.Intermediate.arcade" Version="10.0.0-beta.25113.2">
      <Uri>https://github.com/dotnet/arcade</Uri>
      <Sha>ea0a0a28cccd4b63a9ec40df53ef2df260ffa5b1</Sha>
      <SourceBuild RepoName="arcade" ManagedOnly="true" />
    </Dependency>
    <Dependency Name="System.Reflection.MetadataLoadContext" Version="10.0.0-preview.2.25114.1">
      <Uri>https://github.com/dotnet/runtime</Uri>
      <Sha>42423ef91c9f23381d99dee708fa55336318debc</Sha>
    </Dependency>
    <Dependency Name="Microsoft.DotNet.Darc" Version="1.1.0-beta.25113.5">
      <Uri>https://github.com/dotnet/arcade-services</Uri>
      <Sha>f2f44ec94f2a4242265b8694557acb6a62877e8b</Sha>
    </Dependency>
    <Dependency Name="Microsoft.DotNet.DarcLib" Version="1.1.0-beta.25113.5">
      <Uri>https://github.com/dotnet/arcade-services</Uri>
      <Sha>f2f44ec94f2a4242265b8694557acb6a62877e8b</Sha>
    </Dependency>
    <Dependency Name="Microsoft.DotNet.ScenarioTests.SdkTemplateTests" Version="10.0.0-preview.24602.1">
      <Uri>https://github.com/dotnet/scenario-tests</Uri>
      <Sha>61173bbe1b4ab5f60e760cca9c5fd7eae6e48546</Sha>
    </Dependency>
    <!-- Intermediate is necessary for source build. -->
    <Dependency Name="Microsoft.SourceBuild.Intermediate.scenario-tests" Version="10.0.0-preview.24602.1">
      <Uri>https://github.com/dotnet/scenario-tests</Uri>
      <Sha>61173bbe1b4ab5f60e760cca9c5fd7eae6e48546</Sha>
      <SourceBuild RepoName="scenario-tests" ManagedOnly="true" />
    </Dependency>
    <!--
      Aspire isn't really a toolset dependency. However, it only inserts a baseline manifest in sdk,
      and if you squint at it, this means we can say that its specific dependency versions don't matter to sdk.
      It also doesn't currently ship 9.0 preview versions, meaning the version is locked to the latest shipped from 8.0 era.
      Avoiding this as a product dependency avoids a long coherency path (aspnetcore->extensions->aspire->sdk).
      **It is** of course possible that an incoherent aspire means that aspire depends on versions of extensions that
      aren't shipping, or those extensions packages depend on aspnetcore packages that won't ship. However, given the cost
      of maintaining this coherency path is high. This being toolset means that aspire is responsible for its own coherency.
    -->
    <Dependency Name="Microsoft.NET.Sdk.Aspire.Manifest-8.0.100" Version="8.2.2">
      <Uri>https://github.com/dotnet/aspire</Uri>
      <Sha>5fa9337a84a52e9bd185d04d156eccbdcf592f74</Sha>
    </Dependency>
    <!-- Intermediate is necessary for source build. -->
    <Dependency Name="Microsoft.SourceBuild.Intermediate.aspire" Version="8.2.2-preview.1.24521.5">
      <Uri>https://github.com/dotnet/aspire</Uri>
      <Sha>5fa9337a84a52e9bd185d04d156eccbdcf592f74</Sha>
      <SourceBuild RepoName="aspire" ManagedOnly="true" />
    </Dependency>
    <Dependency Name="Microsoft.IO.Redist" Version="6.0.1">
      <Uri>https://github.com/dotnet/runtime</Uri>
      <Sha>e77011b31a3e5c47d931248a64b47f9b2d47853d</Sha>
    </Dependency>
    <Dependency Name="Microsoft.Testing.Platform" Version="1.6.0-preview.25110.2">
      <Uri>https://github.com/microsoft/testfx</Uri>
      <Sha>6d6e7fd3d6e64e6d913f0cc0bc59f8f0744d4478</Sha>
    </Dependency>
    <Dependency Name="MSTest" Version="3.8.0-preview.25110.2">
      <Uri>https://github.com/microsoft/testfx</Uri>
      <Sha>6d6e7fd3d6e64e6d913f0cc0bc59f8f0744d4478</Sha>
    </Dependency>
    <Dependency Name="Microsoft.Extensions.Configuration.Ini" Version="10.0.0-preview.2.25114.1">
      <Uri>https://github.com/dotnet/runtime</Uri>
      <Sha>42423ef91c9f23381d99dee708fa55336318debc</Sha>
    </Dependency>
  </ToolsetDependencies>
</Dependencies><|MERGE_RESOLUTION|>--- conflicted
+++ resolved
@@ -159,19 +159,9 @@
       <Uri>https://github.com/dotnet/roslyn</Uri>
       <Sha>d862b947d551d420a2363e4c7d457e768b2fa22c</Sha>
     </Dependency>
-<<<<<<< HEAD
-    <Dependency Name="Microsoft.CodeAnalysis.Workspaces.MSBuild" Version="4.14.0-2.25115.2">
-      <Uri>https://github.com/dotnet/roslyn</Uri>
-      <Sha>d862b947d551d420a2363e4c7d457e768b2fa22c</Sha>
-    </Dependency>
-    <Dependency Name="Microsoft.AspNetCore.DeveloperCertificates.XPlat" Version="9.0.0-rtm.24529.3">
-      <Uri>https://dev.azure.com/dnceng/internal/_git/dotnet-aspnetcore</Uri>
-      <Sha>af22effae4069a5dfb9b0735859de48820104f5b</Sha>
-=======
     <Dependency Name="Microsoft.CodeAnalysis.Workspaces.Common" Version="4.14.0-2.25115.2">
       <Uri>https://github.com/dotnet/roslyn</Uri>
       <Sha>d862b947d551d420a2363e4c7d457e768b2fa22c</Sha>
->>>>>>> fa953e43
     </Dependency>
     <Dependency Name="Microsoft.CodeAnalysis.Workspaces.MSBuild" Version="4.14.0-2.25115.2">
       <Uri>https://github.com/dotnet/roslyn</Uri>
