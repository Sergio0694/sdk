<?xml version="1.0" encoding="utf-8"?>
<Dependencies>
  <ProductDependencies>
<<<<<<< HEAD
    <Dependency Name="Microsoft.TemplateEngine.Abstractions" Version="8.0.408">
      <Uri>https://github.com/dotnet/templating</Uri>
      <Sha>8e755bc4c9be9dde2ccf64abc631aa4a74b8630c</Sha>
    </Dependency>
    <Dependency Name="Microsoft.TemplateEngine.Mocks" Version="8.0.408-servicing.25156.12">
      <Uri>https://github.com/dotnet/templating</Uri>
      <Sha>8e755bc4c9be9dde2ccf64abc631aa4a74b8630c</Sha>
    </Dependency>
    <Dependency Name="Microsoft.SourceBuild.Intermediate.templating" Version="8.0.408-servicing.25156.12">
      <Uri>https://github.com/dotnet/templating</Uri>
      <Sha>8e755bc4c9be9dde2ccf64abc631aa4a74b8630c</Sha>
      <SourceBuild RepoName="templating" ManagedOnly="true" />
    </Dependency>
    <Dependency Name="Microsoft.NETCore.App.Ref" Version="8.0.13">
      <Uri>https://dev.azure.com/dnceng/internal/_git/dotnet-runtime</Uri>
      <Sha>eba546b0f0d448e0176a2222548fd7a2fbf464c0</Sha>
    </Dependency>
    <Dependency Name="VS.Redist.Common.NetCore.SharedFramework.x64.8.0" Version="8.0.13-servicing.25066.9">
      <Uri>https://dev.azure.com/dnceng/internal/_git/dotnet-runtime</Uri>
      <Sha>eba546b0f0d448e0176a2222548fd7a2fbf464c0</Sha>
      <SourceBuild RepoName="runtime" ManagedOnly="false" />
    </Dependency>
    <Dependency Name="VS.Redist.Common.NetCore.TargetingPack.x64.8.0" Version="8.0.13-servicing.25066.9">
      <Uri>https://dev.azure.com/dnceng/internal/_git/dotnet-runtime</Uri>
      <Sha>eba546b0f0d448e0176a2222548fd7a2fbf464c0</Sha>
    </Dependency>
    <Dependency Name="Microsoft.NETCore.App.Runtime.win-x64" Version="8.0.13">
      <Uri>https://dev.azure.com/dnceng/internal/_git/dotnet-runtime</Uri>
      <Sha>eba546b0f0d448e0176a2222548fd7a2fbf464c0</Sha>
    </Dependency>
    <Dependency Name="Microsoft.NETCore.App.Host.win-x64" Version="8.0.13">
      <Uri>https://dev.azure.com/dnceng/internal/_git/dotnet-runtime</Uri>
      <Sha>eba546b0f0d448e0176a2222548fd7a2fbf464c0</Sha>
    </Dependency>
    <Dependency Name="Microsoft.NETCore.Platforms" Version="8.0.13-servicing.25066.9">
      <Uri>https://dev.azure.com/dnceng/internal/_git/dotnet-runtime</Uri>
      <Sha>eba546b0f0d448e0176a2222548fd7a2fbf464c0</Sha>
    </Dependency>
    <Dependency Name="Microsoft.NET.HostModel" Version="8.0.13-servicing.25066.9">
      <Uri>https://dev.azure.com/dnceng/internal/_git/dotnet-runtime</Uri>
      <Sha>eba546b0f0d448e0176a2222548fd7a2fbf464c0</Sha>
=======
    <Dependency Name="Microsoft.TemplateEngine.Abstractions" Version="9.0.105">
      <Uri>https://github.com/dotnet/templating</Uri>
      <Sha>693a4fd2526759d8408ec1388970143e666b03e2</Sha>
    </Dependency>
    <Dependency Name="Microsoft.TemplateEngine.Mocks" Version="9.0.105-servicing.25156.13">
      <Uri>https://github.com/dotnet/templating</Uri>
      <Sha>693a4fd2526759d8408ec1388970143e666b03e2</Sha>
    </Dependency>
    <!-- Intermediate is necessary for source build. -->
    <Dependency Name="Microsoft.SourceBuild.Intermediate.templating" Version="9.0.105-servicing.25156.13">
      <Uri>https://github.com/dotnet/templating</Uri>
      <Sha>693a4fd2526759d8408ec1388970143e666b03e2</Sha>
      <SourceBuild RepoName="templating" ManagedOnly="true" />
    </Dependency>
    <Dependency Name="Microsoft.NETCore.App.Ref" Version="9.0.2">
      <Uri>https://dev.azure.com/dnceng/internal/_git/dotnet-runtime</Uri>
      <Sha>80aa709f5d919c6814726788dc6dabe23e79e672</Sha>
    </Dependency>
    <Dependency Name="VS.Redist.Common.NetCore.SharedFramework.x64.9.0" Version="9.0.2-servicing.25066.10">
      <Uri>https://dev.azure.com/dnceng/internal/_git/dotnet-runtime</Uri>
      <Sha>80aa709f5d919c6814726788dc6dabe23e79e672</Sha>
    </Dependency>
    <Dependency Name="VS.Redist.Common.NetCore.TargetingPack.x64.9.0" Version="9.0.2-servicing.25066.10">
      <Uri>https://dev.azure.com/dnceng/internal/_git/dotnet-runtime</Uri>
      <Sha>80aa709f5d919c6814726788dc6dabe23e79e672</Sha>
    </Dependency>
    <Dependency Name="Microsoft.NETCore.App.Runtime.win-x64" Version="9.0.2">
      <Uri>https://dev.azure.com/dnceng/internal/_git/dotnet-runtime</Uri>
      <Sha>80aa709f5d919c6814726788dc6dabe23e79e672</Sha>
    </Dependency>
    <Dependency Name="Microsoft.NETCore.App.Host.win-x64" Version="9.0.2">
      <Uri>https://dev.azure.com/dnceng/internal/_git/dotnet-runtime</Uri>
      <Sha>80aa709f5d919c6814726788dc6dabe23e79e672</Sha>
    </Dependency>
    <Dependency Name="Microsoft.NETCore.Platforms" Version="9.0.2-servicing.25066.10">
      <Uri>https://dev.azure.com/dnceng/internal/_git/dotnet-runtime</Uri>
      <Sha>80aa709f5d919c6814726788dc6dabe23e79e672</Sha>
    </Dependency>
    <Dependency Name="Microsoft.NET.HostModel" Version="9.0.2-servicing.25066.10">
      <Uri>https://dev.azure.com/dnceng/internal/_git/dotnet-runtime</Uri>
      <Sha>80aa709f5d919c6814726788dc6dabe23e79e672</Sha>
>>>>>>> c35d72a7
    </Dependency>
    <Dependency Name="Microsoft.Extensions.DependencyModel" Version="9.0.2">
      <Uri>https://dev.azure.com/dnceng/internal/_git/dotnet-runtime</Uri>
      <Sha>80aa709f5d919c6814726788dc6dabe23e79e672</Sha>
    </Dependency>
<<<<<<< HEAD
    <Dependency Name="Microsoft.NETCore.DotNetHostResolver" Version="8.0.13">
      <Uri>https://dev.azure.com/dnceng/internal/_git/dotnet-runtime</Uri>
      <Sha>eba546b0f0d448e0176a2222548fd7a2fbf464c0</Sha>
=======
    <!-- Intermediate is necessary for source build. -->
    <Dependency Name="Microsoft.SourceBuild.Intermediate.runtime.linux-x64" Version="9.0.2-servicing.25066.10">
      <Uri>https://dev.azure.com/dnceng/internal/_git/dotnet-runtime</Uri>
      <Sha>80aa709f5d919c6814726788dc6dabe23e79e672</Sha>
      <SourceBuild RepoName="runtime" ManagedOnly="false" />
    </Dependency>
    <!-- Change blob version in GenerateLayout.targets if this is unpinned to service targeting pack -->
    <!-- No new netstandard.library planned for 3.1 timeframe at this time. -->
    <Dependency Name="NETStandard.Library.Ref" Version="2.1.0" Pinned="true">
      <Uri>https://github.com/dotnet/core-setup</Uri>
      <Sha>7d57652f33493fa022125b7f63aad0d70c52d810</Sha>
    </Dependency>
    <Dependency Name="Microsoft.NET.Workload.Emscripten.Current.Manifest-9.0.100.Transport" Version="9.0.2-servicing.25061.2" CoherentParentDependency="Microsoft.NETCore.App.Runtime.win-x64">
      <Uri>https://github.com/dotnet/emsdk</Uri>
      <Sha>2c27e405e17595694d91892159593d6dd10e61e2</Sha>
    </Dependency>
    <Dependency Name="Microsoft.NET.Workload.Emscripten.Current.Manifest-9.0.100" Version="9.0.2" CoherentParentDependency="Microsoft.NETCore.App.Runtime.win-x64">
      <Uri>https://github.com/dotnet/emsdk</Uri>
      <Sha>2c27e405e17595694d91892159593d6dd10e61e2</Sha>
>>>>>>> c35d72a7
    </Dependency>
    <!-- Intermediate is necessary for source build. -->
    <Dependency Name="Microsoft.SourceBuild.Intermediate.emsdk" Version="9.0.2-servicing.25061.2" CoherentParentDependency="Microsoft.NETCore.App.Runtime.win-x64">
      <Uri>https://github.com/dotnet/emsdk</Uri>
      <Sha>2c27e405e17595694d91892159593d6dd10e61e2</Sha>
      <SourceBuild RepoName="emsdk" ManagedOnly="true" />
    </Dependency>
<<<<<<< HEAD
    <Dependency Name="Microsoft.Build" Version="17.11.26">
      <Uri>https://github.com/dotnet/msbuild</Uri>
      <Sha>2b19be476c8b86077deb82788563d7f7cc53468b</Sha>
    </Dependency>
    <Dependency Name="Microsoft.Build.Localization" Version="17.11.26-servicing-25111-04">
      <Uri>https://github.com/dotnet/msbuild</Uri>
      <Sha>2b19be476c8b86077deb82788563d7f7cc53468b</Sha>
    </Dependency>
    <Dependency Name="Microsoft.SourceBuild.Intermediate.msbuild" Version="17.11.26-servicing-25111-04">
      <Uri>https://github.com/dotnet/msbuild</Uri>
      <Sha>2b19be476c8b86077deb82788563d7f7cc53468b</Sha>
=======
    <Dependency Name="Microsoft.Build" Version="17.12.32">
      <Uri>https://github.com/dotnet/msbuild</Uri>
      <Sha>8314f8fc4d11b3ea9bc86fba82b79e167cac41c6</Sha>
    </Dependency>
    <Dependency Name="Microsoft.Build.Localization" Version="17.12.32-preview-25125-10">
      <Uri>https://github.com/dotnet/msbuild</Uri>
      <Sha>8314f8fc4d11b3ea9bc86fba82b79e167cac41c6</Sha>
    </Dependency>
    <!-- Intermediate is necessary for source build. -->
    <Dependency Name="Microsoft.SourceBuild.Intermediate.msbuild" Version="17.12.32-preview-25125-10">
      <Uri>https://github.com/dotnet/msbuild</Uri>
      <Sha>8314f8fc4d11b3ea9bc86fba82b79e167cac41c6</Sha>
>>>>>>> c35d72a7
      <SourceBuild RepoName="msbuild" ManagedOnly="true" />
    </Dependency>
    <Dependency Name="Microsoft.FSharp.Compiler" Version="12.9.101-beta.25070.7">
      <Uri>https://github.com/dotnet/fsharp</Uri>
      <Sha>47d4e3f91e4e5414b6dafbf14288b9c5a798ef99</Sha>
    </Dependency>
    <!-- Intermediate is necessary for source build. -->
    <Dependency Name="Microsoft.SourceBuild.Intermediate.fsharp" Version="9.0.101-beta.25070.7">
      <Uri>https://github.com/dotnet/fsharp</Uri>
      <Sha>47d4e3f91e4e5414b6dafbf14288b9c5a798ef99</Sha>
      <SourceBuild RepoName="fsharp" ManagedOnly="true" />
    </Dependency>
    <Dependency Name="Microsoft.Net.Compilers.Toolset" Version="4.12.0-3.25124.2">
      <Uri>https://github.com/dotnet/roslyn</Uri>
      <Sha>3f5cf9fbbd91f2047e988801a5142ca1cb6bab45</Sha>
    </Dependency>
    <!-- Intermediate is necessary for source build. -->
    <Dependency Name="Microsoft.SourceBuild.Intermediate.roslyn" Version="4.12.0-3.25124.2">
      <Uri>https://github.com/dotnet/roslyn</Uri>
      <Sha>3f5cf9fbbd91f2047e988801a5142ca1cb6bab45</Sha>
      <SourceBuild RepoName="roslyn" ManagedOnly="true" />
    </Dependency>
    <Dependency Name="Microsoft.Net.Compilers.Toolset.Framework" Version="4.12.0-3.25124.2">
      <Uri>https://github.com/dotnet/roslyn</Uri>
      <Sha>3f5cf9fbbd91f2047e988801a5142ca1cb6bab45</Sha>
    </Dependency>
    <Dependency Name="Microsoft.CodeAnalysis" Version="4.12.0-3.25124.2">
      <Uri>https://github.com/dotnet/roslyn</Uri>
      <Sha>3f5cf9fbbd91f2047e988801a5142ca1cb6bab45</Sha>
    </Dependency>
    <Dependency Name="Microsoft.CodeAnalysis.CSharp" Version="4.12.0-3.25124.2">
      <Uri>https://github.com/dotnet/roslyn</Uri>
      <Sha>3f5cf9fbbd91f2047e988801a5142ca1cb6bab45</Sha>
    </Dependency>
    <Dependency Name="Microsoft.CodeAnalysis.CSharp.CodeStyle" Version="4.12.0-3.25124.2">
      <Uri>https://github.com/dotnet/roslyn</Uri>
      <Sha>3f5cf9fbbd91f2047e988801a5142ca1cb6bab45</Sha>
    </Dependency>
    <Dependency Name="Microsoft.CodeAnalysis.CSharp.Features" Version="4.12.0-3.25124.2">
      <Uri>https://github.com/dotnet/roslyn</Uri>
      <Sha>3f5cf9fbbd91f2047e988801a5142ca1cb6bab45</Sha>
    </Dependency>
    <Dependency Name="Microsoft.CodeAnalysis.CSharp.Workspaces" Version="4.12.0-3.25124.2">
      <Uri>https://github.com/dotnet/roslyn</Uri>
      <Sha>3f5cf9fbbd91f2047e988801a5142ca1cb6bab45</Sha>
    </Dependency>
    <Dependency Name="Microsoft.CodeAnalysis.Workspaces.MSBuild" Version="4.12.0-3.25124.2">
      <Uri>https://github.com/dotnet/roslyn</Uri>
      <Sha>3f5cf9fbbd91f2047e988801a5142ca1cb6bab45</Sha>
    </Dependency>
<<<<<<< HEAD
    <Dependency Name="Microsoft.AspNetCore.DeveloperCertificates.XPlat" Version="8.0.13-servicing.25066.10">
      <Uri>https://dev.azure.com/dnceng/internal/_git/dotnet-aspnetcore</Uri>
      <Sha>009e1ccafde4086ea52999e878f6e7aa5a7c4ccf</Sha>
    </Dependency>
    <Dependency Name="Microsoft.AspNetCore.TestHost" Version="8.0.13">
      <Uri>https://dev.azure.com/dnceng/internal/_git/dotnet-aspnetcore</Uri>
      <Sha>009e1ccafde4086ea52999e878f6e7aa5a7c4ccf</Sha>
=======
    <Dependency Name="Microsoft.AspNetCore.DeveloperCertificates.XPlat" Version="9.0.2-rtm.25067.4">
      <Uri>https://dev.azure.com/dnceng/internal/_git/dotnet-aspnetcore</Uri>
      <Sha>704f7cb1d2cea33afb00c2097731216f121c2c73</Sha>
    </Dependency>
    <Dependency Name="Microsoft.AspNetCore.TestHost" Version="9.0.2">
      <Uri>https://dev.azure.com/dnceng/internal/_git/dotnet-aspnetcore</Uri>
      <Sha>704f7cb1d2cea33afb00c2097731216f121c2c73</Sha>
>>>>>>> c35d72a7
    </Dependency>
    <Dependency Name="Microsoft.Build.NuGetSdkResolver" Version="6.12.2-rc.1">
      <Uri>https://github.com/nuget/nuget.client</Uri>
      <Sha>c097388782da305f47c395f90bea2d7c83909b6d</Sha>
    </Dependency>
    <Dependency Name="NuGet.Build.Tasks" Version="6.12.2-rc.1">
      <Uri>https://github.com/nuget/nuget.client</Uri>
      <Sha>c097388782da305f47c395f90bea2d7c83909b6d</Sha>
      <SourceBuildTarball RepoName="nuget-client" ManagedOnly="true" />
    </Dependency>
    <Dependency Name="NuGet.Build.Tasks.Console" Version="6.12.2-rc.1">
      <Uri>https://github.com/nuget/nuget.client</Uri>
      <Sha>c097388782da305f47c395f90bea2d7c83909b6d</Sha>
    </Dependency>
    <Dependency Name="NuGet.Build.Tasks.Pack" Version="6.12.2-rc.1">
      <Uri>https://github.com/nuget/nuget.client</Uri>
      <Sha>c097388782da305f47c395f90bea2d7c83909b6d</Sha>
    </Dependency>
    <Dependency Name="NuGet.Commands" Version="6.12.2-rc.1">
      <Uri>https://github.com/nuget/nuget.client</Uri>
      <Sha>c097388782da305f47c395f90bea2d7c83909b6d</Sha>
    </Dependency>
    <Dependency Name="NuGet.CommandLine.XPlat" Version="6.12.2-rc.1">
      <Uri>https://github.com/nuget/nuget.client</Uri>
      <Sha>c097388782da305f47c395f90bea2d7c83909b6d</Sha>
    </Dependency>
    <Dependency Name="NuGet.Common" Version="6.12.2-rc.1">
      <Uri>https://github.com/nuget/nuget.client</Uri>
      <Sha>c097388782da305f47c395f90bea2d7c83909b6d</Sha>
    </Dependency>
    <Dependency Name="NuGet.Configuration" Version="6.12.2-rc.1">
      <Uri>https://github.com/nuget/nuget.client</Uri>
      <Sha>c097388782da305f47c395f90bea2d7c83909b6d</Sha>
    </Dependency>
    <Dependency Name="NuGet.Credentials" Version="6.12.2-rc.1">
      <Uri>https://github.com/nuget/nuget.client</Uri>
      <Sha>c097388782da305f47c395f90bea2d7c83909b6d</Sha>
    </Dependency>
    <Dependency Name="NuGet.DependencyResolver.Core" Version="6.12.2-rc.1">
      <Uri>https://github.com/nuget/nuget.client</Uri>
      <Sha>c097388782da305f47c395f90bea2d7c83909b6d</Sha>
    </Dependency>
    <Dependency Name="NuGet.Frameworks" Version="6.12.2-rc.1">
      <Uri>https://github.com/nuget/nuget.client</Uri>
      <Sha>c097388782da305f47c395f90bea2d7c83909b6d</Sha>
    </Dependency>
    <Dependency Name="NuGet.LibraryModel" Version="6.12.2-rc.1">
      <Uri>https://github.com/nuget/nuget.client</Uri>
      <Sha>c097388782da305f47c395f90bea2d7c83909b6d</Sha>
    </Dependency>
    <Dependency Name="NuGet.ProjectModel" Version="6.12.2-rc.1">
      <Uri>https://github.com/nuget/nuget.client</Uri>
      <Sha>c097388782da305f47c395f90bea2d7c83909b6d</Sha>
    </Dependency>
    <Dependency Name="NuGet.Protocol" Version="6.12.2-rc.1">
      <Uri>https://github.com/nuget/nuget.client</Uri>
      <Sha>c097388782da305f47c395f90bea2d7c83909b6d</Sha>
    </Dependency>
    <Dependency Name="NuGet.Packaging" Version="6.12.2-rc.1">
      <Uri>https://github.com/nuget/nuget.client</Uri>
      <Sha>c097388782da305f47c395f90bea2d7c83909b6d</Sha>
    </Dependency>
    <Dependency Name="NuGet.Versioning" Version="6.12.2-rc.1">
      <Uri>https://github.com/nuget/nuget.client</Uri>
      <Sha>c097388782da305f47c395f90bea2d7c83909b6d</Sha>
    </Dependency>
    <Dependency Name="NuGet.Localization" Version="6.12.2-rc.1">
      <Uri>https://github.com/nuget/nuget.client</Uri>
      <Sha>c097388782da305f47c395f90bea2d7c83909b6d</Sha>
    </Dependency>
    <Dependency Name="Microsoft.NET.Test.Sdk" Version="17.12.0-release-24508-01">
      <Uri>https://github.com/microsoft/vstest</Uri>
      <Sha>bc9161306b23641b0364b8f93d546da4d48da1eb</Sha>
    </Dependency>
    <Dependency Name="Microsoft.TestPlatform.CLI" Version="17.12.0-release-24508-01">
      <Uri>https://github.com/microsoft/vstest</Uri>
      <Sha>bc9161306b23641b0364b8f93d546da4d48da1eb</Sha>
    </Dependency>
    <Dependency Name="Microsoft.TestPlatform.Build" Version="17.12.0-release-24508-01">
      <Uri>https://github.com/microsoft/vstest</Uri>
      <Sha>bc9161306b23641b0364b8f93d546da4d48da1eb</Sha>
    </Dependency>
<<<<<<< HEAD
    <Dependency Name="Microsoft.NET.ILLink.Tasks" Version="8.0.13">
      <Uri>https://dev.azure.com/dnceng/internal/_git/dotnet-runtime</Uri>
      <Sha>eba546b0f0d448e0176a2222548fd7a2fbf464c0</Sha>
    </Dependency>
    <Dependency Name="System.Formats.Asn1" Version="8.0.2">
      <Uri>https://dev.azure.com/dnceng/internal/_git/dotnet-runtime</Uri>
      <Sha>eba546b0f0d448e0176a2222548fd7a2fbf464c0</Sha>
=======
    <!-- Intermediate is necessary for source build. -->
    <Dependency Name="Microsoft.SourceBuild.Intermediate.vstest" Version="17.12.0-release-24508-01">
      <Uri>https://github.com/microsoft/vstest</Uri>
      <Sha>bc9161306b23641b0364b8f93d546da4d48da1eb</Sha>
      <SourceBuild RepoName="vstest" ManagedOnly="true" />
    </Dependency>
    <Dependency Name="Microsoft.NET.ILLink.Tasks" Version="9.0.2">
      <Uri>https://dev.azure.com/dnceng/internal/_git/dotnet-runtime</Uri>
      <Sha>80aa709f5d919c6814726788dc6dabe23e79e672</Sha>
>>>>>>> c35d72a7
    </Dependency>
    <Dependency Name="System.CodeDom" Version="9.0.2">
      <Uri>https://dev.azure.com/dnceng/internal/_git/dotnet-runtime</Uri>
      <Sha>80aa709f5d919c6814726788dc6dabe23e79e672</Sha>
    </Dependency>
    <Dependency Name="System.Formats.Asn1" Version="9.0.2">
      <Uri>https://dev.azure.com/dnceng/internal/_git/dotnet-runtime</Uri>
      <Sha>80aa709f5d919c6814726788dc6dabe23e79e672</Sha>
    </Dependency>
    <Dependency Name="System.Security.Cryptography.ProtectedData" Version="9.0.2">
      <Uri>https://dev.azure.com/dnceng/internal/_git/dotnet-runtime</Uri>
      <Sha>80aa709f5d919c6814726788dc6dabe23e79e672</Sha>
    </Dependency>
    <Dependency Name="System.Text.Encoding.CodePages" Version="9.0.2">
      <Uri>https://dev.azure.com/dnceng/internal/_git/dotnet-runtime</Uri>
      <Sha>80aa709f5d919c6814726788dc6dabe23e79e672</Sha>
    </Dependency>
    <Dependency Name="System.Resources.Extensions" Version="9.0.2">
      <Uri>https://dev.azure.com/dnceng/internal/_git/dotnet-runtime</Uri>
      <Sha>80aa709f5d919c6814726788dc6dabe23e79e672</Sha>
    </Dependency>
<<<<<<< HEAD
    <Dependency Name="Microsoft.WindowsDesktop.App.Runtime.win-x64" Version="8.0.13">
      <Uri>https://dev.azure.com/dnceng/internal/_git/dotnet-windowsdesktop</Uri>
      <Sha>e43b37de7d5916352702dda1b65d98dd66f5f9f4</Sha>
    </Dependency>
    <Dependency Name="VS.Redist.Common.WindowsDesktop.SharedFramework.x64.8.0" Version="8.0.13-servicing.25067.2">
      <Uri>https://dev.azure.com/dnceng/internal/_git/dotnet-windowsdesktop</Uri>
      <Sha>e43b37de7d5916352702dda1b65d98dd66f5f9f4</Sha>
    </Dependency>
    <Dependency Name="Microsoft.WindowsDesktop.App.Ref" Version="8.0.13">
      <Uri>https://dev.azure.com/dnceng/internal/_git/dotnet-windowsdesktop</Uri>
      <Sha>e43b37de7d5916352702dda1b65d98dd66f5f9f4</Sha>
    </Dependency>
    <Dependency Name="VS.Redist.Common.WindowsDesktop.TargetingPack.x64.8.0" Version="8.0.13-servicing.25067.2">
      <Uri>https://dev.azure.com/dnceng/internal/_git/dotnet-windowsdesktop</Uri>
      <Sha>e43b37de7d5916352702dda1b65d98dd66f5f9f4</Sha>
    </Dependency>
    <Dependency Name="Microsoft.NET.Sdk.WindowsDesktop" Version="8.0.13-servicing.25066.5" CoherentParentDependency="Microsoft.WindowsDesktop.App.Ref">
      <Uri>https://dev.azure.com/dnceng/internal/_git/dotnet-wpf</Uri>
      <Sha>b7c5b2dd5e9b61459c7ba2e58f306029ec791c0d</Sha>
    </Dependency>
    <Dependency Name="Microsoft.AspNetCore.App.Ref" Version="8.0.13">
      <Uri>https://dev.azure.com/dnceng/internal/_git/dotnet-aspnetcore</Uri>
      <Sha>009e1ccafde4086ea52999e878f6e7aa5a7c4ccf</Sha>
    </Dependency>
    <Dependency Name="Microsoft.AspNetCore.App.Ref.Internal" Version="8.0.13-servicing.25066.10">
      <Uri>https://dev.azure.com/dnceng/internal/_git/dotnet-aspnetcore</Uri>
      <Sha>009e1ccafde4086ea52999e878f6e7aa5a7c4ccf</Sha>
    </Dependency>
    <Dependency Name="Microsoft.AspNetCore.App.Runtime.win-x64" Version="8.0.13">
      <Uri>https://dev.azure.com/dnceng/internal/_git/dotnet-aspnetcore</Uri>
      <Sha>009e1ccafde4086ea52999e878f6e7aa5a7c4ccf</Sha>
    </Dependency>
    <Dependency Name="VS.Redist.Common.AspNetCore.SharedFramework.x64.8.0" Version="8.0.13-servicing.25066.10">
      <Uri>https://dev.azure.com/dnceng/internal/_git/dotnet-aspnetcore</Uri>
      <Sha>009e1ccafde4086ea52999e878f6e7aa5a7c4ccf</Sha>
      <SourceBuild RepoName="aspnetcore" ManagedOnly="true" />
    </Dependency>
    <Dependency Name="dotnet-dev-certs" Version="8.0.13-servicing.25066.10">
      <Uri>https://dev.azure.com/dnceng/internal/_git/dotnet-aspnetcore</Uri>
      <Sha>009e1ccafde4086ea52999e878f6e7aa5a7c4ccf</Sha>
    </Dependency>
    <Dependency Name="dotnet-user-jwts" Version="8.0.13-servicing.25066.10">
      <Uri>https://dev.azure.com/dnceng/internal/_git/dotnet-aspnetcore</Uri>
      <Sha>009e1ccafde4086ea52999e878f6e7aa5a7c4ccf</Sha>
    </Dependency>
    <Dependency Name="dotnet-user-secrets" Version="8.0.13-servicing.25066.10">
      <Uri>https://dev.azure.com/dnceng/internal/_git/dotnet-aspnetcore</Uri>
      <Sha>009e1ccafde4086ea52999e878f6e7aa5a7c4ccf</Sha>
    </Dependency>
    <Dependency Name="Microsoft.AspNetCore.Analyzers" Version="8.0.13-servicing.25066.10">
      <Uri>https://dev.azure.com/dnceng/internal/_git/dotnet-aspnetcore</Uri>
      <Sha>009e1ccafde4086ea52999e878f6e7aa5a7c4ccf</Sha>
    </Dependency>
    <Dependency Name="Microsoft.AspNetCore.Components.SdkAnalyzers" Version="8.0.13-servicing.25066.10">
      <Uri>https://dev.azure.com/dnceng/internal/_git/dotnet-aspnetcore</Uri>
      <Sha>009e1ccafde4086ea52999e878f6e7aa5a7c4ccf</Sha>
    </Dependency>
    <Dependency Name="Microsoft.AspNetCore.Mvc.Analyzers" Version="8.0.13-servicing.25066.10">
      <Uri>https://dev.azure.com/dnceng/internal/_git/dotnet-aspnetcore</Uri>
      <Sha>009e1ccafde4086ea52999e878f6e7aa5a7c4ccf</Sha>
    </Dependency>
    <Dependency Name="Microsoft.AspNetCore.Mvc.Api.Analyzers" Version="8.0.13-servicing.25066.10">
      <Uri>https://dev.azure.com/dnceng/internal/_git/dotnet-aspnetcore</Uri>
      <Sha>009e1ccafde4086ea52999e878f6e7aa5a7c4ccf</Sha>
=======
    <Dependency Name="Microsoft.WindowsDesktop.App.Runtime.win-x64" Version="9.0.2">
      <Uri>https://dev.azure.com/dnceng/internal/_git/dotnet-windowsdesktop</Uri>
      <Sha>f971ec245a9aa0e7677b2fe6a565e2979cc59fde</Sha>
      <SourceBuildTarball RepoName="windowsdesktop" ManagedOnly="true" />
    </Dependency>
    <Dependency Name="VS.Redist.Common.WindowsDesktop.SharedFramework.x64.9.0" Version="9.0.2-servicing.25067.4">
      <Uri>https://dev.azure.com/dnceng/internal/_git/dotnet-windowsdesktop</Uri>
      <Sha>f971ec245a9aa0e7677b2fe6a565e2979cc59fde</Sha>
    </Dependency>
    <Dependency Name="Microsoft.WindowsDesktop.App.Ref" Version="9.0.2">
      <Uri>https://dev.azure.com/dnceng/internal/_git/dotnet-windowsdesktop</Uri>
      <Sha>f971ec245a9aa0e7677b2fe6a565e2979cc59fde</Sha>
    </Dependency>
    <Dependency Name="VS.Redist.Common.WindowsDesktop.TargetingPack.x64.9.0" Version="9.0.2-servicing.25067.4">
      <Uri>https://dev.azure.com/dnceng/internal/_git/dotnet-windowsdesktop</Uri>
      <Sha>f971ec245a9aa0e7677b2fe6a565e2979cc59fde</Sha>
    </Dependency>
    <Dependency Name="Microsoft.NET.Sdk.WindowsDesktop" Version="9.0.2-rtm.25067.2" CoherentParentDependency="Microsoft.WindowsDesktop.App.Ref">
      <Uri>https://dev.azure.com/dnceng/internal/_git/dotnet-wpf</Uri>
      <Sha>6498db3ee0fbc2790831b28cd47a7b8ef500cb17</Sha>
    </Dependency>
    <Dependency Name="Microsoft.AspNetCore.App.Ref" Version="9.0.2">
      <Uri>https://dev.azure.com/dnceng/internal/_git/dotnet-aspnetcore</Uri>
      <Sha>704f7cb1d2cea33afb00c2097731216f121c2c73</Sha>
    </Dependency>
    <Dependency Name="Microsoft.AspNetCore.App.Ref.Internal" Version="9.0.2-rtm.25067.4">
      <Uri>https://dev.azure.com/dnceng/internal/_git/dotnet-aspnetcore</Uri>
      <Sha>704f7cb1d2cea33afb00c2097731216f121c2c73</Sha>
    </Dependency>
    <Dependency Name="Microsoft.AspNetCore.App.Runtime.win-x64" Version="9.0.2">
      <Uri>https://dev.azure.com/dnceng/internal/_git/dotnet-aspnetcore</Uri>
      <Sha>704f7cb1d2cea33afb00c2097731216f121c2c73</Sha>
    </Dependency>
    <Dependency Name="VS.Redist.Common.AspNetCore.SharedFramework.x64.9.0" Version="9.0.2-rtm.25067.4">
      <Uri>https://dev.azure.com/dnceng/internal/_git/dotnet-aspnetcore</Uri>
      <Sha>704f7cb1d2cea33afb00c2097731216f121c2c73</Sha>
    </Dependency>
    <Dependency Name="dotnet-dev-certs" Version="9.0.2-rtm.25067.4">
      <Uri>https://dev.azure.com/dnceng/internal/_git/dotnet-aspnetcore</Uri>
      <Sha>704f7cb1d2cea33afb00c2097731216f121c2c73</Sha>
    </Dependency>
    <Dependency Name="dotnet-user-jwts" Version="9.0.2-rtm.25067.4">
      <Uri>https://dev.azure.com/dnceng/internal/_git/dotnet-aspnetcore</Uri>
      <Sha>704f7cb1d2cea33afb00c2097731216f121c2c73</Sha>
    </Dependency>
    <Dependency Name="dotnet-user-secrets" Version="9.0.2-rtm.25067.4">
      <Uri>https://dev.azure.com/dnceng/internal/_git/dotnet-aspnetcore</Uri>
      <Sha>704f7cb1d2cea33afb00c2097731216f121c2c73</Sha>
    </Dependency>
    <Dependency Name="Microsoft.AspNetCore.Analyzers" Version="9.0.2-rtm.25067.4">
      <Uri>https://dev.azure.com/dnceng/internal/_git/dotnet-aspnetcore</Uri>
      <Sha>704f7cb1d2cea33afb00c2097731216f121c2c73</Sha>
    </Dependency>
    <Dependency Name="Microsoft.AspNetCore.Components.SdkAnalyzers" Version="9.0.2-rtm.25067.4">
      <Uri>https://dev.azure.com/dnceng/internal/_git/dotnet-aspnetcore</Uri>
      <Sha>704f7cb1d2cea33afb00c2097731216f121c2c73</Sha>
    </Dependency>
    <Dependency Name="Microsoft.AspNetCore.Mvc.Analyzers" Version="9.0.2-rtm.25067.4">
      <Uri>https://dev.azure.com/dnceng/internal/_git/dotnet-aspnetcore</Uri>
      <Sha>704f7cb1d2cea33afb00c2097731216f121c2c73</Sha>
    </Dependency>
    <Dependency Name="Microsoft.AspNetCore.Mvc.Api.Analyzers" Version="9.0.2-rtm.25067.4">
      <Uri>https://dev.azure.com/dnceng/internal/_git/dotnet-aspnetcore</Uri>
      <Sha>704f7cb1d2cea33afb00c2097731216f121c2c73</Sha>
    </Dependency>
    <!-- Intermediate is necessary for source build. -->
    <Dependency Name="Microsoft.SourceBuild.Intermediate.aspnetcore" Version="9.0.2-rtm.25067.4">
      <Uri>https://dev.azure.com/dnceng/internal/_git/dotnet-aspnetcore</Uri>
      <Sha>704f7cb1d2cea33afb00c2097731216f121c2c73</Sha>
      <SourceBuild RepoName="aspnetcore" ManagedOnly="true" />
>>>>>>> c35d72a7
    </Dependency>
    <Dependency Name="Microsoft.CodeAnalysis.Razor.Tooling.Internal" Version="9.0.0-preview.25123.4">
      <Uri>https://github.com/dotnet/razor</Uri>
      <Sha>d0fbb0748128955a5c5e5dd4289b3859d7d70600</Sha>
    </Dependency>
    <Dependency Name="Microsoft.AspNetCore.Mvc.Razor.Extensions.Tooling.Internal" Version="9.0.0-preview.25123.4">
      <Uri>https://github.com/dotnet/razor</Uri>
      <Sha>d0fbb0748128955a5c5e5dd4289b3859d7d70600</Sha>
    </Dependency>
    <Dependency Name="Microsoft.NET.Sdk.Razor.SourceGenerators.Transport" Version="9.0.0-preview.25123.4">
      <Uri>https://github.com/dotnet/razor</Uri>
      <Sha>d0fbb0748128955a5c5e5dd4289b3859d7d70600</Sha>
    </Dependency>
<<<<<<< HEAD
    <Dependency Name="Microsoft.Extensions.FileProviders.Embedded" Version="8.0.13">
      <Uri>https://dev.azure.com/dnceng/internal/_git/dotnet-aspnetcore</Uri>
      <Sha>009e1ccafde4086ea52999e878f6e7aa5a7c4ccf</Sha>
    </Dependency>
    <Dependency Name="Microsoft.AspNetCore.Authorization" Version="8.0.13">
      <Uri>https://dev.azure.com/dnceng/internal/_git/dotnet-aspnetcore</Uri>
      <Sha>009e1ccafde4086ea52999e878f6e7aa5a7c4ccf</Sha>
    </Dependency>
    <Dependency Name="Microsoft.AspNetCore.Components.Web" Version="8.0.13">
      <Uri>https://dev.azure.com/dnceng/internal/_git/dotnet-aspnetcore</Uri>
      <Sha>009e1ccafde4086ea52999e878f6e7aa5a7c4ccf</Sha>
    </Dependency>
    <Dependency Name="Microsoft.JSInterop" Version="8.0.13">
      <Uri>https://dev.azure.com/dnceng/internal/_git/dotnet-aspnetcore</Uri>
      <Sha>009e1ccafde4086ea52999e878f6e7aa5a7c4ccf</Sha>
=======
    <!-- Intermediate is necessary for source build. -->
    <Dependency Name="Microsoft.SourceBuild.Intermediate.razor" Version="9.0.0-preview.25123.4">
      <Uri>https://github.com/dotnet/razor</Uri>
      <Sha>d0fbb0748128955a5c5e5dd4289b3859d7d70600</Sha>
      <SourceBuild RepoName="razor" ManagedOnly="true" />
    </Dependency>
    <Dependency Name="Microsoft.Extensions.FileProviders.Embedded" Version="9.0.2">
      <Uri>https://dev.azure.com/dnceng/internal/_git/dotnet-aspnetcore</Uri>
      <Sha>704f7cb1d2cea33afb00c2097731216f121c2c73</Sha>
    </Dependency>
    <Dependency Name="Microsoft.AspNetCore.Authorization" Version="9.0.2">
      <Uri>https://dev.azure.com/dnceng/internal/_git/dotnet-aspnetcore</Uri>
      <Sha>704f7cb1d2cea33afb00c2097731216f121c2c73</Sha>
    </Dependency>
    <Dependency Name="Microsoft.AspNetCore.Components.Web" Version="9.0.2">
      <Uri>https://dev.azure.com/dnceng/internal/_git/dotnet-aspnetcore</Uri>
      <Sha>704f7cb1d2cea33afb00c2097731216f121c2c73</Sha>
    </Dependency>
    <Dependency Name="Microsoft.JSInterop" Version="9.0.2">
      <Uri>https://dev.azure.com/dnceng/internal/_git/dotnet-aspnetcore</Uri>
      <Sha>704f7cb1d2cea33afb00c2097731216f121c2c73</Sha>
    </Dependency>
    <Dependency Name="Microsoft.DotNet.Test.ProjectTemplates.2.1" Version="1.0.2-beta4.22406.1">
      <Uri>https://github.com/dotnet/test-templates</Uri>
      <Sha>0385265f4d0b6413d64aea0223172366a9b9858c</Sha>
    </Dependency>
    <Dependency Name="Microsoft.DotNet.Test.ProjectTemplates.5.0" Version="1.1.0-rc.23558.1">
      <Uri>https://github.com/dotnet/test-templates</Uri>
      <Sha>307b8f538d83a955d8f6dd909eee41a5555f2f4d</Sha>
    </Dependency>
    <Dependency Name="Microsoft.DotNet.Test.ProjectTemplates.6.0" Version="1.1.0-rc.24069.1">
      <Uri>https://github.com/dotnet/test-templates</Uri>
      <Sha>becc4bd157cd6608b51a5ffe414a5d2de6330272</Sha>
    </Dependency>
    <Dependency Name="Microsoft.DotNet.Test.ProjectTemplates.7.0" Version="1.1.0-rc.24069.1">
      <Uri>https://github.com/dotnet/test-templates</Uri>
      <Sha>becc4bd157cd6608b51a5ffe414a5d2de6330272</Sha>
    </Dependency>
    <Dependency Name="Microsoft.DotNet.Test.ProjectTemplates.8.0" Version="1.1.0-rc.24202.1">
      <Uri>https://github.com/dotnet/test-templates</Uri>
      <Sha>49c9ad01f057b3c6352bbec12b117acc2224493c</Sha>
>>>>>>> c35d72a7
    </Dependency>
    <Dependency Name="Microsoft.DotNet.Test.ProjectTemplates.9.0" Version="1.1.0-rtm.24606.1">
      <Uri>https://github.com/dotnet/test-templates</Uri>
      <Sha>8d99bca98e3fd0c8f4e10eb200aed20d9665de0e</Sha>
    </Dependency>
    <!-- Intermediate is necessary for source build. -->
    <Dependency Name="Microsoft.SourceBuild.Intermediate.test-templates" Version="1.1.0-rtm.24606.1">
      <Uri>https://github.com/dotnet/test-templates</Uri>
      <Sha>8d99bca98e3fd0c8f4e10eb200aed20d9665de0e</Sha>
      <SourceBuild RepoName="test-templates" ManagedOnly="true" />
    </Dependency>
    <!-- For coherency purposes, these versions should be gated by the versions of winforms and wpf routed via windowsdesktop -->
    <Dependency Name="Microsoft.Dotnet.WinForms.ProjectTemplates" Version="9.0.2-servicing.25066.8" CoherentParentDependency="Microsoft.WindowsDesktop.App.Runtime.win-x64">
      <Uri>https://dev.azure.com/dnceng/internal/_git/dotnet-winforms</Uri>
      <Sha>f15a0b2339942cc52d7c24cb82739d8401ead77f</Sha>
    </Dependency>
    <Dependency Name="Microsoft.DotNet.Wpf.ProjectTemplates" Version="9.0.2-rtm.25067.2" CoherentParentDependency="Microsoft.WindowsDesktop.App.Runtime.win-x64">
      <Uri>https://dev.azure.com/dnceng/internal/_git/dotnet-wpf</Uri>
      <Sha>6498db3ee0fbc2790831b28cd47a7b8ef500cb17</Sha>
    </Dependency>
    <Dependency Name="Microsoft.Web.Xdt" Version="10.0.0-preview.24609.2">
      <Uri>https://github.com/dotnet/xdt</Uri>
      <Sha>63ae81154c50a1cf9287cc47d8351d55b4289e6d</Sha>
    </Dependency>
    <!-- Intermediate is necessary for source build. -->
    <Dependency Name="Microsoft.SourceBuild.Intermediate.xdt" Version="10.0.0-preview.24609.2">
      <Uri>https://github.com/dotnet/xdt</Uri>
      <Sha>63ae81154c50a1cf9287cc47d8351d55b4289e6d</Sha>
      <SourceBuild RepoName="xdt" ManagedOnly="true" />
    </Dependency>
    <Dependency Name="Microsoft.CodeAnalysis.NetAnalyzers" Version="9.0.0-preview.25123.3">
      <Uri>https://github.com/dotnet/roslyn-analyzers</Uri>
      <Sha>16865ea61910500f1022ad2b96c499e5df02c228</Sha>
    </Dependency>
    <Dependency Name="Microsoft.CodeAnalysis.PublicApiAnalyzers" Version="3.11.0-beta1.25123.3">
      <Uri>https://github.com/dotnet/roslyn-analyzers</Uri>
      <Sha>16865ea61910500f1022ad2b96c499e5df02c228</Sha>
    </Dependency>
    <!-- Intermediate is necessary for source build. -->
    <Dependency Name="Microsoft.SourceBuild.Intermediate.roslyn-analyzers" Version="3.11.0-beta1.25123.3">
      <Uri>https://github.com/dotnet/roslyn-analyzers</Uri>
      <Sha>16865ea61910500f1022ad2b96c499e5df02c228</Sha>
      <SourceBuild RepoName="roslyn-analyzers" ManagedOnly="true" />
    </Dependency>
    <Dependency Name="System.CommandLine" Version="2.0.0-beta4.24324.3">
      <Uri>https://github.com/dotnet/command-line-api</Uri>
      <Sha>803d8598f98fb4efd94604b32627ee9407f246db</Sha>
    </Dependency>
    <Dependency Name="System.CommandLine.Rendering" Version="0.4.0-alpha.24324.3">
      <Uri>https://github.com/dotnet/command-line-api</Uri>
      <Sha>803d8598f98fb4efd94604b32627ee9407f246db</Sha>
    </Dependency>
    <!-- Microsoft.CodeAnalysis.Workspaces.MSBuild transitively references M.Bcl.AsyncInterfaces.
         Adding an explicit dependency to make sure the latest version is used instead of the SBRP
         one under source build. -->
    <!-- Intermediate is necessary for source build. -->
    <Dependency Name="Microsoft.DiaSymReader" Version="2.2.0-beta.24327.2">
      <Uri>https://github.com/dotnet/symreader</Uri>
      <Sha>0710a7892d89999956e8808c28e9dd0512bd53f3</Sha>
    </Dependency>
    <!-- Intermediate is necessary for source build. -->
    <Dependency Name="Microsoft.SourceBuild.Intermediate.command-line-api" Version="0.1.532403">
      <Uri>https://github.com/dotnet/command-line-api</Uri>
      <Sha>803d8598f98fb4efd94604b32627ee9407f246db</Sha>
      <SourceBuild RepoName="command-line-api" ManagedOnly="true" />
    </Dependency>
    <!-- Intermediate is necessary for source build. -->
    <Dependency Name="Microsoft.SourceBuild.Intermediate.source-build-externals" Version="9.0.0-alpha.1.25157.1">
      <Uri>https://github.com/dotnet/source-build-externals</Uri>
      <Sha>71dbdccd13f28cfd1a35649263b55ebbeab26ee7</Sha>
      <SourceBuild RepoName="source-build-externals" ManagedOnly="true" />
    </Dependency>
    <!-- Intermediate is necessary for source build. -->
    <Dependency Name="Microsoft.SourceBuild.Intermediate.source-build-reference-packages" Version="9.0.0-alpha.1.25081.6">
      <Uri>https://github.com/dotnet/source-build-reference-packages</Uri>
      <Sha>1cec3b4a8fb07138136a1ca1e04763bfcf7841db</Sha>
      <SourceBuild RepoName="source-build-reference-packages" ManagedOnly="true" />
    </Dependency>
    <Dependency Name="Microsoft.Deployment.DotNet.Releases" Version="2.0.0-rtm.1.25059.4">
      <Uri>https://github.com/dotnet/deployment-tools</Uri>
      <Sha>b2d5c0c5841de4bc036ef4c84b5db3532504e5f3</Sha>
    </Dependency>
    <Dependency Name="Microsoft.Build.Tasks.Git" Version="9.0.0-beta.24617.1">
      <Uri>https://github.com/dotnet/sourcelink</Uri>
      <Sha>4e176206614b345352885b55491aeb51bf77526b</Sha>
    </Dependency>
    <Dependency Name="Microsoft.SourceLink.Common" Version="9.0.0-beta.24617.1">
      <Uri>https://github.com/dotnet/sourcelink</Uri>
      <Sha>4e176206614b345352885b55491aeb51bf77526b</Sha>
    </Dependency>
    <Dependency Name="Microsoft.SourceLink.AzureRepos.Git" Version="9.0.0-beta.24617.1">
      <Uri>https://github.com/dotnet/sourcelink</Uri>
      <Sha>4e176206614b345352885b55491aeb51bf77526b</Sha>
    </Dependency>
    <Dependency Name="Microsoft.SourceLink.GitHub" Version="9.0.0-beta.24617.1">
      <Uri>https://github.com/dotnet/sourcelink</Uri>
      <Sha>4e176206614b345352885b55491aeb51bf77526b</Sha>
    </Dependency>
    <Dependency Name="Microsoft.SourceLink.GitLab" Version="9.0.0-beta.24617.1">
      <Uri>https://github.com/dotnet/sourcelink</Uri>
      <Sha>4e176206614b345352885b55491aeb51bf77526b</Sha>
    </Dependency>
    <Dependency Name="Microsoft.SourceLink.Bitbucket.Git" Version="9.0.0-beta.24617.1">
      <Uri>https://github.com/dotnet/sourcelink</Uri>
      <Sha>4e176206614b345352885b55491aeb51bf77526b</Sha>
    </Dependency>
    <!-- Intermediate is necessary for source build. -->
    <Dependency Name="Microsoft.SourceBuild.Intermediate.sourcelink" Version="9.0.0-beta.24617.1">
      <Uri>https://github.com/dotnet/sourcelink</Uri>
      <Sha>4e176206614b345352885b55491aeb51bf77526b</Sha>
      <SourceBuild RepoName="sourcelink" ManagedOnly="true" />
    </Dependency>
    <!-- Intermediate is necessary for source build. -->
    <Dependency Name="Microsoft.SourceBuild.Intermediate.deployment-tools" Version="9.0.0-rtm.25059.4">
      <Uri>https://github.com/dotnet/deployment-tools</Uri>
      <Sha>b2d5c0c5841de4bc036ef4c84b5db3532504e5f3</Sha>
      <SourceBuild RepoName="deployment-tools" ManagedOnly="true" />
    </Dependency>
    <!-- Intermediate is necessary for source build. -->
    <Dependency Name="Microsoft.SourceBuild.Intermediate.symreader" Version="2.2.0-beta.24327.2">
      <Uri>https://github.com/dotnet/symreader</Uri>
      <Sha>0710a7892d89999956e8808c28e9dd0512bd53f3</Sha>
      <SourceBuild RepoName="symreader" ManagedOnly="true" />
    </Dependency>
    <!-- Dependency required for flowing correct package version in source-build, using PVP flow. -->
    <Dependency Name="Microsoft.Extensions.Logging" Version="9.0.2">
      <Uri>https://dev.azure.com/dnceng/internal/_git/dotnet-runtime</Uri>
      <Sha>80aa709f5d919c6814726788dc6dabe23e79e672</Sha>
    </Dependency>
    <!-- Dependency required for flowing correct package version in source-build, using PVP flow. -->
<<<<<<< HEAD
    <Dependency Name="Microsoft.Extensions.Logging.Abstractions" Version="8.0.3">
      <Uri>https://dev.azure.com/dnceng/internal/_git/dotnet-runtime</Uri>
      <Sha>eba546b0f0d448e0176a2222548fd7a2fbf464c0</Sha>
=======
    <Dependency Name="Microsoft.Extensions.Logging.Abstractions" Version="9.0.2">
      <Uri>https://dev.azure.com/dnceng/internal/_git/dotnet-runtime</Uri>
      <Sha>80aa709f5d919c6814726788dc6dabe23e79e672</Sha>
>>>>>>> c35d72a7
    </Dependency>
    <!-- Dependency required for flowing correct package version in source-build, using PVP flow. -->
    <Dependency Name="Microsoft.Extensions.Logging.Console" Version="9.0.2">
      <Uri>https://dev.azure.com/dnceng/internal/_git/dotnet-runtime</Uri>
      <Sha>80aa709f5d919c6814726788dc6dabe23e79e672</Sha>
    </Dependency>
    <!-- Dependency required for flowing correct package version in source-build, using PVP flow. -->
    <Dependency Name="Microsoft.Extensions.FileSystemGlobbing" Version="9.0.2">
      <Uri>https://dev.azure.com/dnceng/internal/_git/dotnet-runtime</Uri>
      <Sha>80aa709f5d919c6814726788dc6dabe23e79e672</Sha>
    </Dependency>
    <!-- Dependency required for flowing correct package version in source-build, using PVP flow. -->
    <Dependency Name="System.ServiceProcess.ServiceController" Version="9.0.2">
      <Uri>https://dev.azure.com/dnceng/internal/_git/dotnet-runtime</Uri>
      <Sha>80aa709f5d919c6814726788dc6dabe23e79e672</Sha>
    </Dependency>
    <Dependency Name="System.Text.Json" Version="9.0.2">
      <Uri>https://dev.azure.com/dnceng/internal/_git/dotnet-runtime</Uri>
      <Sha>80aa709f5d919c6814726788dc6dabe23e79e672</Sha>
    </Dependency>
    <Dependency Name="Microsoft.Bcl.AsyncInterfaces" Version="9.0.2">
      <Uri>https://dev.azure.com/dnceng/internal/_git/dotnet-runtime</Uri>
      <Sha>80aa709f5d919c6814726788dc6dabe23e79e672</Sha>
    </Dependency>
    <Dependency Name="Microsoft.Extensions.FileProviders.Abstractions" Version="9.0.2">
      <Uri>https://dev.azure.com/dnceng/internal/_git/dotnet-runtime</Uri>
      <Sha>80aa709f5d919c6814726788dc6dabe23e79e672</Sha>
    </Dependency>
<<<<<<< HEAD
    <Dependency Name="Microsoft.Extensions.ObjectPool" Version="8.0.13">
      <Uri>https://dev.azure.com/dnceng/internal/_git/dotnet-aspnetcore</Uri>
      <Sha>009e1ccafde4086ea52999e878f6e7aa5a7c4ccf</Sha>
=======
    <Dependency Name="Microsoft.Extensions.ObjectPool" Version="9.0.2">
      <Uri>https://dev.azure.com/dnceng/internal/_git/dotnet-aspnetcore</Uri>
      <Sha>704f7cb1d2cea33afb00c2097731216f121c2c73</Sha>
>>>>>>> c35d72a7
    </Dependency>
    <Dependency Name="Microsoft.Win32.SystemEvents" Version="9.0.2">
      <Uri>https://dev.azure.com/dnceng/internal/_git/dotnet-runtime</Uri>
      <Sha>80aa709f5d919c6814726788dc6dabe23e79e672</Sha>
    </Dependency>
    <Dependency Name="System.Composition.AttributedModel" Version="9.0.2">
      <Uri>https://dev.azure.com/dnceng/internal/_git/dotnet-runtime</Uri>
      <Sha>80aa709f5d919c6814726788dc6dabe23e79e672</Sha>
    </Dependency>
    <Dependency Name="System.Composition.Convention" Version="9.0.2">
      <Uri>https://dev.azure.com/dnceng/internal/_git/dotnet-runtime</Uri>
      <Sha>80aa709f5d919c6814726788dc6dabe23e79e672</Sha>
    </Dependency>
    <Dependency Name="System.Composition.Hosting" Version="9.0.2">
      <Uri>https://dev.azure.com/dnceng/internal/_git/dotnet-runtime</Uri>
      <Sha>80aa709f5d919c6814726788dc6dabe23e79e672</Sha>
    </Dependency>
    <Dependency Name="System.Composition.Runtime" Version="9.0.2">
      <Uri>https://dev.azure.com/dnceng/internal/_git/dotnet-runtime</Uri>
      <Sha>80aa709f5d919c6814726788dc6dabe23e79e672</Sha>
    </Dependency>
    <Dependency Name="System.Composition.TypedParts" Version="9.0.2">
      <Uri>https://dev.azure.com/dnceng/internal/_git/dotnet-runtime</Uri>
      <Sha>80aa709f5d919c6814726788dc6dabe23e79e672</Sha>
    </Dependency>
    <Dependency Name="System.Configuration.ConfigurationManager" Version="9.0.2">
      <Uri>https://dev.azure.com/dnceng/internal/_git/dotnet-runtime</Uri>
      <Sha>80aa709f5d919c6814726788dc6dabe23e79e672</Sha>
    </Dependency>
    <Dependency Name="System.Security.Cryptography.Pkcs" Version="9.0.2">
      <Uri>https://dev.azure.com/dnceng/internal/_git/dotnet-runtime</Uri>
      <Sha>80aa709f5d919c6814726788dc6dabe23e79e672</Sha>
    </Dependency>
    <Dependency Name="System.Security.Cryptography.Xml" Version="9.0.2">
      <Uri>https://dev.azure.com/dnceng/internal/_git/dotnet-runtime</Uri>
      <Sha>80aa709f5d919c6814726788dc6dabe23e79e672</Sha>
    </Dependency>
    <Dependency Name="System.Security.Permissions" Version="9.0.2">
      <Uri>https://dev.azure.com/dnceng/internal/_git/dotnet-runtime</Uri>
      <Sha>80aa709f5d919c6814726788dc6dabe23e79e672</Sha>
    </Dependency>
    <Dependency Name="System.Windows.Extensions" Version="9.0.2">
      <Uri>https://dev.azure.com/dnceng/internal/_git/dotnet-runtime</Uri>
      <Sha>80aa709f5d919c6814726788dc6dabe23e79e672</Sha>
    </Dependency>
  </ProductDependencies>
  <ToolsetDependencies>
<<<<<<< HEAD
    <Dependency Name="Microsoft.DotNet.Arcade.Sdk" Version="8.0.0-beta.25114.5">
      <Uri>https://github.com/dotnet/arcade</Uri>
      <Sha>221fba21fbd6a29f17af7a7004f8ef18a51519bd</Sha>
      <SourceBuild RepoName="arcade" ManagedOnly="true" />
    </Dependency>
    <Dependency Name="Microsoft.DotNet.Helix.Sdk" Version="8.0.0-beta.25114.5">
      <Uri>https://github.com/dotnet/arcade</Uri>
      <Sha>221fba21fbd6a29f17af7a7004f8ef18a51519bd</Sha>
    </Dependency>
    <Dependency Name="Microsoft.DotNet.SignTool" Version="8.0.0-beta.25114.5">
      <Uri>https://github.com/dotnet/arcade</Uri>
      <Sha>221fba21fbd6a29f17af7a7004f8ef18a51519bd</Sha>
    </Dependency>
    <Dependency Name="Microsoft.DotNet.XUnitExtensions" Version="8.0.0-beta.25114.5">
      <Uri>https://github.com/dotnet/arcade</Uri>
      <Sha>221fba21fbd6a29f17af7a7004f8ef18a51519bd</Sha>
=======
    <Dependency Name="Microsoft.DotNet.Arcade.Sdk" Version="9.0.0-beta.25111.5">
      <Uri>https://github.com/dotnet/arcade</Uri>
      <Sha>5da211e1c42254cb35e7ef3d5a8428fb24853169</Sha>
    </Dependency>
    <Dependency Name="Microsoft.DotNet.Build.Tasks.Installers" Version="9.0.0-beta.25111.5">
      <Uri>https://github.com/dotnet/arcade</Uri>
      <Sha>5da211e1c42254cb35e7ef3d5a8428fb24853169</Sha>
    </Dependency>
    <Dependency Name="Microsoft.DotNet.Helix.Sdk" Version="9.0.0-beta.25111.5">
      <Uri>https://github.com/dotnet/arcade</Uri>
      <Sha>5da211e1c42254cb35e7ef3d5a8428fb24853169</Sha>
    </Dependency>
    <Dependency Name="Microsoft.DotNet.SignTool" Version="9.0.0-beta.25111.5">
      <Uri>https://github.com/dotnet/arcade</Uri>
      <Sha>5da211e1c42254cb35e7ef3d5a8428fb24853169</Sha>
>>>>>>> c35d72a7
    </Dependency>
    <Dependency Name="Microsoft.DotNet.XUnitExtensions" Version="9.0.0-beta.25111.5">
      <Uri>https://github.com/dotnet/arcade</Uri>
      <Sha>5da211e1c42254cb35e7ef3d5a8428fb24853169</Sha>
    </Dependency>
    <Dependency Name="Microsoft.DotNet.XliffTasks" Version="9.0.0-beta.25111.5">
      <Uri>https://github.com/dotnet/arcade</Uri>
      <Sha>5da211e1c42254cb35e7ef3d5a8428fb24853169</Sha>
    </Dependency>
    <!-- Intermediate is necessary for source build. -->
    <Dependency Name="Microsoft.SourceBuild.Intermediate.arcade" Version="9.0.0-beta.25111.5">
      <Uri>https://github.com/dotnet/arcade</Uri>
      <Sha>5da211e1c42254cb35e7ef3d5a8428fb24853169</Sha>
      <SourceBuild RepoName="arcade" ManagedOnly="true" />
    </Dependency>
    <Dependency Name="System.Reflection.MetadataLoadContext" Version="9.0.2">
      <Uri>https://dev.azure.com/dnceng/internal/_git/dotnet-runtime</Uri>
      <Sha>80aa709f5d919c6814726788dc6dabe23e79e672</Sha>
    </Dependency>
    <Dependency Name="Microsoft.DotNet.Darc" Version="1.1.0-beta.24367.3">
      <Uri>https://github.com/dotnet/arcade-services</Uri>
      <Sha>47e3672c762970073e4282bd563233da86bcca3e</Sha>
    </Dependency>
    <Dependency Name="Microsoft.DotNet.DarcLib" Version="1.1.0-beta.24367.3">
      <Uri>https://github.com/dotnet/arcade-services</Uri>
      <Sha>47e3672c762970073e4282bd563233da86bcca3e</Sha>
    </Dependency>
    <Dependency Name="Microsoft.DotNet.ScenarioTests.SdkTemplateTests" Version="9.0.0-preview.25112.2">
      <Uri>https://github.com/dotnet/scenario-tests</Uri>
      <Sha>f219fd635f701e3142be92cb0bb4039cadb39d4d</Sha>
    </Dependency>
    <!-- Intermediate is necessary for source build. -->
    <Dependency Name="Microsoft.SourceBuild.Intermediate.scenario-tests" Version="9.0.0-preview.25112.2">
      <Uri>https://github.com/dotnet/scenario-tests</Uri>
      <Sha>f219fd635f701e3142be92cb0bb4039cadb39d4d</Sha>
      <SourceBuild RepoName="scenario-tests" ManagedOnly="true" />
    </Dependency>
    <!--
      Aspire isn't really a toolset dependency. However, it only inserts a baseline manifest in sdk,
      and if you squint at it, this means we can say that its specific dependency versions don't matter to sdk.
      It also doesn't currently ship 9.0 preview versions, meaning the version is locked to the latest shipped from 8.0 era.
      Avoiding this as a product dependency avoids a long coherency path (aspnetcore->extensions->aspire->sdk).
      **It is** of course possible that an incoherent aspire means that aspire depends on versions of extensions that
      aren't shipping, or those extensions packages depend on aspnetcore packages that won't ship. However, given the cost
      of maintaining this coherency path is high. This being toolset means that aspire is responsible for its own coherency.
    -->
    <Dependency Name="Microsoft.NET.Sdk.Aspire.Manifest-8.0.100" Version="8.2.2">
      <Uri>https://github.com/dotnet/aspire</Uri>
      <Sha>5fa9337a84a52e9bd185d04d156eccbdcf592f74</Sha>
    </Dependency>
    <!-- Intermediate is necessary for source build. -->
    <Dependency Name="Microsoft.SourceBuild.Intermediate.aspire" Version="8.2.2-preview.1.24521.5">
      <Uri>https://github.com/dotnet/aspire</Uri>
      <Sha>5fa9337a84a52e9bd185d04d156eccbdcf592f74</Sha>
      <SourceBuild RepoName="aspire" ManagedOnly="true" />
    </Dependency>
    <Dependency Name="Microsoft.IO.Redist" Version="6.0.1">
      <Uri>https://github.com/dotnet/runtime</Uri>
      <Sha>e77011b31a3e5c47d931248a64b47f9b2d47853d</Sha>
    </Dependency>
  </ToolsetDependencies>
</Dependencies><|MERGE_RESOLUTION|>--- conflicted
+++ resolved
@@ -1,49 +1,6 @@
 <?xml version="1.0" encoding="utf-8"?>
 <Dependencies>
   <ProductDependencies>
-<<<<<<< HEAD
-    <Dependency Name="Microsoft.TemplateEngine.Abstractions" Version="8.0.408">
-      <Uri>https://github.com/dotnet/templating</Uri>
-      <Sha>8e755bc4c9be9dde2ccf64abc631aa4a74b8630c</Sha>
-    </Dependency>
-    <Dependency Name="Microsoft.TemplateEngine.Mocks" Version="8.0.408-servicing.25156.12">
-      <Uri>https://github.com/dotnet/templating</Uri>
-      <Sha>8e755bc4c9be9dde2ccf64abc631aa4a74b8630c</Sha>
-    </Dependency>
-    <Dependency Name="Microsoft.SourceBuild.Intermediate.templating" Version="8.0.408-servicing.25156.12">
-      <Uri>https://github.com/dotnet/templating</Uri>
-      <Sha>8e755bc4c9be9dde2ccf64abc631aa4a74b8630c</Sha>
-      <SourceBuild RepoName="templating" ManagedOnly="true" />
-    </Dependency>
-    <Dependency Name="Microsoft.NETCore.App.Ref" Version="8.0.13">
-      <Uri>https://dev.azure.com/dnceng/internal/_git/dotnet-runtime</Uri>
-      <Sha>eba546b0f0d448e0176a2222548fd7a2fbf464c0</Sha>
-    </Dependency>
-    <Dependency Name="VS.Redist.Common.NetCore.SharedFramework.x64.8.0" Version="8.0.13-servicing.25066.9">
-      <Uri>https://dev.azure.com/dnceng/internal/_git/dotnet-runtime</Uri>
-      <Sha>eba546b0f0d448e0176a2222548fd7a2fbf464c0</Sha>
-      <SourceBuild RepoName="runtime" ManagedOnly="false" />
-    </Dependency>
-    <Dependency Name="VS.Redist.Common.NetCore.TargetingPack.x64.8.0" Version="8.0.13-servicing.25066.9">
-      <Uri>https://dev.azure.com/dnceng/internal/_git/dotnet-runtime</Uri>
-      <Sha>eba546b0f0d448e0176a2222548fd7a2fbf464c0</Sha>
-    </Dependency>
-    <Dependency Name="Microsoft.NETCore.App.Runtime.win-x64" Version="8.0.13">
-      <Uri>https://dev.azure.com/dnceng/internal/_git/dotnet-runtime</Uri>
-      <Sha>eba546b0f0d448e0176a2222548fd7a2fbf464c0</Sha>
-    </Dependency>
-    <Dependency Name="Microsoft.NETCore.App.Host.win-x64" Version="8.0.13">
-      <Uri>https://dev.azure.com/dnceng/internal/_git/dotnet-runtime</Uri>
-      <Sha>eba546b0f0d448e0176a2222548fd7a2fbf464c0</Sha>
-    </Dependency>
-    <Dependency Name="Microsoft.NETCore.Platforms" Version="8.0.13-servicing.25066.9">
-      <Uri>https://dev.azure.com/dnceng/internal/_git/dotnet-runtime</Uri>
-      <Sha>eba546b0f0d448e0176a2222548fd7a2fbf464c0</Sha>
-    </Dependency>
-    <Dependency Name="Microsoft.NET.HostModel" Version="8.0.13-servicing.25066.9">
-      <Uri>https://dev.azure.com/dnceng/internal/_git/dotnet-runtime</Uri>
-      <Sha>eba546b0f0d448e0176a2222548fd7a2fbf464c0</Sha>
-=======
     <Dependency Name="Microsoft.TemplateEngine.Abstractions" Version="9.0.105">
       <Uri>https://github.com/dotnet/templating</Uri>
       <Sha>693a4fd2526759d8408ec1388970143e666b03e2</Sha>
@@ -85,17 +42,11 @@
     <Dependency Name="Microsoft.NET.HostModel" Version="9.0.2-servicing.25066.10">
       <Uri>https://dev.azure.com/dnceng/internal/_git/dotnet-runtime</Uri>
       <Sha>80aa709f5d919c6814726788dc6dabe23e79e672</Sha>
->>>>>>> c35d72a7
     </Dependency>
     <Dependency Name="Microsoft.Extensions.DependencyModel" Version="9.0.2">
       <Uri>https://dev.azure.com/dnceng/internal/_git/dotnet-runtime</Uri>
       <Sha>80aa709f5d919c6814726788dc6dabe23e79e672</Sha>
     </Dependency>
-<<<<<<< HEAD
-    <Dependency Name="Microsoft.NETCore.DotNetHostResolver" Version="8.0.13">
-      <Uri>https://dev.azure.com/dnceng/internal/_git/dotnet-runtime</Uri>
-      <Sha>eba546b0f0d448e0176a2222548fd7a2fbf464c0</Sha>
-=======
     <!-- Intermediate is necessary for source build. -->
     <Dependency Name="Microsoft.SourceBuild.Intermediate.runtime.linux-x64" Version="9.0.2-servicing.25066.10">
       <Uri>https://dev.azure.com/dnceng/internal/_git/dotnet-runtime</Uri>
@@ -115,7 +66,6 @@
     <Dependency Name="Microsoft.NET.Workload.Emscripten.Current.Manifest-9.0.100" Version="9.0.2" CoherentParentDependency="Microsoft.NETCore.App.Runtime.win-x64">
       <Uri>https://github.com/dotnet/emsdk</Uri>
       <Sha>2c27e405e17595694d91892159593d6dd10e61e2</Sha>
->>>>>>> c35d72a7
     </Dependency>
     <!-- Intermediate is necessary for source build. -->
     <Dependency Name="Microsoft.SourceBuild.Intermediate.emsdk" Version="9.0.2-servicing.25061.2" CoherentParentDependency="Microsoft.NETCore.App.Runtime.win-x64">
@@ -123,19 +73,6 @@
       <Sha>2c27e405e17595694d91892159593d6dd10e61e2</Sha>
       <SourceBuild RepoName="emsdk" ManagedOnly="true" />
     </Dependency>
-<<<<<<< HEAD
-    <Dependency Name="Microsoft.Build" Version="17.11.26">
-      <Uri>https://github.com/dotnet/msbuild</Uri>
-      <Sha>2b19be476c8b86077deb82788563d7f7cc53468b</Sha>
-    </Dependency>
-    <Dependency Name="Microsoft.Build.Localization" Version="17.11.26-servicing-25111-04">
-      <Uri>https://github.com/dotnet/msbuild</Uri>
-      <Sha>2b19be476c8b86077deb82788563d7f7cc53468b</Sha>
-    </Dependency>
-    <Dependency Name="Microsoft.SourceBuild.Intermediate.msbuild" Version="17.11.26-servicing-25111-04">
-      <Uri>https://github.com/dotnet/msbuild</Uri>
-      <Sha>2b19be476c8b86077deb82788563d7f7cc53468b</Sha>
-=======
     <Dependency Name="Microsoft.Build" Version="17.12.32">
       <Uri>https://github.com/dotnet/msbuild</Uri>
       <Sha>8314f8fc4d11b3ea9bc86fba82b79e167cac41c6</Sha>
@@ -148,7 +85,6 @@
     <Dependency Name="Microsoft.SourceBuild.Intermediate.msbuild" Version="17.12.32-preview-25125-10">
       <Uri>https://github.com/dotnet/msbuild</Uri>
       <Sha>8314f8fc4d11b3ea9bc86fba82b79e167cac41c6</Sha>
->>>>>>> c35d72a7
       <SourceBuild RepoName="msbuild" ManagedOnly="true" />
     </Dependency>
     <Dependency Name="Microsoft.FSharp.Compiler" Version="12.9.101-beta.25070.7">
@@ -199,15 +135,6 @@
       <Uri>https://github.com/dotnet/roslyn</Uri>
       <Sha>3f5cf9fbbd91f2047e988801a5142ca1cb6bab45</Sha>
     </Dependency>
-<<<<<<< HEAD
-    <Dependency Name="Microsoft.AspNetCore.DeveloperCertificates.XPlat" Version="8.0.13-servicing.25066.10">
-      <Uri>https://dev.azure.com/dnceng/internal/_git/dotnet-aspnetcore</Uri>
-      <Sha>009e1ccafde4086ea52999e878f6e7aa5a7c4ccf</Sha>
-    </Dependency>
-    <Dependency Name="Microsoft.AspNetCore.TestHost" Version="8.0.13">
-      <Uri>https://dev.azure.com/dnceng/internal/_git/dotnet-aspnetcore</Uri>
-      <Sha>009e1ccafde4086ea52999e878f6e7aa5a7c4ccf</Sha>
-=======
     <Dependency Name="Microsoft.AspNetCore.DeveloperCertificates.XPlat" Version="9.0.2-rtm.25067.4">
       <Uri>https://dev.azure.com/dnceng/internal/_git/dotnet-aspnetcore</Uri>
       <Sha>704f7cb1d2cea33afb00c2097731216f121c2c73</Sha>
@@ -215,7 +142,6 @@
     <Dependency Name="Microsoft.AspNetCore.TestHost" Version="9.0.2">
       <Uri>https://dev.azure.com/dnceng/internal/_git/dotnet-aspnetcore</Uri>
       <Sha>704f7cb1d2cea33afb00c2097731216f121c2c73</Sha>
->>>>>>> c35d72a7
     </Dependency>
     <Dependency Name="Microsoft.Build.NuGetSdkResolver" Version="6.12.2-rc.1">
       <Uri>https://github.com/nuget/nuget.client</Uri>
@@ -298,15 +224,6 @@
       <Uri>https://github.com/microsoft/vstest</Uri>
       <Sha>bc9161306b23641b0364b8f93d546da4d48da1eb</Sha>
     </Dependency>
-<<<<<<< HEAD
-    <Dependency Name="Microsoft.NET.ILLink.Tasks" Version="8.0.13">
-      <Uri>https://dev.azure.com/dnceng/internal/_git/dotnet-runtime</Uri>
-      <Sha>eba546b0f0d448e0176a2222548fd7a2fbf464c0</Sha>
-    </Dependency>
-    <Dependency Name="System.Formats.Asn1" Version="8.0.2">
-      <Uri>https://dev.azure.com/dnceng/internal/_git/dotnet-runtime</Uri>
-      <Sha>eba546b0f0d448e0176a2222548fd7a2fbf464c0</Sha>
-=======
     <!-- Intermediate is necessary for source build. -->
     <Dependency Name="Microsoft.SourceBuild.Intermediate.vstest" Version="17.12.0-release-24508-01">
       <Uri>https://github.com/microsoft/vstest</Uri>
@@ -316,7 +233,6 @@
     <Dependency Name="Microsoft.NET.ILLink.Tasks" Version="9.0.2">
       <Uri>https://dev.azure.com/dnceng/internal/_git/dotnet-runtime</Uri>
       <Sha>80aa709f5d919c6814726788dc6dabe23e79e672</Sha>
->>>>>>> c35d72a7
     </Dependency>
     <Dependency Name="System.CodeDom" Version="9.0.2">
       <Uri>https://dev.azure.com/dnceng/internal/_git/dotnet-runtime</Uri>
@@ -338,72 +254,6 @@
       <Uri>https://dev.azure.com/dnceng/internal/_git/dotnet-runtime</Uri>
       <Sha>80aa709f5d919c6814726788dc6dabe23e79e672</Sha>
     </Dependency>
-<<<<<<< HEAD
-    <Dependency Name="Microsoft.WindowsDesktop.App.Runtime.win-x64" Version="8.0.13">
-      <Uri>https://dev.azure.com/dnceng/internal/_git/dotnet-windowsdesktop</Uri>
-      <Sha>e43b37de7d5916352702dda1b65d98dd66f5f9f4</Sha>
-    </Dependency>
-    <Dependency Name="VS.Redist.Common.WindowsDesktop.SharedFramework.x64.8.0" Version="8.0.13-servicing.25067.2">
-      <Uri>https://dev.azure.com/dnceng/internal/_git/dotnet-windowsdesktop</Uri>
-      <Sha>e43b37de7d5916352702dda1b65d98dd66f5f9f4</Sha>
-    </Dependency>
-    <Dependency Name="Microsoft.WindowsDesktop.App.Ref" Version="8.0.13">
-      <Uri>https://dev.azure.com/dnceng/internal/_git/dotnet-windowsdesktop</Uri>
-      <Sha>e43b37de7d5916352702dda1b65d98dd66f5f9f4</Sha>
-    </Dependency>
-    <Dependency Name="VS.Redist.Common.WindowsDesktop.TargetingPack.x64.8.0" Version="8.0.13-servicing.25067.2">
-      <Uri>https://dev.azure.com/dnceng/internal/_git/dotnet-windowsdesktop</Uri>
-      <Sha>e43b37de7d5916352702dda1b65d98dd66f5f9f4</Sha>
-    </Dependency>
-    <Dependency Name="Microsoft.NET.Sdk.WindowsDesktop" Version="8.0.13-servicing.25066.5" CoherentParentDependency="Microsoft.WindowsDesktop.App.Ref">
-      <Uri>https://dev.azure.com/dnceng/internal/_git/dotnet-wpf</Uri>
-      <Sha>b7c5b2dd5e9b61459c7ba2e58f306029ec791c0d</Sha>
-    </Dependency>
-    <Dependency Name="Microsoft.AspNetCore.App.Ref" Version="8.0.13">
-      <Uri>https://dev.azure.com/dnceng/internal/_git/dotnet-aspnetcore</Uri>
-      <Sha>009e1ccafde4086ea52999e878f6e7aa5a7c4ccf</Sha>
-    </Dependency>
-    <Dependency Name="Microsoft.AspNetCore.App.Ref.Internal" Version="8.0.13-servicing.25066.10">
-      <Uri>https://dev.azure.com/dnceng/internal/_git/dotnet-aspnetcore</Uri>
-      <Sha>009e1ccafde4086ea52999e878f6e7aa5a7c4ccf</Sha>
-    </Dependency>
-    <Dependency Name="Microsoft.AspNetCore.App.Runtime.win-x64" Version="8.0.13">
-      <Uri>https://dev.azure.com/dnceng/internal/_git/dotnet-aspnetcore</Uri>
-      <Sha>009e1ccafde4086ea52999e878f6e7aa5a7c4ccf</Sha>
-    </Dependency>
-    <Dependency Name="VS.Redist.Common.AspNetCore.SharedFramework.x64.8.0" Version="8.0.13-servicing.25066.10">
-      <Uri>https://dev.azure.com/dnceng/internal/_git/dotnet-aspnetcore</Uri>
-      <Sha>009e1ccafde4086ea52999e878f6e7aa5a7c4ccf</Sha>
-      <SourceBuild RepoName="aspnetcore" ManagedOnly="true" />
-    </Dependency>
-    <Dependency Name="dotnet-dev-certs" Version="8.0.13-servicing.25066.10">
-      <Uri>https://dev.azure.com/dnceng/internal/_git/dotnet-aspnetcore</Uri>
-      <Sha>009e1ccafde4086ea52999e878f6e7aa5a7c4ccf</Sha>
-    </Dependency>
-    <Dependency Name="dotnet-user-jwts" Version="8.0.13-servicing.25066.10">
-      <Uri>https://dev.azure.com/dnceng/internal/_git/dotnet-aspnetcore</Uri>
-      <Sha>009e1ccafde4086ea52999e878f6e7aa5a7c4ccf</Sha>
-    </Dependency>
-    <Dependency Name="dotnet-user-secrets" Version="8.0.13-servicing.25066.10">
-      <Uri>https://dev.azure.com/dnceng/internal/_git/dotnet-aspnetcore</Uri>
-      <Sha>009e1ccafde4086ea52999e878f6e7aa5a7c4ccf</Sha>
-    </Dependency>
-    <Dependency Name="Microsoft.AspNetCore.Analyzers" Version="8.0.13-servicing.25066.10">
-      <Uri>https://dev.azure.com/dnceng/internal/_git/dotnet-aspnetcore</Uri>
-      <Sha>009e1ccafde4086ea52999e878f6e7aa5a7c4ccf</Sha>
-    </Dependency>
-    <Dependency Name="Microsoft.AspNetCore.Components.SdkAnalyzers" Version="8.0.13-servicing.25066.10">
-      <Uri>https://dev.azure.com/dnceng/internal/_git/dotnet-aspnetcore</Uri>
-      <Sha>009e1ccafde4086ea52999e878f6e7aa5a7c4ccf</Sha>
-    </Dependency>
-    <Dependency Name="Microsoft.AspNetCore.Mvc.Analyzers" Version="8.0.13-servicing.25066.10">
-      <Uri>https://dev.azure.com/dnceng/internal/_git/dotnet-aspnetcore</Uri>
-      <Sha>009e1ccafde4086ea52999e878f6e7aa5a7c4ccf</Sha>
-    </Dependency>
-    <Dependency Name="Microsoft.AspNetCore.Mvc.Api.Analyzers" Version="8.0.13-servicing.25066.10">
-      <Uri>https://dev.azure.com/dnceng/internal/_git/dotnet-aspnetcore</Uri>
-      <Sha>009e1ccafde4086ea52999e878f6e7aa5a7c4ccf</Sha>
-=======
     <Dependency Name="Microsoft.WindowsDesktop.App.Runtime.win-x64" Version="9.0.2">
       <Uri>https://dev.azure.com/dnceng/internal/_git/dotnet-windowsdesktop</Uri>
       <Sha>f971ec245a9aa0e7677b2fe6a565e2979cc59fde</Sha>
@@ -474,7 +324,6 @@
       <Uri>https://dev.azure.com/dnceng/internal/_git/dotnet-aspnetcore</Uri>
       <Sha>704f7cb1d2cea33afb00c2097731216f121c2c73</Sha>
       <SourceBuild RepoName="aspnetcore" ManagedOnly="true" />
->>>>>>> c35d72a7
     </Dependency>
     <Dependency Name="Microsoft.CodeAnalysis.Razor.Tooling.Internal" Version="9.0.0-preview.25123.4">
       <Uri>https://github.com/dotnet/razor</Uri>
@@ -488,23 +337,6 @@
       <Uri>https://github.com/dotnet/razor</Uri>
       <Sha>d0fbb0748128955a5c5e5dd4289b3859d7d70600</Sha>
     </Dependency>
-<<<<<<< HEAD
-    <Dependency Name="Microsoft.Extensions.FileProviders.Embedded" Version="8.0.13">
-      <Uri>https://dev.azure.com/dnceng/internal/_git/dotnet-aspnetcore</Uri>
-      <Sha>009e1ccafde4086ea52999e878f6e7aa5a7c4ccf</Sha>
-    </Dependency>
-    <Dependency Name="Microsoft.AspNetCore.Authorization" Version="8.0.13">
-      <Uri>https://dev.azure.com/dnceng/internal/_git/dotnet-aspnetcore</Uri>
-      <Sha>009e1ccafde4086ea52999e878f6e7aa5a7c4ccf</Sha>
-    </Dependency>
-    <Dependency Name="Microsoft.AspNetCore.Components.Web" Version="8.0.13">
-      <Uri>https://dev.azure.com/dnceng/internal/_git/dotnet-aspnetcore</Uri>
-      <Sha>009e1ccafde4086ea52999e878f6e7aa5a7c4ccf</Sha>
-    </Dependency>
-    <Dependency Name="Microsoft.JSInterop" Version="8.0.13">
-      <Uri>https://dev.azure.com/dnceng/internal/_git/dotnet-aspnetcore</Uri>
-      <Sha>009e1ccafde4086ea52999e878f6e7aa5a7c4ccf</Sha>
-=======
     <!-- Intermediate is necessary for source build. -->
     <Dependency Name="Microsoft.SourceBuild.Intermediate.razor" Version="9.0.0-preview.25123.4">
       <Uri>https://github.com/dotnet/razor</Uri>
@@ -546,7 +378,6 @@
     <Dependency Name="Microsoft.DotNet.Test.ProjectTemplates.8.0" Version="1.1.0-rc.24202.1">
       <Uri>https://github.com/dotnet/test-templates</Uri>
       <Sha>49c9ad01f057b3c6352bbec12b117acc2224493c</Sha>
->>>>>>> c35d72a7
     </Dependency>
     <Dependency Name="Microsoft.DotNet.Test.ProjectTemplates.9.0" Version="1.1.0-rtm.24606.1">
       <Uri>https://github.com/dotnet/test-templates</Uri>
@@ -677,15 +508,9 @@
       <Sha>80aa709f5d919c6814726788dc6dabe23e79e672</Sha>
     </Dependency>
     <!-- Dependency required for flowing correct package version in source-build, using PVP flow. -->
-<<<<<<< HEAD
-    <Dependency Name="Microsoft.Extensions.Logging.Abstractions" Version="8.0.3">
-      <Uri>https://dev.azure.com/dnceng/internal/_git/dotnet-runtime</Uri>
-      <Sha>eba546b0f0d448e0176a2222548fd7a2fbf464c0</Sha>
-=======
     <Dependency Name="Microsoft.Extensions.Logging.Abstractions" Version="9.0.2">
       <Uri>https://dev.azure.com/dnceng/internal/_git/dotnet-runtime</Uri>
       <Sha>80aa709f5d919c6814726788dc6dabe23e79e672</Sha>
->>>>>>> c35d72a7
     </Dependency>
     <!-- Dependency required for flowing correct package version in source-build, using PVP flow. -->
     <Dependency Name="Microsoft.Extensions.Logging.Console" Version="9.0.2">
@@ -714,15 +539,9 @@
       <Uri>https://dev.azure.com/dnceng/internal/_git/dotnet-runtime</Uri>
       <Sha>80aa709f5d919c6814726788dc6dabe23e79e672</Sha>
     </Dependency>
-<<<<<<< HEAD
-    <Dependency Name="Microsoft.Extensions.ObjectPool" Version="8.0.13">
-      <Uri>https://dev.azure.com/dnceng/internal/_git/dotnet-aspnetcore</Uri>
-      <Sha>009e1ccafde4086ea52999e878f6e7aa5a7c4ccf</Sha>
-=======
     <Dependency Name="Microsoft.Extensions.ObjectPool" Version="9.0.2">
       <Uri>https://dev.azure.com/dnceng/internal/_git/dotnet-aspnetcore</Uri>
       <Sha>704f7cb1d2cea33afb00c2097731216f121c2c73</Sha>
->>>>>>> c35d72a7
     </Dependency>
     <Dependency Name="Microsoft.Win32.SystemEvents" Version="9.0.2">
       <Uri>https://dev.azure.com/dnceng/internal/_git/dotnet-runtime</Uri>
@@ -770,24 +589,6 @@
     </Dependency>
   </ProductDependencies>
   <ToolsetDependencies>
-<<<<<<< HEAD
-    <Dependency Name="Microsoft.DotNet.Arcade.Sdk" Version="8.0.0-beta.25114.5">
-      <Uri>https://github.com/dotnet/arcade</Uri>
-      <Sha>221fba21fbd6a29f17af7a7004f8ef18a51519bd</Sha>
-      <SourceBuild RepoName="arcade" ManagedOnly="true" />
-    </Dependency>
-    <Dependency Name="Microsoft.DotNet.Helix.Sdk" Version="8.0.0-beta.25114.5">
-      <Uri>https://github.com/dotnet/arcade</Uri>
-      <Sha>221fba21fbd6a29f17af7a7004f8ef18a51519bd</Sha>
-    </Dependency>
-    <Dependency Name="Microsoft.DotNet.SignTool" Version="8.0.0-beta.25114.5">
-      <Uri>https://github.com/dotnet/arcade</Uri>
-      <Sha>221fba21fbd6a29f17af7a7004f8ef18a51519bd</Sha>
-    </Dependency>
-    <Dependency Name="Microsoft.DotNet.XUnitExtensions" Version="8.0.0-beta.25114.5">
-      <Uri>https://github.com/dotnet/arcade</Uri>
-      <Sha>221fba21fbd6a29f17af7a7004f8ef18a51519bd</Sha>
-=======
     <Dependency Name="Microsoft.DotNet.Arcade.Sdk" Version="9.0.0-beta.25111.5">
       <Uri>https://github.com/dotnet/arcade</Uri>
       <Sha>5da211e1c42254cb35e7ef3d5a8428fb24853169</Sha>
@@ -803,7 +604,6 @@
     <Dependency Name="Microsoft.DotNet.SignTool" Version="9.0.0-beta.25111.5">
       <Uri>https://github.com/dotnet/arcade</Uri>
       <Sha>5da211e1c42254cb35e7ef3d5a8428fb24853169</Sha>
->>>>>>> c35d72a7
     </Dependency>
     <Dependency Name="Microsoft.DotNet.XUnitExtensions" Version="9.0.0-beta.25111.5">
       <Uri>https://github.com/dotnet/arcade</Uri>
