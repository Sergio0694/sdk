--- conflicted
+++ resolved
@@ -1,20 +1,6 @@
 <?xml version="1.0" encoding="utf-8"?>
 <Dependencies>
   <ProductDependencies>
-<<<<<<< HEAD
-    <Dependency Name="Microsoft.TemplateEngine.Abstractions" Version="8.0.305">
-      <Uri>https://github.com/dotnet/templating</Uri>
-      <Sha>ae5b7a1a02dc08d70375003f529ff5b8a354d0cb</Sha>
-    </Dependency>
-    <Dependency Name="Microsoft.TemplateEngine.Mocks" Version="8.0.305-servicing.24406.14">
-      <Uri>https://github.com/dotnet/templating</Uri>
-      <Sha>ae5b7a1a02dc08d70375003f529ff5b8a354d0cb</Sha>
-    </Dependency>
-    <Dependency Name="Microsoft.SourceBuild.Intermediate.templating" Version="8.0.305-servicing.24406.14">
-      <Uri>https://github.com/dotnet/templating</Uri>
-      <Sha>ae5b7a1a02dc08d70375003f529ff5b8a354d0cb</Sha>
-      <SourceBuild RepoName="templating" ManagedOnly="true" />
-=======
     <Dependency Name="Microsoft.TemplateEngine.Abstractions" Version="8.0.400-preview.24360.3">
       <Uri>https://github.com/dotnet/templating</Uri>
       <Sha>b99f176daf9c78f315701025a071a453400dd4e7</Sha>
@@ -23,7 +9,6 @@
     <Dependency Name="Microsoft.TemplateEngine.Mocks" Version="8.0.400-preview.24360.3">
       <Uri>https://github.com/dotnet/templating</Uri>
       <Sha>b99f176daf9c78f315701025a071a453400dd4e7</Sha>
->>>>>>> 03791b91
     </Dependency>
     <Dependency Name="Microsoft.NETCore.App.Ref" Version="8.0.7">
       <Uri>https://dev.azure.com/dnceng/internal/_git/dotnet-runtime</Uri>
@@ -296,20 +281,6 @@
       <Uri>https://dev.azure.com/dnceng/internal/_git/dotnet-aspnetcore</Uri>
       <Sha>2f1db20456007c9515068a35a65afdf99af70bc6</Sha>
     </Dependency>
-<<<<<<< HEAD
-    <Dependency Name="Microsoft.CodeAnalysis.Razor.Tooling.Internal" Version="7.0.0-preview.24406.1">
-      <Uri>https://github.com/dotnet/razor</Uri>
-      <Sha>a11f5d78b02d8f167d16e7ab29a9c850fdb24522</Sha>
-      <SourceBuild RepoName="razor" ManagedOnly="true" />
-    </Dependency>
-    <Dependency Name="Microsoft.AspNetCore.Mvc.Razor.Extensions.Tooling.Internal" Version="7.0.0-preview.24406.1">
-      <Uri>https://github.com/dotnet/razor</Uri>
-      <Sha>a11f5d78b02d8f167d16e7ab29a9c850fdb24522</Sha>
-    </Dependency>
-    <Dependency Name="Microsoft.NET.Sdk.Razor.SourceGenerators.Transport" Version="7.0.0-preview.24406.1">
-      <Uri>https://github.com/dotnet/razor</Uri>
-      <Sha>a11f5d78b02d8f167d16e7ab29a9c850fdb24522</Sha>
-=======
     <Dependency Name="Microsoft.CodeAnalysis.Razor.Tooling.Internal" Version="9.0.0-preview.24381.2">
       <Uri>https://github.com/dotnet/razor</Uri>
       <Sha>78a398c6904bf0a30bcc2bb876ef518972c03f7d</Sha>
@@ -322,7 +293,6 @@
     <Dependency Name="Microsoft.NET.Sdk.Razor.SourceGenerators.Transport" Version="9.0.0-preview.24381.2">
       <Uri>https://github.com/dotnet/razor</Uri>
       <Sha>78a398c6904bf0a30bcc2bb876ef518972c03f7d</Sha>
->>>>>>> 03791b91
     </Dependency>
     <Dependency Name="Microsoft.Extensions.FileProviders.Embedded" Version="8.0.7">
       <Uri>https://dev.azure.com/dnceng/internal/_git/dotnet-aspnetcore</Uri>
