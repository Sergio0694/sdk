<?xml version="1.0" encoding="utf-8"?>
<Dependencies>
  <ProductDependencies>
<<<<<<< HEAD
    <Dependency Name="Microsoft.TemplateEngine.Abstractions" Version="8.0.412">
      <Uri>https://github.com/dotnet/templating</Uri>
      <Sha>7b2e7ab80e0445a7780b1226496b1dfc41401cd3</Sha>
    </Dependency>
    <Dependency Name="Microsoft.TemplateEngine.Mocks" Version="8.0.412-servicing.25304.2">
      <Uri>https://github.com/dotnet/templating</Uri>
      <Sha>7b2e7ab80e0445a7780b1226496b1dfc41401cd3</Sha>
    </Dependency>
    <Dependency Name="Microsoft.SourceBuild.Intermediate.templating" Version="8.0.412-servicing.25304.2">
      <Uri>https://github.com/dotnet/templating</Uri>
      <Sha>7b2e7ab80e0445a7780b1226496b1dfc41401cd3</Sha>
      <SourceBuild RepoName="templating" ManagedOnly="true" />
    </Dependency>
    <Dependency Name="Microsoft.NETCore.App.Ref" Version="8.0.16">
      <Uri>https://dev.azure.com/dnceng/internal/_git/dotnet-runtime</Uri>
      <Sha>efd5742bb5dd1677fbbbeb277bcfb5c9025548e5</Sha>
    </Dependency>
    <Dependency Name="VS.Redist.Common.NetCore.SharedFramework.x64.8.0" Version="8.0.16-servicing.25215.6">
      <Uri>https://dev.azure.com/dnceng/internal/_git/dotnet-runtime</Uri>
      <Sha>efd5742bb5dd1677fbbbeb277bcfb5c9025548e5</Sha>
      <SourceBuild RepoName="runtime" ManagedOnly="false" />
    </Dependency>
    <Dependency Name="VS.Redist.Common.NetCore.TargetingPack.x64.8.0" Version="8.0.16-servicing.25215.6">
      <Uri>https://dev.azure.com/dnceng/internal/_git/dotnet-runtime</Uri>
      <Sha>efd5742bb5dd1677fbbbeb277bcfb5c9025548e5</Sha>
    </Dependency>
    <Dependency Name="Microsoft.NETCore.App.Runtime.win-x64" Version="8.0.16">
      <Uri>https://dev.azure.com/dnceng/internal/_git/dotnet-runtime</Uri>
      <Sha>efd5742bb5dd1677fbbbeb277bcfb5c9025548e5</Sha>
    </Dependency>
    <Dependency Name="Microsoft.NETCore.App.Host.win-x64" Version="8.0.16">
      <Uri>https://dev.azure.com/dnceng/internal/_git/dotnet-runtime</Uri>
      <Sha>efd5742bb5dd1677fbbbeb277bcfb5c9025548e5</Sha>
    </Dependency>
    <Dependency Name="Microsoft.NETCore.Platforms" Version="8.0.16-servicing.25215.6">
      <Uri>https://dev.azure.com/dnceng/internal/_git/dotnet-runtime</Uri>
      <Sha>efd5742bb5dd1677fbbbeb277bcfb5c9025548e5</Sha>
    </Dependency>
    <Dependency Name="Microsoft.NET.HostModel" Version="8.0.16-servicing.25215.6">
      <Uri>https://dev.azure.com/dnceng/internal/_git/dotnet-runtime</Uri>
      <Sha>efd5742bb5dd1677fbbbeb277bcfb5c9025548e5</Sha>
=======
    <Dependency Name="Microsoft.TemplateEngine.Abstractions" Version="9.0.107">
      <Uri>https://github.com/dotnet/templating</Uri>
      <Sha>a2da3a8446409db003c2868a6910c0323b113467</Sha>
    </Dependency>
    <Dependency Name="Microsoft.TemplateEngine.Mocks" Version="9.0.107-servicing.25268.8">
      <Uri>https://github.com/dotnet/templating</Uri>
      <Sha>a2da3a8446409db003c2868a6910c0323b113467</Sha>
    </Dependency>
    <!-- Intermediate is necessary for source build. -->
    <Dependency Name="Microsoft.SourceBuild.Intermediate.templating" Version="9.0.107-servicing.25268.8">
      <Uri>https://github.com/dotnet/templating</Uri>
      <Sha>a2da3a8446409db003c2868a6910c0323b113467</Sha>
      <SourceBuild RepoName="templating" ManagedOnly="true" />
    </Dependency>
    <Dependency Name="Microsoft.NETCore.App.Ref" Version="9.0.5">
      <Uri>https://dev.azure.com/dnceng/internal/_git/dotnet-runtime</Uri>
      <Sha>e36e4d1a8f8dfb08d7e3a6041459c9791d732c01</Sha>
    </Dependency>
    <Dependency Name="VS.Redist.Common.NetCore.SharedFramework.x64.9.0" Version="9.0.5-servicing.25215.9">
      <Uri>https://dev.azure.com/dnceng/internal/_git/dotnet-runtime</Uri>
      <Sha>e36e4d1a8f8dfb08d7e3a6041459c9791d732c01</Sha>
    </Dependency>
    <Dependency Name="VS.Redist.Common.NetCore.TargetingPack.x64.9.0" Version="9.0.5-servicing.25215.9">
      <Uri>https://dev.azure.com/dnceng/internal/_git/dotnet-runtime</Uri>
      <Sha>e36e4d1a8f8dfb08d7e3a6041459c9791d732c01</Sha>
    </Dependency>
    <Dependency Name="Microsoft.NETCore.App.Runtime.win-x64" Version="9.0.5">
      <Uri>https://dev.azure.com/dnceng/internal/_git/dotnet-runtime</Uri>
      <Sha>e36e4d1a8f8dfb08d7e3a6041459c9791d732c01</Sha>
    </Dependency>
    <Dependency Name="Microsoft.NETCore.App.Host.win-x64" Version="9.0.5">
      <Uri>https://dev.azure.com/dnceng/internal/_git/dotnet-runtime</Uri>
      <Sha>e36e4d1a8f8dfb08d7e3a6041459c9791d732c01</Sha>
    </Dependency>
    <Dependency Name="Microsoft.NETCore.Platforms" Version="9.0.5-servicing.25215.9">
      <Uri>https://dev.azure.com/dnceng/internal/_git/dotnet-runtime</Uri>
      <Sha>e36e4d1a8f8dfb08d7e3a6041459c9791d732c01</Sha>
    </Dependency>
    <Dependency Name="Microsoft.NET.HostModel" Version="9.0.5-servicing.25215.9">
      <Uri>https://dev.azure.com/dnceng/internal/_git/dotnet-runtime</Uri>
      <Sha>e36e4d1a8f8dfb08d7e3a6041459c9791d732c01</Sha>
>>>>>>> 38e51fe4
    </Dependency>
    <Dependency Name="Microsoft.Extensions.DependencyModel" Version="9.0.5">
      <Uri>https://dev.azure.com/dnceng/internal/_git/dotnet-runtime</Uri>
      <Sha>e36e4d1a8f8dfb08d7e3a6041459c9791d732c01</Sha>
    </Dependency>
<<<<<<< HEAD
    <Dependency Name="Microsoft.NETCore.DotNetHostResolver" Version="8.0.16">
      <Uri>https://dev.azure.com/dnceng/internal/_git/dotnet-runtime</Uri>
      <Sha>efd5742bb5dd1677fbbbeb277bcfb5c9025548e5</Sha>
    </Dependency>
    <Dependency Name="Microsoft.NET.Workload.Emscripten.Current.Manifest-8.0.100" Version="8.0.16" CoherentParentDependency="Microsoft.NETCore.App.Runtime.win-x64">
      <Uri>https://github.com/dotnet/emsdk</Uri>
      <Sha>adc0d6e7d3abb9c4ecee2420c51ae99c57dc9755</Sha>
    </Dependency>
    <Dependency Name="Microsoft.Build" Version="17.11.31">
      <Uri>https://dev.azure.com/devdiv/DevDiv/_git/DotNet-msbuild-Trusted</Uri>
      <Sha>933b72e36e86c22ba73e8b8148488f8298bb73c7</Sha>
    </Dependency>
    <Dependency Name="Microsoft.Build.Localization" Version="17.11.31-servicing-25210-17">
      <Uri>https://dev.azure.com/devdiv/DevDiv/_git/DotNet-msbuild-Trusted</Uri>
      <Sha>933b72e36e86c22ba73e8b8148488f8298bb73c7</Sha>
    </Dependency>
    <Dependency Name="Microsoft.SourceBuild.Intermediate.msbuild" Version="17.11.31-servicing-25210-17">
      <Uri>https://dev.azure.com/devdiv/DevDiv/_git/DotNet-msbuild-Trusted</Uri>
      <Sha>933b72e36e86c22ba73e8b8148488f8298bb73c7</Sha>
=======
    <!-- Intermediate is necessary for source build. -->
    <Dependency Name="Microsoft.SourceBuild.Intermediate.runtime.linux-x64" Version="9.0.5-servicing.25215.9">
      <Uri>https://dev.azure.com/dnceng/internal/_git/dotnet-runtime</Uri>
      <Sha>e36e4d1a8f8dfb08d7e3a6041459c9791d732c01</Sha>
      <SourceBuild RepoName="runtime" ManagedOnly="false" />
    </Dependency>
    <!-- Change blob version in GenerateLayout.targets if this is unpinned to service targeting pack -->
    <!-- No new netstandard.library planned for 3.1 timeframe at this time. -->
    <Dependency Name="NETStandard.Library.Ref" Version="2.1.0" Pinned="true">
      <Uri>https://github.com/dotnet/core-setup</Uri>
      <Sha>7d57652f33493fa022125b7f63aad0d70c52d810</Sha>
    </Dependency>
    <Dependency Name="Microsoft.NET.Workload.Emscripten.Current.Manifest-9.0.100.Transport" Version="9.0.5-servicing.25212.1" CoherentParentDependency="Microsoft.NETCore.App.Runtime.win-x64">
      <Uri>https://github.com/dotnet/emsdk</Uri>
      <Sha>78f6f07d38e8755e573039a8aa04e131d3e59b76</Sha>
    </Dependency>
    <Dependency Name="Microsoft.NET.Workload.Emscripten.Current.Manifest-9.0.100" Version="9.0.5" CoherentParentDependency="Microsoft.NETCore.App.Runtime.win-x64">
      <Uri>https://github.com/dotnet/emsdk</Uri>
      <Sha>78f6f07d38e8755e573039a8aa04e131d3e59b76</Sha>
    </Dependency>
    <!-- Intermediate is necessary for source build. -->
    <Dependency Name="Microsoft.SourceBuild.Intermediate.emsdk" Version="9.0.5-servicing.25212.1" CoherentParentDependency="Microsoft.NETCore.App.Runtime.win-x64">
      <Uri>https://github.com/dotnet/emsdk</Uri>
      <Sha>78f6f07d38e8755e573039a8aa04e131d3e59b76</Sha>
      <SourceBuild RepoName="emsdk" ManagedOnly="true" />
    </Dependency>
    <Dependency Name="Microsoft.Build" Version="17.12.35">
      <Uri>https://github.com/dotnet/msbuild</Uri>
      <Sha>13c590f8d138d6a30b899a5172cc6ec494db930b</Sha>
    </Dependency>
    <Dependency Name="Microsoft.Build.Localization" Version="17.12.35-preview-25210-18">
      <Uri>https://github.com/dotnet/msbuild</Uri>
      <Sha>13c590f8d138d6a30b899a5172cc6ec494db930b</Sha>
    </Dependency>
    <!-- Intermediate is necessary for source build. -->
    <Dependency Name="Microsoft.SourceBuild.Intermediate.msbuild" Version="17.12.35-preview-25210-18">
      <Uri>https://github.com/dotnet/msbuild</Uri>
      <Sha>13c590f8d138d6a30b899a5172cc6ec494db930b</Sha>
>>>>>>> 38e51fe4
      <SourceBuild RepoName="msbuild" ManagedOnly="true" />
    </Dependency>
    <Dependency Name="Microsoft.FSharp.Compiler" Version="12.9.101-beta.25070.7">
      <Uri>https://github.com/dotnet/fsharp</Uri>
      <Sha>47d4e3f91e4e5414b6dafbf14288b9c5a798ef99</Sha>
    </Dependency>
    <!-- Intermediate is necessary for source build. -->
    <Dependency Name="Microsoft.SourceBuild.Intermediate.fsharp" Version="9.0.101-beta.25070.7">
      <Uri>https://github.com/dotnet/fsharp</Uri>
      <Sha>47d4e3f91e4e5414b6dafbf14288b9c5a798ef99</Sha>
      <SourceBuild RepoName="fsharp" ManagedOnly="true" />
    </Dependency>
    <Dependency Name="Microsoft.Net.Compilers.Toolset" Version="4.12.0-3.25256.6">
      <Uri>https://github.com/dotnet/roslyn</Uri>
      <Sha>3f5cf9fbbd91f2047e988801a5142ca1cb6bab45</Sha>
    </Dependency>
    <!-- Intermediate is necessary for source build. -->
    <Dependency Name="Microsoft.SourceBuild.Intermediate.roslyn" Version="4.12.0-3.25256.6">
      <Uri>https://github.com/dotnet/roslyn</Uri>
      <Sha>3f5cf9fbbd91f2047e988801a5142ca1cb6bab45</Sha>
      <SourceBuild RepoName="roslyn" ManagedOnly="true" />
    </Dependency>
    <Dependency Name="Microsoft.Net.Compilers.Toolset.Framework" Version="4.12.0-3.25256.6">
      <Uri>https://github.com/dotnet/roslyn</Uri>
      <Sha>3f5cf9fbbd91f2047e988801a5142ca1cb6bab45</Sha>
    </Dependency>
    <Dependency Name="Microsoft.CodeAnalysis" Version="4.12.0-3.25256.6">
      <Uri>https://github.com/dotnet/roslyn</Uri>
      <Sha>3f5cf9fbbd91f2047e988801a5142ca1cb6bab45</Sha>
    </Dependency>
    <Dependency Name="Microsoft.CodeAnalysis.CSharp" Version="4.12.0-3.25256.6">
      <Uri>https://github.com/dotnet/roslyn</Uri>
      <Sha>3f5cf9fbbd91f2047e988801a5142ca1cb6bab45</Sha>
    </Dependency>
    <Dependency Name="Microsoft.CodeAnalysis.CSharp.CodeStyle" Version="4.12.0-3.25256.6">
      <Uri>https://github.com/dotnet/roslyn</Uri>
      <Sha>3f5cf9fbbd91f2047e988801a5142ca1cb6bab45</Sha>
    </Dependency>
    <Dependency Name="Microsoft.CodeAnalysis.CSharp.Features" Version="4.12.0-3.25256.6">
      <Uri>https://github.com/dotnet/roslyn</Uri>
      <Sha>3f5cf9fbbd91f2047e988801a5142ca1cb6bab45</Sha>
    </Dependency>
    <Dependency Name="Microsoft.CodeAnalysis.CSharp.Workspaces" Version="4.12.0-3.25256.6">
      <Uri>https://github.com/dotnet/roslyn</Uri>
      <Sha>3f5cf9fbbd91f2047e988801a5142ca1cb6bab45</Sha>
    </Dependency>
    <Dependency Name="Microsoft.CodeAnalysis.Workspaces.MSBuild" Version="4.12.0-3.25256.6">
      <Uri>https://github.com/dotnet/roslyn</Uri>
      <Sha>3f5cf9fbbd91f2047e988801a5142ca1cb6bab45</Sha>
    </Dependency>
<<<<<<< HEAD
    <Dependency Name="Microsoft.AspNetCore.DeveloperCertificates.XPlat" Version="8.0.16-servicing.25216.11">
      <Uri>https://dev.azure.com/dnceng/internal/_git/dotnet-aspnetcore</Uri>
      <Sha>4ae1269bff83362236d0f3bd4c9302e6a1e9341c</Sha>
    </Dependency>
    <Dependency Name="Microsoft.AspNetCore.TestHost" Version="8.0.16">
      <Uri>https://dev.azure.com/dnceng/internal/_git/dotnet-aspnetcore</Uri>
      <Sha>4ae1269bff83362236d0f3bd4c9302e6a1e9341c</Sha>
=======
    <Dependency Name="Microsoft.AspNetCore.DeveloperCertificates.XPlat" Version="9.0.5-servicing.25229.4">
      <Uri>https://dev.azure.com/dnceng/internal/_git/dotnet-aspnetcore</Uri>
      <Sha>ed74665e773dd1ebea3289c5662d71c590305932</Sha>
    </Dependency>
    <Dependency Name="Microsoft.AspNetCore.TestHost" Version="9.0.5">
      <Uri>https://dev.azure.com/dnceng/internal/_git/dotnet-aspnetcore</Uri>
      <Sha>ed74665e773dd1ebea3289c5662d71c590305932</Sha>
>>>>>>> 38e51fe4
    </Dependency>
    <Dependency Name="Microsoft.Build.NuGetSdkResolver" Version="6.12.4-rc.1">
      <Uri>https://github.com/nuget/nuget.client</Uri>
      <Sha>95a470a557091cdbdc9f68a178b60bd19329942c</Sha>
    </Dependency>
    <Dependency Name="NuGet.Build.Tasks" Version="6.12.4-rc.1">
      <Uri>https://github.com/nuget/nuget.client</Uri>
      <Sha>95a470a557091cdbdc9f68a178b60bd19329942c</Sha>
      <SourceBuildTarball RepoName="nuget-client" ManagedOnly="true" />
    </Dependency>
    <Dependency Name="NuGet.Build.Tasks.Console" Version="6.12.4-rc.1">
      <Uri>https://github.com/nuget/nuget.client</Uri>
      <Sha>95a470a557091cdbdc9f68a178b60bd19329942c</Sha>
    </Dependency>
    <Dependency Name="NuGet.Build.Tasks.Pack" Version="6.12.4-rc.1">
      <Uri>https://github.com/nuget/nuget.client</Uri>
      <Sha>95a470a557091cdbdc9f68a178b60bd19329942c</Sha>
    </Dependency>
    <Dependency Name="NuGet.Commands" Version="6.12.4-rc.1">
      <Uri>https://github.com/nuget/nuget.client</Uri>
      <Sha>95a470a557091cdbdc9f68a178b60bd19329942c</Sha>
    </Dependency>
    <Dependency Name="NuGet.CommandLine.XPlat" Version="6.12.4-rc.1">
      <Uri>https://github.com/nuget/nuget.client</Uri>
      <Sha>95a470a557091cdbdc9f68a178b60bd19329942c</Sha>
    </Dependency>
    <Dependency Name="NuGet.Common" Version="6.12.4-rc.1">
      <Uri>https://github.com/nuget/nuget.client</Uri>
      <Sha>95a470a557091cdbdc9f68a178b60bd19329942c</Sha>
    </Dependency>
    <Dependency Name="NuGet.Configuration" Version="6.12.4-rc.1">
      <Uri>https://github.com/nuget/nuget.client</Uri>
      <Sha>95a470a557091cdbdc9f68a178b60bd19329942c</Sha>
    </Dependency>
    <Dependency Name="NuGet.Credentials" Version="6.12.4-rc.1">
      <Uri>https://github.com/nuget/nuget.client</Uri>
      <Sha>95a470a557091cdbdc9f68a178b60bd19329942c</Sha>
    </Dependency>
    <Dependency Name="NuGet.DependencyResolver.Core" Version="6.12.4-rc.1">
      <Uri>https://github.com/nuget/nuget.client</Uri>
      <Sha>95a470a557091cdbdc9f68a178b60bd19329942c</Sha>
    </Dependency>
    <Dependency Name="NuGet.Frameworks" Version="6.12.4-rc.1">
      <Uri>https://github.com/nuget/nuget.client</Uri>
      <Sha>95a470a557091cdbdc9f68a178b60bd19329942c</Sha>
    </Dependency>
    <Dependency Name="NuGet.LibraryModel" Version="6.12.4-rc.1">
      <Uri>https://github.com/nuget/nuget.client</Uri>
      <Sha>95a470a557091cdbdc9f68a178b60bd19329942c</Sha>
    </Dependency>
    <Dependency Name="NuGet.ProjectModel" Version="6.12.4-rc.1">
      <Uri>https://github.com/nuget/nuget.client</Uri>
      <Sha>95a470a557091cdbdc9f68a178b60bd19329942c</Sha>
    </Dependency>
    <Dependency Name="NuGet.Protocol" Version="6.12.4-rc.1">
      <Uri>https://github.com/nuget/nuget.client</Uri>
      <Sha>95a470a557091cdbdc9f68a178b60bd19329942c</Sha>
    </Dependency>
    <Dependency Name="NuGet.Packaging" Version="6.12.4-rc.1">
      <Uri>https://github.com/nuget/nuget.client</Uri>
      <Sha>95a470a557091cdbdc9f68a178b60bd19329942c</Sha>
    </Dependency>
    <Dependency Name="NuGet.Versioning" Version="6.12.4-rc.1">
      <Uri>https://github.com/nuget/nuget.client</Uri>
      <Sha>95a470a557091cdbdc9f68a178b60bd19329942c</Sha>
    </Dependency>
    <Dependency Name="NuGet.Localization" Version="6.12.4-rc.1">
      <Uri>https://github.com/nuget/nuget.client</Uri>
      <Sha>95a470a557091cdbdc9f68a178b60bd19329942c</Sha>
    </Dependency>
    <Dependency Name="Microsoft.NET.Test.Sdk" Version="17.12.0-release-24508-01">
      <Uri>https://github.com/microsoft/vstest</Uri>
      <Sha>bc9161306b23641b0364b8f93d546da4d48da1eb</Sha>
    </Dependency>
    <Dependency Name="Microsoft.TestPlatform.CLI" Version="17.12.0-release-24508-01">
      <Uri>https://github.com/microsoft/vstest</Uri>
      <Sha>bc9161306b23641b0364b8f93d546da4d48da1eb</Sha>
    </Dependency>
    <Dependency Name="Microsoft.TestPlatform.Build" Version="17.12.0-release-24508-01">
      <Uri>https://github.com/microsoft/vstest</Uri>
      <Sha>bc9161306b23641b0364b8f93d546da4d48da1eb</Sha>
    </Dependency>
<<<<<<< HEAD
    <Dependency Name="Microsoft.NET.ILLink.Tasks" Version="8.0.16">
      <Uri>https://dev.azure.com/dnceng/internal/_git/dotnet-runtime</Uri>
      <Sha>efd5742bb5dd1677fbbbeb277bcfb5c9025548e5</Sha>
=======
    <!-- Intermediate is necessary for source build. -->
    <Dependency Name="Microsoft.SourceBuild.Intermediate.vstest" Version="17.12.0-release-24508-01">
      <Uri>https://github.com/microsoft/vstest</Uri>
      <Sha>bc9161306b23641b0364b8f93d546da4d48da1eb</Sha>
      <SourceBuild RepoName="vstest" ManagedOnly="true" />
>>>>>>> 38e51fe4
    </Dependency>
    <Dependency Name="Microsoft.NET.ILLink.Tasks" Version="9.0.5">
      <Uri>https://dev.azure.com/dnceng/internal/_git/dotnet-runtime</Uri>
      <Sha>e36e4d1a8f8dfb08d7e3a6041459c9791d732c01</Sha>
    </Dependency>
    <Dependency Name="System.CodeDom" Version="9.0.5">
      <Uri>https://dev.azure.com/dnceng/internal/_git/dotnet-runtime</Uri>
      <Sha>e36e4d1a8f8dfb08d7e3a6041459c9791d732c01</Sha>
    </Dependency>
    <Dependency Name="System.Formats.Asn1" Version="9.0.5">
      <Uri>https://dev.azure.com/dnceng/internal/_git/dotnet-runtime</Uri>
      <Sha>e36e4d1a8f8dfb08d7e3a6041459c9791d732c01</Sha>
    </Dependency>
    <Dependency Name="System.Security.Cryptography.ProtectedData" Version="9.0.5">
      <Uri>https://dev.azure.com/dnceng/internal/_git/dotnet-runtime</Uri>
      <Sha>e36e4d1a8f8dfb08d7e3a6041459c9791d732c01</Sha>
    </Dependency>
    <Dependency Name="System.Text.Encoding.CodePages" Version="9.0.5">
      <Uri>https://dev.azure.com/dnceng/internal/_git/dotnet-runtime</Uri>
      <Sha>e36e4d1a8f8dfb08d7e3a6041459c9791d732c01</Sha>
    </Dependency>
    <Dependency Name="System.Resources.Extensions" Version="9.0.5">
      <Uri>https://dev.azure.com/dnceng/internal/_git/dotnet-runtime</Uri>
      <Sha>e36e4d1a8f8dfb08d7e3a6041459c9791d732c01</Sha>
    </Dependency>
<<<<<<< HEAD
    <Dependency Name="Microsoft.WindowsDesktop.App.Runtime.win-x64" Version="8.0.16">
      <Uri>https://dev.azure.com/dnceng/internal/_git/dotnet-windowsdesktop</Uri>
      <Sha>cda1f825e91100518205f3d354bd8ea07c5ceac2</Sha>
    </Dependency>
    <Dependency Name="VS.Redist.Common.WindowsDesktop.SharedFramework.x64.8.0" Version="8.0.16-servicing.25217.2">
      <Uri>https://dev.azure.com/dnceng/internal/_git/dotnet-windowsdesktop</Uri>
      <Sha>cda1f825e91100518205f3d354bd8ea07c5ceac2</Sha>
    </Dependency>
    <Dependency Name="Microsoft.WindowsDesktop.App.Ref" Version="8.0.16">
      <Uri>https://dev.azure.com/dnceng/internal/_git/dotnet-windowsdesktop</Uri>
      <Sha>cda1f825e91100518205f3d354bd8ea07c5ceac2</Sha>
    </Dependency>
    <Dependency Name="VS.Redist.Common.WindowsDesktop.TargetingPack.x64.8.0" Version="8.0.16-servicing.25217.2">
      <Uri>https://dev.azure.com/dnceng/internal/_git/dotnet-windowsdesktop</Uri>
      <Sha>cda1f825e91100518205f3d354bd8ea07c5ceac2</Sha>
    </Dependency>
    <Dependency Name="Microsoft.NET.Sdk.WindowsDesktop" Version="8.0.16-servicing.25217.3" CoherentParentDependency="Microsoft.WindowsDesktop.App.Ref">
      <Uri>https://dev.azure.com/dnceng/internal/_git/dotnet-wpf</Uri>
      <Sha>5bf5c017e225debf2b431cf33d0e4fad03039032</Sha>
    </Dependency>
    <Dependency Name="Microsoft.AspNetCore.App.Ref" Version="8.0.16">
      <Uri>https://dev.azure.com/dnceng/internal/_git/dotnet-aspnetcore</Uri>
      <Sha>4ae1269bff83362236d0f3bd4c9302e6a1e9341c</Sha>
    </Dependency>
    <Dependency Name="Microsoft.AspNetCore.App.Ref.Internal" Version="8.0.16-servicing.25216.11">
      <Uri>https://dev.azure.com/dnceng/internal/_git/dotnet-aspnetcore</Uri>
      <Sha>4ae1269bff83362236d0f3bd4c9302e6a1e9341c</Sha>
    </Dependency>
    <Dependency Name="Microsoft.AspNetCore.App.Runtime.win-x64" Version="8.0.16">
      <Uri>https://dev.azure.com/dnceng/internal/_git/dotnet-aspnetcore</Uri>
      <Sha>4ae1269bff83362236d0f3bd4c9302e6a1e9341c</Sha>
    </Dependency>
    <Dependency Name="VS.Redist.Common.AspNetCore.SharedFramework.x64.8.0" Version="8.0.16-servicing.25216.11">
      <Uri>https://dev.azure.com/dnceng/internal/_git/dotnet-aspnetcore</Uri>
      <Sha>4ae1269bff83362236d0f3bd4c9302e6a1e9341c</Sha>
      <SourceBuild RepoName="aspnetcore" ManagedOnly="true" />
    </Dependency>
    <Dependency Name="dotnet-dev-certs" Version="8.0.16-servicing.25216.11">
      <Uri>https://dev.azure.com/dnceng/internal/_git/dotnet-aspnetcore</Uri>
      <Sha>4ae1269bff83362236d0f3bd4c9302e6a1e9341c</Sha>
    </Dependency>
    <Dependency Name="dotnet-user-jwts" Version="8.0.16-servicing.25216.11">
      <Uri>https://dev.azure.com/dnceng/internal/_git/dotnet-aspnetcore</Uri>
      <Sha>4ae1269bff83362236d0f3bd4c9302e6a1e9341c</Sha>
    </Dependency>
    <Dependency Name="dotnet-user-secrets" Version="8.0.16-servicing.25216.11">
      <Uri>https://dev.azure.com/dnceng/internal/_git/dotnet-aspnetcore</Uri>
      <Sha>4ae1269bff83362236d0f3bd4c9302e6a1e9341c</Sha>
    </Dependency>
    <Dependency Name="Microsoft.AspNetCore.Analyzers" Version="8.0.16-servicing.25216.11">
      <Uri>https://dev.azure.com/dnceng/internal/_git/dotnet-aspnetcore</Uri>
      <Sha>4ae1269bff83362236d0f3bd4c9302e6a1e9341c</Sha>
    </Dependency>
    <Dependency Name="Microsoft.AspNetCore.Components.SdkAnalyzers" Version="8.0.16-servicing.25216.11">
      <Uri>https://dev.azure.com/dnceng/internal/_git/dotnet-aspnetcore</Uri>
      <Sha>4ae1269bff83362236d0f3bd4c9302e6a1e9341c</Sha>
    </Dependency>
    <Dependency Name="Microsoft.AspNetCore.Mvc.Analyzers" Version="8.0.16-servicing.25216.11">
      <Uri>https://dev.azure.com/dnceng/internal/_git/dotnet-aspnetcore</Uri>
      <Sha>4ae1269bff83362236d0f3bd4c9302e6a1e9341c</Sha>
    </Dependency>
    <Dependency Name="Microsoft.AspNetCore.Mvc.Api.Analyzers" Version="8.0.16-servicing.25216.11">
      <Uri>https://dev.azure.com/dnceng/internal/_git/dotnet-aspnetcore</Uri>
      <Sha>4ae1269bff83362236d0f3bd4c9302e6a1e9341c</Sha>
=======
    <Dependency Name="Microsoft.WindowsDesktop.App.Runtime.win-x64" Version="9.0.5">
      <Uri>https://dev.azure.com/dnceng/internal/_git/dotnet-windowsdesktop</Uri>
      <Sha>b141ff423da53a66cda0be31dad3059317be52f6</Sha>
      <SourceBuildTarball RepoName="windowsdesktop" ManagedOnly="true" />
    </Dependency>
    <Dependency Name="VS.Redist.Common.WindowsDesktop.SharedFramework.x64.9.0" Version="9.0.5-servicing.25216.2">
      <Uri>https://dev.azure.com/dnceng/internal/_git/dotnet-windowsdesktop</Uri>
      <Sha>b141ff423da53a66cda0be31dad3059317be52f6</Sha>
    </Dependency>
    <Dependency Name="Microsoft.WindowsDesktop.App.Ref" Version="9.0.5">
      <Uri>https://dev.azure.com/dnceng/internal/_git/dotnet-windowsdesktop</Uri>
      <Sha>b141ff423da53a66cda0be31dad3059317be52f6</Sha>
    </Dependency>
    <Dependency Name="VS.Redist.Common.WindowsDesktop.TargetingPack.x64.9.0" Version="9.0.5-servicing.25216.2">
      <Uri>https://dev.azure.com/dnceng/internal/_git/dotnet-windowsdesktop</Uri>
      <Sha>b141ff423da53a66cda0be31dad3059317be52f6</Sha>
    </Dependency>
    <Dependency Name="Microsoft.NET.Sdk.WindowsDesktop" Version="9.0.5-rtm.25216.2" CoherentParentDependency="Microsoft.WindowsDesktop.App.Ref">
      <Uri>https://dev.azure.com/dnceng/internal/_git/dotnet-wpf</Uri>
      <Sha>6df813d45ebffd2739980b7f372767ac5fd68e2a</Sha>
    </Dependency>
    <Dependency Name="Microsoft.AspNetCore.App.Ref" Version="9.0.5">
      <Uri>https://dev.azure.com/dnceng/internal/_git/dotnet-aspnetcore</Uri>
      <Sha>ed74665e773dd1ebea3289c5662d71c590305932</Sha>
    </Dependency>
    <Dependency Name="Microsoft.AspNetCore.App.Ref.Internal" Version="9.0.5-servicing.25229.4">
      <Uri>https://dev.azure.com/dnceng/internal/_git/dotnet-aspnetcore</Uri>
      <Sha>ed74665e773dd1ebea3289c5662d71c590305932</Sha>
    </Dependency>
    <Dependency Name="Microsoft.AspNetCore.App.Runtime.win-x64" Version="9.0.5">
      <Uri>https://dev.azure.com/dnceng/internal/_git/dotnet-aspnetcore</Uri>
      <Sha>ed74665e773dd1ebea3289c5662d71c590305932</Sha>
    </Dependency>
    <Dependency Name="VS.Redist.Common.AspNetCore.SharedFramework.x64.9.0" Version="9.0.5-servicing.25229.4">
      <Uri>https://dev.azure.com/dnceng/internal/_git/dotnet-aspnetcore</Uri>
      <Sha>ed74665e773dd1ebea3289c5662d71c590305932</Sha>
    </Dependency>
    <Dependency Name="dotnet-dev-certs" Version="9.0.5-servicing.25229.4">
      <Uri>https://dev.azure.com/dnceng/internal/_git/dotnet-aspnetcore</Uri>
      <Sha>ed74665e773dd1ebea3289c5662d71c590305932</Sha>
    </Dependency>
    <Dependency Name="dotnet-user-jwts" Version="9.0.5-servicing.25229.4">
      <Uri>https://dev.azure.com/dnceng/internal/_git/dotnet-aspnetcore</Uri>
      <Sha>ed74665e773dd1ebea3289c5662d71c590305932</Sha>
    </Dependency>
    <Dependency Name="dotnet-user-secrets" Version="9.0.5-servicing.25229.4">
      <Uri>https://dev.azure.com/dnceng/internal/_git/dotnet-aspnetcore</Uri>
      <Sha>ed74665e773dd1ebea3289c5662d71c590305932</Sha>
    </Dependency>
    <Dependency Name="Microsoft.AspNetCore.Analyzers" Version="9.0.5-servicing.25229.4">
      <Uri>https://dev.azure.com/dnceng/internal/_git/dotnet-aspnetcore</Uri>
      <Sha>ed74665e773dd1ebea3289c5662d71c590305932</Sha>
    </Dependency>
    <Dependency Name="Microsoft.AspNetCore.Components.SdkAnalyzers" Version="9.0.5-servicing.25229.4">
      <Uri>https://dev.azure.com/dnceng/internal/_git/dotnet-aspnetcore</Uri>
      <Sha>ed74665e773dd1ebea3289c5662d71c590305932</Sha>
    </Dependency>
    <Dependency Name="Microsoft.AspNetCore.Mvc.Analyzers" Version="9.0.5-servicing.25229.4">
      <Uri>https://dev.azure.com/dnceng/internal/_git/dotnet-aspnetcore</Uri>
      <Sha>ed74665e773dd1ebea3289c5662d71c590305932</Sha>
    </Dependency>
    <Dependency Name="Microsoft.AspNetCore.Mvc.Api.Analyzers" Version="9.0.5-servicing.25229.4">
      <Uri>https://dev.azure.com/dnceng/internal/_git/dotnet-aspnetcore</Uri>
      <Sha>ed74665e773dd1ebea3289c5662d71c590305932</Sha>
    </Dependency>
    <!-- Intermediate is necessary for source build. -->
    <Dependency Name="Microsoft.SourceBuild.Intermediate.aspnetcore" Version="9.0.5-servicing.25229.4">
      <Uri>https://dev.azure.com/dnceng/internal/_git/dotnet-aspnetcore</Uri>
      <Sha>ed74665e773dd1ebea3289c5662d71c590305932</Sha>
      <SourceBuild RepoName="aspnetcore" ManagedOnly="true" />
>>>>>>> 38e51fe4
    </Dependency>
    <Dependency Name="Microsoft.CodeAnalysis.Razor.Tooling.Internal" Version="9.0.0-preview.25256.3">
      <Uri>https://github.com/dotnet/razor</Uri>
      <Sha>44568f7817cd7c6daf90c9340c64c3b69277b7f6</Sha>
    </Dependency>
    <Dependency Name="Microsoft.AspNetCore.Mvc.Razor.Extensions.Tooling.Internal" Version="9.0.0-preview.25256.3">
      <Uri>https://github.com/dotnet/razor</Uri>
      <Sha>44568f7817cd7c6daf90c9340c64c3b69277b7f6</Sha>
    </Dependency>
    <Dependency Name="Microsoft.NET.Sdk.Razor.SourceGenerators.Transport" Version="9.0.0-preview.25256.3">
      <Uri>https://github.com/dotnet/razor</Uri>
      <Sha>44568f7817cd7c6daf90c9340c64c3b69277b7f6</Sha>
    </Dependency>
<<<<<<< HEAD
    <Dependency Name="Microsoft.Extensions.FileProviders.Embedded" Version="8.0.16">
      <Uri>https://dev.azure.com/dnceng/internal/_git/dotnet-aspnetcore</Uri>
      <Sha>4ae1269bff83362236d0f3bd4c9302e6a1e9341c</Sha>
    </Dependency>
    <Dependency Name="Microsoft.AspNetCore.Authorization" Version="8.0.16">
      <Uri>https://dev.azure.com/dnceng/internal/_git/dotnet-aspnetcore</Uri>
      <Sha>4ae1269bff83362236d0f3bd4c9302e6a1e9341c</Sha>
    </Dependency>
    <Dependency Name="Microsoft.AspNetCore.Components.Web" Version="8.0.16">
      <Uri>https://dev.azure.com/dnceng/internal/_git/dotnet-aspnetcore</Uri>
      <Sha>4ae1269bff83362236d0f3bd4c9302e6a1e9341c</Sha>
    </Dependency>
    <Dependency Name="Microsoft.JSInterop" Version="8.0.16">
      <Uri>https://dev.azure.com/dnceng/internal/_git/dotnet-aspnetcore</Uri>
      <Sha>4ae1269bff83362236d0f3bd4c9302e6a1e9341c</Sha>
=======
    <!-- Intermediate is necessary for source build. -->
    <Dependency Name="Microsoft.SourceBuild.Intermediate.razor" Version="9.0.0-preview.25256.3">
      <Uri>https://github.com/dotnet/razor</Uri>
      <Sha>44568f7817cd7c6daf90c9340c64c3b69277b7f6</Sha>
      <SourceBuild RepoName="razor" ManagedOnly="true" />
    </Dependency>
    <Dependency Name="Microsoft.Extensions.FileProviders.Embedded" Version="9.0.5">
      <Uri>https://dev.azure.com/dnceng/internal/_git/dotnet-aspnetcore</Uri>
      <Sha>ed74665e773dd1ebea3289c5662d71c590305932</Sha>
    </Dependency>
    <Dependency Name="Microsoft.AspNetCore.Authorization" Version="9.0.5">
      <Uri>https://dev.azure.com/dnceng/internal/_git/dotnet-aspnetcore</Uri>
      <Sha>ed74665e773dd1ebea3289c5662d71c590305932</Sha>
    </Dependency>
    <Dependency Name="Microsoft.AspNetCore.Components.Web" Version="9.0.5">
      <Uri>https://dev.azure.com/dnceng/internal/_git/dotnet-aspnetcore</Uri>
      <Sha>ed74665e773dd1ebea3289c5662d71c590305932</Sha>
    </Dependency>
    <Dependency Name="Microsoft.JSInterop" Version="9.0.5">
      <Uri>https://dev.azure.com/dnceng/internal/_git/dotnet-aspnetcore</Uri>
      <Sha>ed74665e773dd1ebea3289c5662d71c590305932</Sha>
    </Dependency>
    <Dependency Name="Microsoft.DotNet.Test.ProjectTemplates.2.1" Version="1.0.2-beta4.22406.1">
      <Uri>https://github.com/dotnet/test-templates</Uri>
      <Sha>0385265f4d0b6413d64aea0223172366a9b9858c</Sha>
    </Dependency>
    <Dependency Name="Microsoft.DotNet.Test.ProjectTemplates.5.0" Version="1.1.0-rc.23558.1">
      <Uri>https://github.com/dotnet/test-templates</Uri>
      <Sha>307b8f538d83a955d8f6dd909eee41a5555f2f4d</Sha>
    </Dependency>
    <Dependency Name="Microsoft.DotNet.Test.ProjectTemplates.6.0" Version="1.1.0-rc.24069.1">
      <Uri>https://github.com/dotnet/test-templates</Uri>
      <Sha>becc4bd157cd6608b51a5ffe414a5d2de6330272</Sha>
    </Dependency>
    <Dependency Name="Microsoft.DotNet.Test.ProjectTemplates.7.0" Version="1.1.0-rc.24069.1">
      <Uri>https://github.com/dotnet/test-templates</Uri>
      <Sha>becc4bd157cd6608b51a5ffe414a5d2de6330272</Sha>
    </Dependency>
    <Dependency Name="Microsoft.DotNet.Test.ProjectTemplates.8.0" Version="1.1.0-rc.24202.1">
      <Uri>https://github.com/dotnet/test-templates</Uri>
      <Sha>49c9ad01f057b3c6352bbec12b117acc2224493c</Sha>
>>>>>>> 38e51fe4
    </Dependency>
    <Dependency Name="Microsoft.DotNet.Test.ProjectTemplates.9.0" Version="1.1.0-rtm.25262.1">
      <Uri>https://github.com/dotnet/test-templates</Uri>
      <Sha>47c90e140b027225b799ca8413af10ee3d5f1126</Sha>
    </Dependency>
    <!-- Intermediate is necessary for source build. -->
    <Dependency Name="Microsoft.SourceBuild.Intermediate.test-templates" Version="1.1.0-rtm.25262.1">
      <Uri>https://github.com/dotnet/test-templates</Uri>
      <Sha>47c90e140b027225b799ca8413af10ee3d5f1126</Sha>
      <SourceBuild RepoName="test-templates" ManagedOnly="true" />
    </Dependency>
    <!-- For coherency purposes, these versions should be gated by the versions of winforms and wpf routed via windowsdesktop -->
    <Dependency Name="Microsoft.Dotnet.WinForms.ProjectTemplates" Version="9.0.5-servicing.25216.1" CoherentParentDependency="Microsoft.WindowsDesktop.App.Runtime.win-x64">
      <Uri>https://dev.azure.com/dnceng/internal/_git/dotnet-winforms</Uri>
      <Sha>711ee9fe3398d64b89f2ae70b94c66d9d495cf72</Sha>
    </Dependency>
    <Dependency Name="Microsoft.DotNet.Wpf.ProjectTemplates" Version="9.0.5-rtm.25216.2" CoherentParentDependency="Microsoft.WindowsDesktop.App.Runtime.win-x64">
      <Uri>https://dev.azure.com/dnceng/internal/_git/dotnet-wpf</Uri>
      <Sha>6df813d45ebffd2739980b7f372767ac5fd68e2a</Sha>
    </Dependency>
    <Dependency Name="Microsoft.Web.Xdt" Version="10.0.0-preview.24609.2">
      <Uri>https://github.com/dotnet/xdt</Uri>
      <Sha>63ae81154c50a1cf9287cc47d8351d55b4289e6d</Sha>
    </Dependency>
    <!-- Intermediate is necessary for source build. -->
    <Dependency Name="Microsoft.SourceBuild.Intermediate.xdt" Version="10.0.0-preview.24609.2">
      <Uri>https://github.com/dotnet/xdt</Uri>
      <Sha>63ae81154c50a1cf9287cc47d8351d55b4289e6d</Sha>
      <SourceBuild RepoName="xdt" ManagedOnly="true" />
    </Dependency>
    <Dependency Name="Microsoft.CodeAnalysis.NetAnalyzers" Version="9.0.0-preview.25173.3">
      <Uri>https://github.com/dotnet/roslyn-analyzers</Uri>
      <Sha>16865ea61910500f1022ad2b96c499e5df02c228</Sha>
    </Dependency>
    <Dependency Name="Microsoft.CodeAnalysis.PublicApiAnalyzers" Version="3.11.0-beta1.25173.3">
      <Uri>https://github.com/dotnet/roslyn-analyzers</Uri>
      <Sha>16865ea61910500f1022ad2b96c499e5df02c228</Sha>
    </Dependency>
    <!-- Intermediate is necessary for source build. -->
    <Dependency Name="Microsoft.SourceBuild.Intermediate.roslyn-analyzers" Version="3.11.0-beta1.25173.3">
      <Uri>https://github.com/dotnet/roslyn-analyzers</Uri>
      <Sha>16865ea61910500f1022ad2b96c499e5df02c228</Sha>
      <SourceBuild RepoName="roslyn-analyzers" ManagedOnly="true" />
    </Dependency>
    <Dependency Name="System.CommandLine" Version="2.0.0-beta4.24324.3">
      <Uri>https://github.com/dotnet/command-line-api</Uri>
      <Sha>803d8598f98fb4efd94604b32627ee9407f246db</Sha>
    </Dependency>
    <Dependency Name="System.CommandLine.Rendering" Version="0.4.0-alpha.24324.3">
      <Uri>https://github.com/dotnet/command-line-api</Uri>
      <Sha>803d8598f98fb4efd94604b32627ee9407f246db</Sha>
    </Dependency>
    <!-- Microsoft.CodeAnalysis.Workspaces.MSBuild transitively references M.Bcl.AsyncInterfaces.
         Adding an explicit dependency to make sure the latest version is used instead of the SBRP
         one under source build. -->
    <!-- Intermediate is necessary for source build. -->
    <Dependency Name="Microsoft.DiaSymReader" Version="2.2.0-beta.24327.2">
      <Uri>https://github.com/dotnet/symreader</Uri>
      <Sha>0710a7892d89999956e8808c28e9dd0512bd53f3</Sha>
    </Dependency>
    <!-- Intermediate is necessary for source build. -->
    <Dependency Name="Microsoft.SourceBuild.Intermediate.command-line-api" Version="0.1.532403">
      <Uri>https://github.com/dotnet/command-line-api</Uri>
      <Sha>803d8598f98fb4efd94604b32627ee9407f246db</Sha>
      <SourceBuild RepoName="command-line-api" ManagedOnly="true" />
    </Dependency>
    <!-- Intermediate is necessary for source build. -->
    <Dependency Name="Microsoft.SourceBuild.Intermediate.source-build-externals" Version="9.0.0-alpha.1.25157.1">
      <Uri>https://github.com/dotnet/source-build-externals</Uri>
      <Sha>71dbdccd13f28cfd1a35649263b55ebbeab26ee7</Sha>
      <SourceBuild RepoName="source-build-externals" ManagedOnly="true" />
    </Dependency>
<<<<<<< HEAD
    <Dependency Name="Microsoft.SourceBuild.Intermediate.source-build-reference-packages" Version="8.0.0-alpha.1.25269.2">
      <Uri>https://github.com/dotnet/source-build-reference-packages</Uri>
      <Sha>cee2d057118e3ad3c58a72a23271ad88b87d4d4d</Sha>
=======
    <!-- Intermediate is necessary for source build. -->
    <Dependency Name="Microsoft.SourceBuild.Intermediate.source-build-reference-packages" Version="9.0.0-alpha.1.25266.1">
      <Uri>https://github.com/dotnet/source-build-reference-packages</Uri>
      <Sha>2bdf6b694572c45f6249c5406ae2303d678cda3f</Sha>
>>>>>>> 38e51fe4
      <SourceBuild RepoName="source-build-reference-packages" ManagedOnly="true" />
    </Dependency>
    <Dependency Name="Microsoft.Deployment.DotNet.Releases" Version="2.0.0-rtm.1.25059.4">
      <Uri>https://github.com/dotnet/deployment-tools</Uri>
      <Sha>b2d5c0c5841de4bc036ef4c84b5db3532504e5f3</Sha>
    </Dependency>
    <Dependency Name="Microsoft.Build.Tasks.Git" Version="9.0.0-beta.24617.1">
      <Uri>https://github.com/dotnet/sourcelink</Uri>
      <Sha>4e176206614b345352885b55491aeb51bf77526b</Sha>
    </Dependency>
    <Dependency Name="Microsoft.SourceLink.Common" Version="9.0.0-beta.24617.1">
      <Uri>https://github.com/dotnet/sourcelink</Uri>
      <Sha>4e176206614b345352885b55491aeb51bf77526b</Sha>
    </Dependency>
    <Dependency Name="Microsoft.SourceLink.AzureRepos.Git" Version="9.0.0-beta.24617.1">
      <Uri>https://github.com/dotnet/sourcelink</Uri>
      <Sha>4e176206614b345352885b55491aeb51bf77526b</Sha>
    </Dependency>
    <Dependency Name="Microsoft.SourceLink.GitHub" Version="9.0.0-beta.24617.1">
      <Uri>https://github.com/dotnet/sourcelink</Uri>
      <Sha>4e176206614b345352885b55491aeb51bf77526b</Sha>
    </Dependency>
    <Dependency Name="Microsoft.SourceLink.GitLab" Version="9.0.0-beta.24617.1">
      <Uri>https://github.com/dotnet/sourcelink</Uri>
      <Sha>4e176206614b345352885b55491aeb51bf77526b</Sha>
    </Dependency>
    <Dependency Name="Microsoft.SourceLink.Bitbucket.Git" Version="9.0.0-beta.24617.1">
      <Uri>https://github.com/dotnet/sourcelink</Uri>
      <Sha>4e176206614b345352885b55491aeb51bf77526b</Sha>
    </Dependency>
    <!-- Intermediate is necessary for source build. -->
    <Dependency Name="Microsoft.SourceBuild.Intermediate.sourcelink" Version="9.0.0-beta.24617.1">
      <Uri>https://github.com/dotnet/sourcelink</Uri>
      <Sha>4e176206614b345352885b55491aeb51bf77526b</Sha>
      <SourceBuild RepoName="sourcelink" ManagedOnly="true" />
    </Dependency>
    <!-- Intermediate is necessary for source build. -->
    <Dependency Name="Microsoft.SourceBuild.Intermediate.deployment-tools" Version="9.0.0-rtm.25059.4">
      <Uri>https://github.com/dotnet/deployment-tools</Uri>
      <Sha>b2d5c0c5841de4bc036ef4c84b5db3532504e5f3</Sha>
      <SourceBuild RepoName="deployment-tools" ManagedOnly="true" />
    </Dependency>
    <!-- Intermediate is necessary for source build. -->
    <Dependency Name="Microsoft.SourceBuild.Intermediate.symreader" Version="2.2.0-beta.24327.2">
      <Uri>https://github.com/dotnet/symreader</Uri>
      <Sha>0710a7892d89999956e8808c28e9dd0512bd53f3</Sha>
      <SourceBuild RepoName="symreader" ManagedOnly="true" />
    </Dependency>
    <!-- Dependency required for flowing correct package version in source-build, using PVP flow. -->
    <Dependency Name="Microsoft.Extensions.Logging" Version="9.0.5">
      <Uri>https://dev.azure.com/dnceng/internal/_git/dotnet-runtime</Uri>
      <Sha>e36e4d1a8f8dfb08d7e3a6041459c9791d732c01</Sha>
    </Dependency>
    <!-- Dependency required for flowing correct package version in source-build, using PVP flow. -->
    <Dependency Name="Microsoft.Extensions.Logging.Abstractions" Version="9.0.5">
      <Uri>https://dev.azure.com/dnceng/internal/_git/dotnet-runtime</Uri>
      <Sha>e36e4d1a8f8dfb08d7e3a6041459c9791d732c01</Sha>
    </Dependency>
    <!-- Dependency required for flowing correct package version in source-build, using PVP flow. -->
    <Dependency Name="Microsoft.Extensions.Logging.Console" Version="9.0.5">
      <Uri>https://dev.azure.com/dnceng/internal/_git/dotnet-runtime</Uri>
      <Sha>e36e4d1a8f8dfb08d7e3a6041459c9791d732c01</Sha>
    </Dependency>
    <!-- Dependency required for flowing correct package version in source-build, using PVP flow. -->
    <Dependency Name="Microsoft.Extensions.FileSystemGlobbing" Version="9.0.5">
      <Uri>https://dev.azure.com/dnceng/internal/_git/dotnet-runtime</Uri>
      <Sha>e36e4d1a8f8dfb08d7e3a6041459c9791d732c01</Sha>
    </Dependency>
    <!-- Dependency required for flowing correct package version in source-build, using PVP flow. -->
    <Dependency Name="System.ServiceProcess.ServiceController" Version="9.0.5">
      <Uri>https://dev.azure.com/dnceng/internal/_git/dotnet-runtime</Uri>
      <Sha>e36e4d1a8f8dfb08d7e3a6041459c9791d732c01</Sha>
    </Dependency>
    <Dependency Name="System.Text.Json" Version="9.0.5">
      <Uri>https://dev.azure.com/dnceng/internal/_git/dotnet-runtime</Uri>
      <Sha>e36e4d1a8f8dfb08d7e3a6041459c9791d732c01</Sha>
    </Dependency>
    <Dependency Name="Microsoft.Bcl.AsyncInterfaces" Version="9.0.5">
      <Uri>https://dev.azure.com/dnceng/internal/_git/dotnet-runtime</Uri>
      <Sha>e36e4d1a8f8dfb08d7e3a6041459c9791d732c01</Sha>
    </Dependency>
    <Dependency Name="Microsoft.Extensions.FileProviders.Abstractions" Version="9.0.5">
      <Uri>https://dev.azure.com/dnceng/internal/_git/dotnet-runtime</Uri>
      <Sha>e36e4d1a8f8dfb08d7e3a6041459c9791d732c01</Sha>
    </Dependency>
<<<<<<< HEAD
    <Dependency Name="Microsoft.Extensions.ObjectPool" Version="8.0.16">
      <Uri>https://dev.azure.com/dnceng/internal/_git/dotnet-aspnetcore</Uri>
      <Sha>4ae1269bff83362236d0f3bd4c9302e6a1e9341c</Sha>
=======
    <Dependency Name="Microsoft.Extensions.ObjectPool" Version="9.0.5">
      <Uri>https://dev.azure.com/dnceng/internal/_git/dotnet-aspnetcore</Uri>
      <Sha>ed74665e773dd1ebea3289c5662d71c590305932</Sha>
>>>>>>> 38e51fe4
    </Dependency>
    <Dependency Name="Microsoft.Win32.SystemEvents" Version="9.0.5">
      <Uri>https://dev.azure.com/dnceng/internal/_git/dotnet-runtime</Uri>
      <Sha>e36e4d1a8f8dfb08d7e3a6041459c9791d732c01</Sha>
    </Dependency>
    <Dependency Name="System.Composition.AttributedModel" Version="9.0.5">
      <Uri>https://dev.azure.com/dnceng/internal/_git/dotnet-runtime</Uri>
      <Sha>e36e4d1a8f8dfb08d7e3a6041459c9791d732c01</Sha>
    </Dependency>
    <Dependency Name="System.Composition.Convention" Version="9.0.5">
      <Uri>https://dev.azure.com/dnceng/internal/_git/dotnet-runtime</Uri>
      <Sha>e36e4d1a8f8dfb08d7e3a6041459c9791d732c01</Sha>
    </Dependency>
    <Dependency Name="System.Composition.Hosting" Version="9.0.5">
      <Uri>https://dev.azure.com/dnceng/internal/_git/dotnet-runtime</Uri>
      <Sha>e36e4d1a8f8dfb08d7e3a6041459c9791d732c01</Sha>
    </Dependency>
    <Dependency Name="System.Composition.Runtime" Version="9.0.5">
      <Uri>https://dev.azure.com/dnceng/internal/_git/dotnet-runtime</Uri>
      <Sha>e36e4d1a8f8dfb08d7e3a6041459c9791d732c01</Sha>
    </Dependency>
    <Dependency Name="System.Composition.TypedParts" Version="9.0.5">
      <Uri>https://dev.azure.com/dnceng/internal/_git/dotnet-runtime</Uri>
      <Sha>e36e4d1a8f8dfb08d7e3a6041459c9791d732c01</Sha>
    </Dependency>
    <Dependency Name="System.Configuration.ConfigurationManager" Version="9.0.5">
      <Uri>https://dev.azure.com/dnceng/internal/_git/dotnet-runtime</Uri>
      <Sha>e36e4d1a8f8dfb08d7e3a6041459c9791d732c01</Sha>
    </Dependency>
    <Dependency Name="System.Security.Cryptography.Pkcs" Version="9.0.5">
      <Uri>https://dev.azure.com/dnceng/internal/_git/dotnet-runtime</Uri>
      <Sha>e36e4d1a8f8dfb08d7e3a6041459c9791d732c01</Sha>
    </Dependency>
    <Dependency Name="System.Security.Cryptography.Xml" Version="9.0.5">
      <Uri>https://dev.azure.com/dnceng/internal/_git/dotnet-runtime</Uri>
      <Sha>e36e4d1a8f8dfb08d7e3a6041459c9791d732c01</Sha>
    </Dependency>
    <Dependency Name="System.Security.Permissions" Version="9.0.5">
      <Uri>https://dev.azure.com/dnceng/internal/_git/dotnet-runtime</Uri>
      <Sha>e36e4d1a8f8dfb08d7e3a6041459c9791d732c01</Sha>
    </Dependency>
    <Dependency Name="System.Windows.Extensions" Version="9.0.5">
      <Uri>https://dev.azure.com/dnceng/internal/_git/dotnet-runtime</Uri>
      <Sha>e36e4d1a8f8dfb08d7e3a6041459c9791d732c01</Sha>
    </Dependency>
  </ProductDependencies>
  <ToolsetDependencies>
<<<<<<< HEAD
    <Dependency Name="Microsoft.DotNet.Arcade.Sdk" Version="8.0.0-beta.25264.2">
      <Uri>https://github.com/dotnet/arcade</Uri>
      <Sha>983d15077d88cfed26837e40e8f984fdee5d1715</Sha>
      <SourceBuild RepoName="arcade" ManagedOnly="true" />
    </Dependency>
    <Dependency Name="Microsoft.DotNet.Helix.Sdk" Version="8.0.0-beta.25264.2">
      <Uri>https://github.com/dotnet/arcade</Uri>
      <Sha>983d15077d88cfed26837e40e8f984fdee5d1715</Sha>
    </Dependency>
    <Dependency Name="Microsoft.DotNet.SignTool" Version="8.0.0-beta.25264.2">
      <Uri>https://github.com/dotnet/arcade</Uri>
      <Sha>983d15077d88cfed26837e40e8f984fdee5d1715</Sha>
    </Dependency>
    <Dependency Name="Microsoft.DotNet.XUnitExtensions" Version="8.0.0-beta.25264.2">
      <Uri>https://github.com/dotnet/arcade</Uri>
      <Sha>983d15077d88cfed26837e40e8f984fdee5d1715</Sha>
=======
    <Dependency Name="Microsoft.DotNet.Arcade.Sdk" Version="9.0.0-beta.25263.2">
      <Uri>https://github.com/dotnet/arcade</Uri>
      <Sha>ac63dcf2791c32bf2102fd2b5ebb46479bd48a83</Sha>
    </Dependency>
    <Dependency Name="Microsoft.DotNet.Build.Tasks.Installers" Version="9.0.0-beta.25263.2">
      <Uri>https://github.com/dotnet/arcade</Uri>
      <Sha>ac63dcf2791c32bf2102fd2b5ebb46479bd48a83</Sha>
    </Dependency>
    <Dependency Name="Microsoft.DotNet.Helix.Sdk" Version="9.0.0-beta.25263.2">
      <Uri>https://github.com/dotnet/arcade</Uri>
      <Sha>ac63dcf2791c32bf2102fd2b5ebb46479bd48a83</Sha>
    </Dependency>
    <Dependency Name="Microsoft.DotNet.SignTool" Version="9.0.0-beta.25263.2">
      <Uri>https://github.com/dotnet/arcade</Uri>
      <Sha>ac63dcf2791c32bf2102fd2b5ebb46479bd48a83</Sha>
>>>>>>> 38e51fe4
    </Dependency>
    <Dependency Name="Microsoft.DotNet.XUnitExtensions" Version="9.0.0-beta.25263.2">
      <Uri>https://github.com/dotnet/arcade</Uri>
      <Sha>ac63dcf2791c32bf2102fd2b5ebb46479bd48a83</Sha>
    </Dependency>
    <Dependency Name="Microsoft.DotNet.XliffTasks" Version="9.0.0-beta.25263.2">
      <Uri>https://github.com/dotnet/arcade</Uri>
      <Sha>ac63dcf2791c32bf2102fd2b5ebb46479bd48a83</Sha>
    </Dependency>
    <!-- Intermediate is necessary for source build. -->
    <Dependency Name="Microsoft.SourceBuild.Intermediate.arcade" Version="9.0.0-beta.25263.2">
      <Uri>https://github.com/dotnet/arcade</Uri>
      <Sha>ac63dcf2791c32bf2102fd2b5ebb46479bd48a83</Sha>
      <SourceBuild RepoName="arcade" ManagedOnly="true" />
    </Dependency>
    <Dependency Name="System.Reflection.MetadataLoadContext" Version="9.0.5">
      <Uri>https://dev.azure.com/dnceng/internal/_git/dotnet-runtime</Uri>
      <Sha>e36e4d1a8f8dfb08d7e3a6041459c9791d732c01</Sha>
    </Dependency>
    <Dependency Name="Microsoft.DotNet.Darc" Version="1.1.0-beta.24367.3">
      <Uri>https://github.com/dotnet/arcade-services</Uri>
      <Sha>47e3672c762970073e4282bd563233da86bcca3e</Sha>
    </Dependency>
    <Dependency Name="Microsoft.DotNet.DarcLib" Version="1.1.0-beta.24367.3">
      <Uri>https://github.com/dotnet/arcade-services</Uri>
      <Sha>47e3672c762970073e4282bd563233da86bcca3e</Sha>
    </Dependency>
    <Dependency Name="Microsoft.DotNet.ScenarioTests.SdkTemplateTests" Version="9.0.0-preview.25266.2">
      <Uri>https://github.com/dotnet/scenario-tests</Uri>
      <Sha>a11e0d6f227feb7d0e2b619b48556d041237e59c</Sha>
    </Dependency>
    <!-- Intermediate is necessary for source build. -->
    <Dependency Name="Microsoft.SourceBuild.Intermediate.scenario-tests" Version="9.0.0-preview.25266.2">
      <Uri>https://github.com/dotnet/scenario-tests</Uri>
      <Sha>a11e0d6f227feb7d0e2b619b48556d041237e59c</Sha>
      <SourceBuild RepoName="scenario-tests" ManagedOnly="true" />
    </Dependency>
    <!--
      Aspire isn't really a toolset dependency. However, it only inserts a baseline manifest in sdk,
      and if you squint at it, this means we can say that its specific dependency versions don't matter to sdk.
      It also doesn't currently ship 9.0 preview versions, meaning the version is locked to the latest shipped from 8.0 era.
      Avoiding this as a product dependency avoids a long coherency path (aspnetcore->extensions->aspire->sdk).
      **It is** of course possible that an incoherent aspire means that aspire depends on versions of extensions that
      aren't shipping, or those extensions packages depend on aspnetcore packages that won't ship. However, given the cost
      of maintaining this coherency path is high. This being toolset means that aspire is responsible for its own coherency.
    -->
    <Dependency Name="Microsoft.NET.Sdk.Aspire.Manifest-8.0.100" Version="8.2.2">
      <Uri>https://github.com/dotnet/aspire</Uri>
      <Sha>5fa9337a84a52e9bd185d04d156eccbdcf592f74</Sha>
    </Dependency>
    <!-- Intermediate is necessary for source build. -->
    <Dependency Name="Microsoft.SourceBuild.Intermediate.aspire" Version="8.2.2-preview.1.24521.5">
      <Uri>https://github.com/dotnet/aspire</Uri>
      <Sha>5fa9337a84a52e9bd185d04d156eccbdcf592f74</Sha>
      <SourceBuild RepoName="aspire" ManagedOnly="true" />
    </Dependency>
    <Dependency Name="Microsoft.IO.Redist" Version="6.0.1">
      <Uri>https://github.com/dotnet/runtime</Uri>
      <Sha>e77011b31a3e5c47d931248a64b47f9b2d47853d</Sha>
    </Dependency>
  </ToolsetDependencies>
</Dependencies><|MERGE_RESOLUTION|>--- conflicted
+++ resolved
@@ -1,49 +1,6 @@
 <?xml version="1.0" encoding="utf-8"?>
 <Dependencies>
   <ProductDependencies>
-<<<<<<< HEAD
-    <Dependency Name="Microsoft.TemplateEngine.Abstractions" Version="8.0.412">
-      <Uri>https://github.com/dotnet/templating</Uri>
-      <Sha>7b2e7ab80e0445a7780b1226496b1dfc41401cd3</Sha>
-    </Dependency>
-    <Dependency Name="Microsoft.TemplateEngine.Mocks" Version="8.0.412-servicing.25304.2">
-      <Uri>https://github.com/dotnet/templating</Uri>
-      <Sha>7b2e7ab80e0445a7780b1226496b1dfc41401cd3</Sha>
-    </Dependency>
-    <Dependency Name="Microsoft.SourceBuild.Intermediate.templating" Version="8.0.412-servicing.25304.2">
-      <Uri>https://github.com/dotnet/templating</Uri>
-      <Sha>7b2e7ab80e0445a7780b1226496b1dfc41401cd3</Sha>
-      <SourceBuild RepoName="templating" ManagedOnly="true" />
-    </Dependency>
-    <Dependency Name="Microsoft.NETCore.App.Ref" Version="8.0.16">
-      <Uri>https://dev.azure.com/dnceng/internal/_git/dotnet-runtime</Uri>
-      <Sha>efd5742bb5dd1677fbbbeb277bcfb5c9025548e5</Sha>
-    </Dependency>
-    <Dependency Name="VS.Redist.Common.NetCore.SharedFramework.x64.8.0" Version="8.0.16-servicing.25215.6">
-      <Uri>https://dev.azure.com/dnceng/internal/_git/dotnet-runtime</Uri>
-      <Sha>efd5742bb5dd1677fbbbeb277bcfb5c9025548e5</Sha>
-      <SourceBuild RepoName="runtime" ManagedOnly="false" />
-    </Dependency>
-    <Dependency Name="VS.Redist.Common.NetCore.TargetingPack.x64.8.0" Version="8.0.16-servicing.25215.6">
-      <Uri>https://dev.azure.com/dnceng/internal/_git/dotnet-runtime</Uri>
-      <Sha>efd5742bb5dd1677fbbbeb277bcfb5c9025548e5</Sha>
-    </Dependency>
-    <Dependency Name="Microsoft.NETCore.App.Runtime.win-x64" Version="8.0.16">
-      <Uri>https://dev.azure.com/dnceng/internal/_git/dotnet-runtime</Uri>
-      <Sha>efd5742bb5dd1677fbbbeb277bcfb5c9025548e5</Sha>
-    </Dependency>
-    <Dependency Name="Microsoft.NETCore.App.Host.win-x64" Version="8.0.16">
-      <Uri>https://dev.azure.com/dnceng/internal/_git/dotnet-runtime</Uri>
-      <Sha>efd5742bb5dd1677fbbbeb277bcfb5c9025548e5</Sha>
-    </Dependency>
-    <Dependency Name="Microsoft.NETCore.Platforms" Version="8.0.16-servicing.25215.6">
-      <Uri>https://dev.azure.com/dnceng/internal/_git/dotnet-runtime</Uri>
-      <Sha>efd5742bb5dd1677fbbbeb277bcfb5c9025548e5</Sha>
-    </Dependency>
-    <Dependency Name="Microsoft.NET.HostModel" Version="8.0.16-servicing.25215.6">
-      <Uri>https://dev.azure.com/dnceng/internal/_git/dotnet-runtime</Uri>
-      <Sha>efd5742bb5dd1677fbbbeb277bcfb5c9025548e5</Sha>
-=======
     <Dependency Name="Microsoft.TemplateEngine.Abstractions" Version="9.0.107">
       <Uri>https://github.com/dotnet/templating</Uri>
       <Sha>a2da3a8446409db003c2868a6910c0323b113467</Sha>
@@ -85,33 +42,11 @@
     <Dependency Name="Microsoft.NET.HostModel" Version="9.0.5-servicing.25215.9">
       <Uri>https://dev.azure.com/dnceng/internal/_git/dotnet-runtime</Uri>
       <Sha>e36e4d1a8f8dfb08d7e3a6041459c9791d732c01</Sha>
->>>>>>> 38e51fe4
     </Dependency>
     <Dependency Name="Microsoft.Extensions.DependencyModel" Version="9.0.5">
       <Uri>https://dev.azure.com/dnceng/internal/_git/dotnet-runtime</Uri>
       <Sha>e36e4d1a8f8dfb08d7e3a6041459c9791d732c01</Sha>
     </Dependency>
-<<<<<<< HEAD
-    <Dependency Name="Microsoft.NETCore.DotNetHostResolver" Version="8.0.16">
-      <Uri>https://dev.azure.com/dnceng/internal/_git/dotnet-runtime</Uri>
-      <Sha>efd5742bb5dd1677fbbbeb277bcfb5c9025548e5</Sha>
-    </Dependency>
-    <Dependency Name="Microsoft.NET.Workload.Emscripten.Current.Manifest-8.0.100" Version="8.0.16" CoherentParentDependency="Microsoft.NETCore.App.Runtime.win-x64">
-      <Uri>https://github.com/dotnet/emsdk</Uri>
-      <Sha>adc0d6e7d3abb9c4ecee2420c51ae99c57dc9755</Sha>
-    </Dependency>
-    <Dependency Name="Microsoft.Build" Version="17.11.31">
-      <Uri>https://dev.azure.com/devdiv/DevDiv/_git/DotNet-msbuild-Trusted</Uri>
-      <Sha>933b72e36e86c22ba73e8b8148488f8298bb73c7</Sha>
-    </Dependency>
-    <Dependency Name="Microsoft.Build.Localization" Version="17.11.31-servicing-25210-17">
-      <Uri>https://dev.azure.com/devdiv/DevDiv/_git/DotNet-msbuild-Trusted</Uri>
-      <Sha>933b72e36e86c22ba73e8b8148488f8298bb73c7</Sha>
-    </Dependency>
-    <Dependency Name="Microsoft.SourceBuild.Intermediate.msbuild" Version="17.11.31-servicing-25210-17">
-      <Uri>https://dev.azure.com/devdiv/DevDiv/_git/DotNet-msbuild-Trusted</Uri>
-      <Sha>933b72e36e86c22ba73e8b8148488f8298bb73c7</Sha>
-=======
     <!-- Intermediate is necessary for source build. -->
     <Dependency Name="Microsoft.SourceBuild.Intermediate.runtime.linux-x64" Version="9.0.5-servicing.25215.9">
       <Uri>https://dev.azure.com/dnceng/internal/_git/dotnet-runtime</Uri>
@@ -150,7 +85,6 @@
     <Dependency Name="Microsoft.SourceBuild.Intermediate.msbuild" Version="17.12.35-preview-25210-18">
       <Uri>https://github.com/dotnet/msbuild</Uri>
       <Sha>13c590f8d138d6a30b899a5172cc6ec494db930b</Sha>
->>>>>>> 38e51fe4
       <SourceBuild RepoName="msbuild" ManagedOnly="true" />
     </Dependency>
     <Dependency Name="Microsoft.FSharp.Compiler" Version="12.9.101-beta.25070.7">
@@ -201,15 +135,6 @@
       <Uri>https://github.com/dotnet/roslyn</Uri>
       <Sha>3f5cf9fbbd91f2047e988801a5142ca1cb6bab45</Sha>
     </Dependency>
-<<<<<<< HEAD
-    <Dependency Name="Microsoft.AspNetCore.DeveloperCertificates.XPlat" Version="8.0.16-servicing.25216.11">
-      <Uri>https://dev.azure.com/dnceng/internal/_git/dotnet-aspnetcore</Uri>
-      <Sha>4ae1269bff83362236d0f3bd4c9302e6a1e9341c</Sha>
-    </Dependency>
-    <Dependency Name="Microsoft.AspNetCore.TestHost" Version="8.0.16">
-      <Uri>https://dev.azure.com/dnceng/internal/_git/dotnet-aspnetcore</Uri>
-      <Sha>4ae1269bff83362236d0f3bd4c9302e6a1e9341c</Sha>
-=======
     <Dependency Name="Microsoft.AspNetCore.DeveloperCertificates.XPlat" Version="9.0.5-servicing.25229.4">
       <Uri>https://dev.azure.com/dnceng/internal/_git/dotnet-aspnetcore</Uri>
       <Sha>ed74665e773dd1ebea3289c5662d71c590305932</Sha>
@@ -217,7 +142,6 @@
     <Dependency Name="Microsoft.AspNetCore.TestHost" Version="9.0.5">
       <Uri>https://dev.azure.com/dnceng/internal/_git/dotnet-aspnetcore</Uri>
       <Sha>ed74665e773dd1ebea3289c5662d71c590305932</Sha>
->>>>>>> 38e51fe4
     </Dependency>
     <Dependency Name="Microsoft.Build.NuGetSdkResolver" Version="6.12.4-rc.1">
       <Uri>https://github.com/nuget/nuget.client</Uri>
@@ -300,17 +224,11 @@
       <Uri>https://github.com/microsoft/vstest</Uri>
       <Sha>bc9161306b23641b0364b8f93d546da4d48da1eb</Sha>
     </Dependency>
-<<<<<<< HEAD
-    <Dependency Name="Microsoft.NET.ILLink.Tasks" Version="8.0.16">
-      <Uri>https://dev.azure.com/dnceng/internal/_git/dotnet-runtime</Uri>
-      <Sha>efd5742bb5dd1677fbbbeb277bcfb5c9025548e5</Sha>
-=======
     <!-- Intermediate is necessary for source build. -->
     <Dependency Name="Microsoft.SourceBuild.Intermediate.vstest" Version="17.12.0-release-24508-01">
       <Uri>https://github.com/microsoft/vstest</Uri>
       <Sha>bc9161306b23641b0364b8f93d546da4d48da1eb</Sha>
       <SourceBuild RepoName="vstest" ManagedOnly="true" />
->>>>>>> 38e51fe4
     </Dependency>
     <Dependency Name="Microsoft.NET.ILLink.Tasks" Version="9.0.5">
       <Uri>https://dev.azure.com/dnceng/internal/_git/dotnet-runtime</Uri>
@@ -336,72 +254,6 @@
       <Uri>https://dev.azure.com/dnceng/internal/_git/dotnet-runtime</Uri>
       <Sha>e36e4d1a8f8dfb08d7e3a6041459c9791d732c01</Sha>
     </Dependency>
-<<<<<<< HEAD
-    <Dependency Name="Microsoft.WindowsDesktop.App.Runtime.win-x64" Version="8.0.16">
-      <Uri>https://dev.azure.com/dnceng/internal/_git/dotnet-windowsdesktop</Uri>
-      <Sha>cda1f825e91100518205f3d354bd8ea07c5ceac2</Sha>
-    </Dependency>
-    <Dependency Name="VS.Redist.Common.WindowsDesktop.SharedFramework.x64.8.0" Version="8.0.16-servicing.25217.2">
-      <Uri>https://dev.azure.com/dnceng/internal/_git/dotnet-windowsdesktop</Uri>
-      <Sha>cda1f825e91100518205f3d354bd8ea07c5ceac2</Sha>
-    </Dependency>
-    <Dependency Name="Microsoft.WindowsDesktop.App.Ref" Version="8.0.16">
-      <Uri>https://dev.azure.com/dnceng/internal/_git/dotnet-windowsdesktop</Uri>
-      <Sha>cda1f825e91100518205f3d354bd8ea07c5ceac2</Sha>
-    </Dependency>
-    <Dependency Name="VS.Redist.Common.WindowsDesktop.TargetingPack.x64.8.0" Version="8.0.16-servicing.25217.2">
-      <Uri>https://dev.azure.com/dnceng/internal/_git/dotnet-windowsdesktop</Uri>
-      <Sha>cda1f825e91100518205f3d354bd8ea07c5ceac2</Sha>
-    </Dependency>
-    <Dependency Name="Microsoft.NET.Sdk.WindowsDesktop" Version="8.0.16-servicing.25217.3" CoherentParentDependency="Microsoft.WindowsDesktop.App.Ref">
-      <Uri>https://dev.azure.com/dnceng/internal/_git/dotnet-wpf</Uri>
-      <Sha>5bf5c017e225debf2b431cf33d0e4fad03039032</Sha>
-    </Dependency>
-    <Dependency Name="Microsoft.AspNetCore.App.Ref" Version="8.0.16">
-      <Uri>https://dev.azure.com/dnceng/internal/_git/dotnet-aspnetcore</Uri>
-      <Sha>4ae1269bff83362236d0f3bd4c9302e6a1e9341c</Sha>
-    </Dependency>
-    <Dependency Name="Microsoft.AspNetCore.App.Ref.Internal" Version="8.0.16-servicing.25216.11">
-      <Uri>https://dev.azure.com/dnceng/internal/_git/dotnet-aspnetcore</Uri>
-      <Sha>4ae1269bff83362236d0f3bd4c9302e6a1e9341c</Sha>
-    </Dependency>
-    <Dependency Name="Microsoft.AspNetCore.App.Runtime.win-x64" Version="8.0.16">
-      <Uri>https://dev.azure.com/dnceng/internal/_git/dotnet-aspnetcore</Uri>
-      <Sha>4ae1269bff83362236d0f3bd4c9302e6a1e9341c</Sha>
-    </Dependency>
-    <Dependency Name="VS.Redist.Common.AspNetCore.SharedFramework.x64.8.0" Version="8.0.16-servicing.25216.11">
-      <Uri>https://dev.azure.com/dnceng/internal/_git/dotnet-aspnetcore</Uri>
-      <Sha>4ae1269bff83362236d0f3bd4c9302e6a1e9341c</Sha>
-      <SourceBuild RepoName="aspnetcore" ManagedOnly="true" />
-    </Dependency>
-    <Dependency Name="dotnet-dev-certs" Version="8.0.16-servicing.25216.11">
-      <Uri>https://dev.azure.com/dnceng/internal/_git/dotnet-aspnetcore</Uri>
-      <Sha>4ae1269bff83362236d0f3bd4c9302e6a1e9341c</Sha>
-    </Dependency>
-    <Dependency Name="dotnet-user-jwts" Version="8.0.16-servicing.25216.11">
-      <Uri>https://dev.azure.com/dnceng/internal/_git/dotnet-aspnetcore</Uri>
-      <Sha>4ae1269bff83362236d0f3bd4c9302e6a1e9341c</Sha>
-    </Dependency>
-    <Dependency Name="dotnet-user-secrets" Version="8.0.16-servicing.25216.11">
-      <Uri>https://dev.azure.com/dnceng/internal/_git/dotnet-aspnetcore</Uri>
-      <Sha>4ae1269bff83362236d0f3bd4c9302e6a1e9341c</Sha>
-    </Dependency>
-    <Dependency Name="Microsoft.AspNetCore.Analyzers" Version="8.0.16-servicing.25216.11">
-      <Uri>https://dev.azure.com/dnceng/internal/_git/dotnet-aspnetcore</Uri>
-      <Sha>4ae1269bff83362236d0f3bd4c9302e6a1e9341c</Sha>
-    </Dependency>
-    <Dependency Name="Microsoft.AspNetCore.Components.SdkAnalyzers" Version="8.0.16-servicing.25216.11">
-      <Uri>https://dev.azure.com/dnceng/internal/_git/dotnet-aspnetcore</Uri>
-      <Sha>4ae1269bff83362236d0f3bd4c9302e6a1e9341c</Sha>
-    </Dependency>
-    <Dependency Name="Microsoft.AspNetCore.Mvc.Analyzers" Version="8.0.16-servicing.25216.11">
-      <Uri>https://dev.azure.com/dnceng/internal/_git/dotnet-aspnetcore</Uri>
-      <Sha>4ae1269bff83362236d0f3bd4c9302e6a1e9341c</Sha>
-    </Dependency>
-    <Dependency Name="Microsoft.AspNetCore.Mvc.Api.Analyzers" Version="8.0.16-servicing.25216.11">
-      <Uri>https://dev.azure.com/dnceng/internal/_git/dotnet-aspnetcore</Uri>
-      <Sha>4ae1269bff83362236d0f3bd4c9302e6a1e9341c</Sha>
-=======
     <Dependency Name="Microsoft.WindowsDesktop.App.Runtime.win-x64" Version="9.0.5">
       <Uri>https://dev.azure.com/dnceng/internal/_git/dotnet-windowsdesktop</Uri>
       <Sha>b141ff423da53a66cda0be31dad3059317be52f6</Sha>
@@ -472,7 +324,6 @@
       <Uri>https://dev.azure.com/dnceng/internal/_git/dotnet-aspnetcore</Uri>
       <Sha>ed74665e773dd1ebea3289c5662d71c590305932</Sha>
       <SourceBuild RepoName="aspnetcore" ManagedOnly="true" />
->>>>>>> 38e51fe4
     </Dependency>
     <Dependency Name="Microsoft.CodeAnalysis.Razor.Tooling.Internal" Version="9.0.0-preview.25256.3">
       <Uri>https://github.com/dotnet/razor</Uri>
@@ -486,23 +337,6 @@
       <Uri>https://github.com/dotnet/razor</Uri>
       <Sha>44568f7817cd7c6daf90c9340c64c3b69277b7f6</Sha>
     </Dependency>
-<<<<<<< HEAD
-    <Dependency Name="Microsoft.Extensions.FileProviders.Embedded" Version="8.0.16">
-      <Uri>https://dev.azure.com/dnceng/internal/_git/dotnet-aspnetcore</Uri>
-      <Sha>4ae1269bff83362236d0f3bd4c9302e6a1e9341c</Sha>
-    </Dependency>
-    <Dependency Name="Microsoft.AspNetCore.Authorization" Version="8.0.16">
-      <Uri>https://dev.azure.com/dnceng/internal/_git/dotnet-aspnetcore</Uri>
-      <Sha>4ae1269bff83362236d0f3bd4c9302e6a1e9341c</Sha>
-    </Dependency>
-    <Dependency Name="Microsoft.AspNetCore.Components.Web" Version="8.0.16">
-      <Uri>https://dev.azure.com/dnceng/internal/_git/dotnet-aspnetcore</Uri>
-      <Sha>4ae1269bff83362236d0f3bd4c9302e6a1e9341c</Sha>
-    </Dependency>
-    <Dependency Name="Microsoft.JSInterop" Version="8.0.16">
-      <Uri>https://dev.azure.com/dnceng/internal/_git/dotnet-aspnetcore</Uri>
-      <Sha>4ae1269bff83362236d0f3bd4c9302e6a1e9341c</Sha>
-=======
     <!-- Intermediate is necessary for source build. -->
     <Dependency Name="Microsoft.SourceBuild.Intermediate.razor" Version="9.0.0-preview.25256.3">
       <Uri>https://github.com/dotnet/razor</Uri>
@@ -544,7 +378,6 @@
     <Dependency Name="Microsoft.DotNet.Test.ProjectTemplates.8.0" Version="1.1.0-rc.24202.1">
       <Uri>https://github.com/dotnet/test-templates</Uri>
       <Sha>49c9ad01f057b3c6352bbec12b117acc2224493c</Sha>
->>>>>>> 38e51fe4
     </Dependency>
     <Dependency Name="Microsoft.DotNet.Test.ProjectTemplates.9.0" Version="1.1.0-rtm.25262.1">
       <Uri>https://github.com/dotnet/test-templates</Uri>
@@ -617,16 +450,10 @@
       <Sha>71dbdccd13f28cfd1a35649263b55ebbeab26ee7</Sha>
       <SourceBuild RepoName="source-build-externals" ManagedOnly="true" />
     </Dependency>
-<<<<<<< HEAD
-    <Dependency Name="Microsoft.SourceBuild.Intermediate.source-build-reference-packages" Version="8.0.0-alpha.1.25269.2">
-      <Uri>https://github.com/dotnet/source-build-reference-packages</Uri>
-      <Sha>cee2d057118e3ad3c58a72a23271ad88b87d4d4d</Sha>
-=======
     <!-- Intermediate is necessary for source build. -->
     <Dependency Name="Microsoft.SourceBuild.Intermediate.source-build-reference-packages" Version="9.0.0-alpha.1.25266.1">
       <Uri>https://github.com/dotnet/source-build-reference-packages</Uri>
       <Sha>2bdf6b694572c45f6249c5406ae2303d678cda3f</Sha>
->>>>>>> 38e51fe4
       <SourceBuild RepoName="source-build-reference-packages" ManagedOnly="true" />
     </Dependency>
     <Dependency Name="Microsoft.Deployment.DotNet.Releases" Version="2.0.0-rtm.1.25059.4">
@@ -712,15 +539,9 @@
       <Uri>https://dev.azure.com/dnceng/internal/_git/dotnet-runtime</Uri>
       <Sha>e36e4d1a8f8dfb08d7e3a6041459c9791d732c01</Sha>
     </Dependency>
-<<<<<<< HEAD
-    <Dependency Name="Microsoft.Extensions.ObjectPool" Version="8.0.16">
-      <Uri>https://dev.azure.com/dnceng/internal/_git/dotnet-aspnetcore</Uri>
-      <Sha>4ae1269bff83362236d0f3bd4c9302e6a1e9341c</Sha>
-=======
     <Dependency Name="Microsoft.Extensions.ObjectPool" Version="9.0.5">
       <Uri>https://dev.azure.com/dnceng/internal/_git/dotnet-aspnetcore</Uri>
       <Sha>ed74665e773dd1ebea3289c5662d71c590305932</Sha>
->>>>>>> 38e51fe4
     </Dependency>
     <Dependency Name="Microsoft.Win32.SystemEvents" Version="9.0.5">
       <Uri>https://dev.azure.com/dnceng/internal/_git/dotnet-runtime</Uri>
@@ -768,24 +589,6 @@
     </Dependency>
   </ProductDependencies>
   <ToolsetDependencies>
-<<<<<<< HEAD
-    <Dependency Name="Microsoft.DotNet.Arcade.Sdk" Version="8.0.0-beta.25264.2">
-      <Uri>https://github.com/dotnet/arcade</Uri>
-      <Sha>983d15077d88cfed26837e40e8f984fdee5d1715</Sha>
-      <SourceBuild RepoName="arcade" ManagedOnly="true" />
-    </Dependency>
-    <Dependency Name="Microsoft.DotNet.Helix.Sdk" Version="8.0.0-beta.25264.2">
-      <Uri>https://github.com/dotnet/arcade</Uri>
-      <Sha>983d15077d88cfed26837e40e8f984fdee5d1715</Sha>
-    </Dependency>
-    <Dependency Name="Microsoft.DotNet.SignTool" Version="8.0.0-beta.25264.2">
-      <Uri>https://github.com/dotnet/arcade</Uri>
-      <Sha>983d15077d88cfed26837e40e8f984fdee5d1715</Sha>
-    </Dependency>
-    <Dependency Name="Microsoft.DotNet.XUnitExtensions" Version="8.0.0-beta.25264.2">
-      <Uri>https://github.com/dotnet/arcade</Uri>
-      <Sha>983d15077d88cfed26837e40e8f984fdee5d1715</Sha>
-=======
     <Dependency Name="Microsoft.DotNet.Arcade.Sdk" Version="9.0.0-beta.25263.2">
       <Uri>https://github.com/dotnet/arcade</Uri>
       <Sha>ac63dcf2791c32bf2102fd2b5ebb46479bd48a83</Sha>
@@ -801,7 +604,6 @@
     <Dependency Name="Microsoft.DotNet.SignTool" Version="9.0.0-beta.25263.2">
       <Uri>https://github.com/dotnet/arcade</Uri>
       <Sha>ac63dcf2791c32bf2102fd2b5ebb46479bd48a83</Sha>
->>>>>>> 38e51fe4
     </Dependency>
     <Dependency Name="Microsoft.DotNet.XUnitExtensions" Version="9.0.0-beta.25263.2">
       <Uri>https://github.com/dotnet/arcade</Uri>
