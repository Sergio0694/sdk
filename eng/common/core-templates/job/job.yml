--- conflicted
+++ resolved
@@ -19,10 +19,7 @@
   # publishing defaults
   artifacts: ''
   enableMicrobuild: false
-<<<<<<< HEAD
-=======
   enableMicrobuildForMacAndLinux: false
->>>>>>> 0c167a08
   microbuildUseESRP: true
   enablePublishBuildArtifacts: false
   enablePublishBuildAssets: false
@@ -128,29 +125,11 @@
       - ${{ preStep }}
 
   - ${{ if and(eq(parameters.runAsPublic, 'false'), ne(variables['System.TeamProject'], 'public'), notin(variables['Build.Reason'], 'PullRequest')) }}:
-<<<<<<< HEAD
-    - ${{ if eq(parameters.enableMicrobuild, 'true') }}:
-      - task: MicroBuildSigningPlugin@4
-        displayName: Install MicroBuild plugin
-        inputs:
-          signType: $(_SignType)
-          zipSources: false
-          feedSource: https://dnceng.pkgs.visualstudio.com/_packaging/MicroBuildToolset/nuget/v3/index.json
-          ${{ if eq(parameters.microbuildUseESRP, true) }}:
-            ${{ if eq(variables['System.TeamProject'], 'DevDiv') }}:
-              ConnectedPMEServiceName: 6cc74545-d7b9-4050-9dfa-ebefcc8961ea
-            ${{ else }}:
-              ConnectedPMEServiceName: 248d384a-b39b-46e3-8ad5-c2c210d5e7ca
-        env:
-          TeamName: $(_TeamName)
-          MicroBuildOutputFolderOverride: '$(Agent.TempDirectory)'
-=======
     - template: /eng/common/core-templates/steps/install-microbuild.yml
       parameters:
         enableMicrobuild: ${{ parameters.enableMicrobuild }}
         enableMicrobuildForMacAndLinux: ${{ parameters.enableMicrobuildForMacAndLinux }}
         microbuildUseESRP: ${{ parameters.microbuildUseESRP }}
->>>>>>> 0c167a08
         continueOnError: ${{ parameters.continueOnError }}
 
   - ${{ if and(eq(parameters.runAsPublic, 'false'), eq(variables['System.TeamProject'], 'internal')) }}:
