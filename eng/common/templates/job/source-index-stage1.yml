--- conflicted
+++ resolved
@@ -28,11 +28,7 @@
   ${{ if eq(parameters.pool, '') }}:
     pool:
       ${{ if eq(variables['System.TeamProject'], 'public') }}:
-<<<<<<< HEAD
-        name: NetCore1ESPool-Public
-=======
         name: NetCore-Public
->>>>>>> de22dacc
         demands: ImageOverride -equals windows.vs2019.amd64.open
       ${{ if eq(variables['System.TeamProject'], 'internal') }}:
         name: NetCore1ESPool-Internal
