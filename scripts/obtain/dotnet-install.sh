--- conflicted
+++ resolved
@@ -678,13 +678,9 @@
     say_verbose "Zip path: $zip_path"
 
     say "Downloading link: $download_link"
-<<<<<<< HEAD
-    # Failures are expected in the non-legacy case. Do not output to stderr, since
-    # the output stderr are considered an error
-=======
+    
     # Failures are normal in the non-legacy case for ultimately legacy downloads.
     # Do not output to stderr, since output to stderr is considered an error.
->>>>>>> 1bcee439
     download "$download_link" $zip_path 2>&1 || download_failed=true
 
     #  if the download fails, download the legacy_download_link
