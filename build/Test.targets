--- conflicted
+++ resolved
@@ -89,15 +89,6 @@
                 ToolPath="$(SdkOutputDirectory)"
                 VersionSuffix="%(TestPackageProject.VersionSuffix)"
                 MsbuildArgs="%(TestPackageProject.MsbuildArgs) /p:SdkNuGetVersion=$(SdkNugetVersion) /p:RestoreAdditionalProjectSources=$(TestOutputDir)/packages /p:PreviousStageProps=$(NextStagePropsPath)" />
-<<<<<<< HEAD
-
-  </Target>
-
-  <Target Name="TestsForBuildItself">
-    <DotNetMSBuild Arguments="/v:diag $(RepoRoot)/test/MsBuildScript.Tests/runtests.target /p:PB_AssetRootUrl=$(PB_AssetRootUrl)"
-                   ToolPath="$(PreviousStageDirectory)" />
-=======
->>>>>>> 9993516f
   </Target>
 
   <Target Name="EnsureStageSeparation">
