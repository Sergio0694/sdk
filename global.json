--- conflicted
+++ resolved
@@ -11,12 +11,7 @@
     }
   },
   "msbuild-sdks": {
-<<<<<<< HEAD
-    "Microsoft.DotNet.Arcade.Sdk": "6.0.0-beta.21418.12",
-    "Microsoft.DotNet.Helix.Sdk": "6.0.0-beta.21418.12"
-=======
     "Microsoft.DotNet.Arcade.Sdk": "6.0.0-beta.21427.6",
     "Microsoft.DotNet.Helix.Sdk": "6.0.0-beta.21427.6"
->>>>>>> 3f56a590
   }
 }