{
  "tools": {
<<<<<<< HEAD
    "dotnet": "8.0.117",
=======
    "dotnet": "9.0.106",
>>>>>>> ca918d3a
    "runtimes": {
      "dotnet": [
        "$(VSRedistCommonNetCoreSharedFrameworkx6490PackageVersion)"
      ],
      "aspnetcore": [
        "$(MicrosoftAspNetCoreComponentsSdkAnalyzersPackageVersion)"
      ]
    },
    "vs-opt": {
      "version": "16.8"
    }
  },
  "native-tools": {
    "cmake": "latest"
  },
  "msbuild-sdks": {
<<<<<<< HEAD
    "Microsoft.DotNet.Arcade.Sdk": "8.0.0-beta.25310.3",
    "Microsoft.DotNet.Helix.Sdk": "8.0.0-beta.25310.3"
=======
    "Microsoft.DotNet.Arcade.Sdk": "9.0.0-beta.25302.2",
    "Microsoft.DotNet.Helix.Sdk": "9.0.0-beta.25302.2",
    "Microsoft.Build.NoTargets": "3.7.0",
    "Microsoft.DotNet.CMake.Sdk": "9.0.0-beta.24217.1"
>>>>>>> ca918d3a
  }
}<|MERGE_RESOLUTION|>--- conflicted
+++ resolved
@@ -1,10 +1,6 @@
 {
   "tools": {
-<<<<<<< HEAD
-    "dotnet": "8.0.117",
-=======
     "dotnet": "9.0.106",
->>>>>>> ca918d3a
     "runtimes": {
       "dotnet": [
         "$(VSRedistCommonNetCoreSharedFrameworkx6490PackageVersion)"
@@ -21,14 +17,9 @@
     "cmake": "latest"
   },
   "msbuild-sdks": {
-<<<<<<< HEAD
-    "Microsoft.DotNet.Arcade.Sdk": "8.0.0-beta.25310.3",
-    "Microsoft.DotNet.Helix.Sdk": "8.0.0-beta.25310.3"
-=======
     "Microsoft.DotNet.Arcade.Sdk": "9.0.0-beta.25302.2",
     "Microsoft.DotNet.Helix.Sdk": "9.0.0-beta.25302.2",
     "Microsoft.Build.NoTargets": "3.7.0",
     "Microsoft.DotNet.CMake.Sdk": "9.0.0-beta.24217.1"
->>>>>>> ca918d3a
   }
 }