--- conflicted
+++ resolved
@@ -1,10 +1,6 @@
 {
   "tools": {
-<<<<<<< HEAD
-    "dotnet": "9.0.104",
-=======
     "dotnet": "10.0.100-preview.3.25125.5",
->>>>>>> e6be3e40
     "runtimes": {
       "dotnet": [
         "$(VSRedistCommonNetCoreSharedFrameworkx64100PackageVersion)"
@@ -21,13 +17,8 @@
     "cmake": "latest"
   },
   "msbuild-sdks": {
-<<<<<<< HEAD
-    "Microsoft.DotNet.Arcade.Sdk": "9.0.0-beta.25161.4",
-    "Microsoft.DotNet.Helix.Sdk": "9.0.0-beta.25161.4",
-=======
     "Microsoft.DotNet.Arcade.Sdk": "10.0.0-beta.25163.2",
     "Microsoft.DotNet.Helix.Sdk": "10.0.0-beta.25163.2",
->>>>>>> e6be3e40
     "Microsoft.Build.NoTargets": "3.7.0",
     "Microsoft.DotNet.CMake.Sdk": "9.0.0-beta.24217.1"
   }
