{
  "tools": {
    "dotnet": "3.0.100"
  },
  "msbuild-sdks": {
<<<<<<< HEAD
    "Microsoft.DotNet.Arcade.Sdk": "1.0.0-beta.19502.6"
=======
    "Microsoft.DotNet.Arcade.Sdk": "5.0.0-beta.19561.8"
>>>>>>> 7913625e
  }
}<|MERGE_RESOLUTION|>--- conflicted
+++ resolved
@@ -3,10 +3,6 @@
     "dotnet": "3.0.100"
   },
   "msbuild-sdks": {
-<<<<<<< HEAD
-    "Microsoft.DotNet.Arcade.Sdk": "1.0.0-beta.19502.6"
-=======
     "Microsoft.DotNet.Arcade.Sdk": "5.0.0-beta.19561.8"
->>>>>>> 7913625e
   }
 }